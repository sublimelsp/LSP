{

  // Show permanent language server status in the status bar.
  "show_view_status": true,

  // Open and close the diagnostics panel automatically,
  // depending on available diagnostics.
  // Valid values are "never", "always" and "saved"
  "auto_show_diagnostics_panel": "saved",

  // Open the diagnostics panel automatically
  // when diagnostics level is equal to or less than:
  // error: 1
  // warning: 2
  // info: 3
  // hint: 4
  "auto_show_diagnostics_panel_level": 2,

  // Show errors and warnings count in the status bar
  "show_diagnostics_count_in_view_status": false,

  // Show the diagnostics description of the code
  // under the cursor in status bar if available.
  "show_diagnostics_in_view_status": true,

  // Show the diagnostics with level less than or equal to
  // the given value.
  // error: 1
  // warning: 2
  // info: 3
  // hint: 4
  "show_diagnostics_severity_level": 2,

  // Highlighting style of code diagnostics.
  // Valid values are "underline" or "box"
  "diagnostics_highlight_style": "underline",

  // Highlighting style of "highlights": accentuating nearby text entities that
  // are related to the one under your cursor.
  // Valid values are "fill", "box", "underline", "stippled", "squiggly" or "".
  // When set to the empty string (""), no document highlighting is requested.
  "document_highlight_style": "underline",

  "document_highlight_scopes": {
    "unknown": "text",
    "text": "text",
    "read": "markup.inserted",
    "write": "markup.changed"
  },

  // Gutter marker for code diagnostics.
  // Valid values are "bookmark", "circle", "cross", "dot" or ""
  "diagnostics_gutter_marker": "dot",

  // Show a bulb in the gutter when code actions are available
  "show_code_actions_bulb": false,

  // Show symbol action links in hover popup if available
  "show_symbol_action_links": false,

  // Request completions for all characters if set to true,
  // or just after trigger characters only otherwise.
  "complete_all_chars": true,

  // Controls which hints the completion panel displays
  // "auto": completion details if available or kind otherwise
  // "detail": completion details if available
  // "kind": completion kind if available
  // "none": completion item label only
  "completion_hint_type": "auto",

  // Disable Sublime Text's explicit and word completion.
  "only_show_lsp_completions": false,

  // Show symbol references in Sublime's quick panel instead of the bottom panel.
  "show_references_in_quick_panel": false,

  // Disable language client capabilities. Supported values:
  // "hover", "completion", "colorProvider", "documentHighlight", "signatureHelp"
  "disabled_capabilities": [],

  // Show verbose debug messages in the sublime console.
  "log_debug": false,

  // Show messages from language servers in the Language Servers output panel.
  // This output panel can be toggled from the command palette with the
  // command "LSP: Toggle Panel: Language Servers".
  "log_server": true,

  // Show language server stderr output in the Language Servers output panel.
  // This output panel can be toggled from the command palette with the
  // command "LSP: Toggle Panel: Language Servers".
  "log_stderr": false,

  // Show full JSON-RPC requests/responses/notifications in the Language Servers
  // output panel. Note that if the payload is very large, SublimeText will not
  // highlight the log line.
  // This output panel can be toggled from the command palette with the
  // command "LSP: Toggle Panel: Language Servers".
  "log_payloads": false,

  // User clients configuration can be used to
  // - override single settings of "default_clients"
  // - create add new user specified clients
  //
  // "clients":
  // {
  //   // Each new client must have the following structure.
  //   "client_name":
  //   {
  //     # Must-have settings (for new clients):
  //
  //     // The command line required to run the server.
  //     "command": ["pyls"],
  //
  //     // Use: "Show Scope Name" from Sublime's Developer menu
  //     // Or, run the following in the console: view.scope_name(0).strip().split()[0]
  //     "scopes": ["source.python"],
  //
  //     // See: https://github.com/Microsoft/language-server-protocol/issues/213
  //     "languageId": "python",
  //
  //     # TCP mode (off unless tcp_mode or tcp_port are set)
  //
  //     // Set to "host" if the server connects to the editor. Otherwise, LSP will connect to the server.
  //     "tcp_mode": "",
  //
  //     // Port to connect to. If tcp_mode="host", you likely want to leave this empty so LSP selects a random port.
  //     // The chosen port can be passed as a server argument using a {port} placeholder.
  //     "tcp_port": 1234,
  //
  //     // Host to connect to if not localhost
  //     "tcp_host": "",
  //
  //     # Optional settings (key-value pairs):
  //
  //     // Sent to server once using workspace/didChangeConfiguration notification
  //     "settings": { },
  //
  //     // Sent once to server in initialize request
  //     "initializationOptions": { },
  //
  //     // Extra variables to override/add to language server's environment.
  //     "env": { },
  //   }
  // }
  "clients": {

  },

  // Default clients configuration
  // DO NOT MODIFY THIS SETTING!
  // Use "clients" to override settings instead!
  "default_clients":
  {
    "pyls":
    {
      "command": ["pyls"],
      "scopes": ["source.python"],
      "languageId": "python"
      // "settings": {
      //   "pyls": {
      //       "configurationSources": ["flake8"],
      //       "plugins": {
      //           "pyflakes": {
      //               "enabled": false
      //           }
      //       }
      //   }
      // }
    },
    "rls":
    {
      "command": ["rustup", "run", "nightly", "rls"],
      "scopes": ["source.rust"],
      "languageId": "rust"
    },
     "ra-lsp":
    {
      "command": ["ra_lsp_server"],
      "scopes": ["source.rust"],
      "languageId": "rust"
    },
    "bashls":
    {
        "command":
        [
            "bash-language-server", // add .cmd on windows
            "start"
        ],
        "languageId": "bash",
        "scopes":
        [
            "source.shell.bash"
        ]
    },
    "clangd":
    {
      "command": ["clangd"],
      "languages": [{
          "scopes": ["source.c"],
          "languageId": "c"
        },{
          "scopes": ["source.c++"],
          "languageId": "cpp"
        },{
          "scopes": ["source.objc"],
          "languageId": "objective-c"
        },{
          "scopes": ["source.objc++"],
          "languageId": "objective-cpp"
        },
      ]
    },
    "cquery":
    {
      "command":
      [
        "cquery",
        "--log-all-to-stderr"
      ],
      "initializationOptions":
      {
        "cacheDirectory": "/tmp/cquery"
      },
      "languages":
      [
        {
          "languageId": "c",
          "scopes":
          [
            "source.c"
          ],
        },
        {
          "languageId": "cpp",
          "scopes":
          [
            "source.c++"
          ],
        },
        {
          "languageId": "objective-c",
          "scopes":
          [
            "source.objc"
          ],
        },
        {
          "languageId": "objective-cpp",
          "scopes":
          [
            "source.objc++"
          ],
        }
      ]
    },
    "dart": {
      "command": [
        // Specify a dart command like the below in your LSP User settings.
        // "dart", "/usr/local/opt/dart/libexec/bin/snapshots/analysis_server.dart.snapshot", "--lsp"
      ],
      "languageId": "dart",
      "scopes": [
        "source.dart"
      ],
    },
    "elixir-ls": {
      "command": [
        // Specify path to language_server.sh from https://github.com/elixir-lsp/elixir-ls here
        // "/home/someUser/somePlace/elixir-ls/release/language_server.sh"
      ],
      "languageId": "elixir",
      "scopes": ["source.elixir"],
      "settings": {
      },
    },
    "flow":
    {
      "command": ["flow", "lsp"],
      "scopes": ["source.js"],
      "languageId": "javascript"
    },
    "haskell-ide-engine":
    {
      "command":
      [
        "hie",
        "--lsp"
      ],
      "languageId": "haskell",
      "scopes":
      [
        "source.haskell"
      ],
    },
    "intelephense-ls":
    {
        "command": ["intelephense", "--stdio"],
        "scopes": ["source.php", "embedding.php"],
        "languageId": "php",
        "initializationOptions": {
        //   "clearCache": false,
          "storagePath": null,
        //   "globalStoragePath": "/tmp/intelephense",
        //   "licenceKey": "",
        }
    },
    "reason":
    {
      "command": ["ocaml-language-server", "--stdio"],
      "scopes": ["source.reason"],
      "languageId": "reason"
    },
    "phpls":
    {
        "command": ["php", "~/.composer/vendor/felixfbecker/language-server/bin/php-language-server.php"],
        "scopes": ["source.php", "embedding.php"],
        "languageId": "php"
    },
    "eslint":
    {
      "command": ["node", "/Users/tomv/Projects/tomv564/vscode-eslint/eslint-server/src/server"],
      "scopes": ["source.js"],
      "languageId": "javascript",
      "initializationOptions": {
        "nodePath": "/usr/local/bin/node"
      }
    },
    "lsp-tsserver":
    {
      "command": ["lsp-tsserver"],
      "languages": [{
<<<<<<< HEAD
        "scopes": ["source.js", "source.jsx"],
        "languageId": "javascript"
      }, {
        "scopes": ["source.ts", "source.tsx"],
=======
        "scopes": ["source.js"],
        "syntaxes": ["Packages/Babel/JavaScript (Babel).sublime-syntax", "Packages/JavaScript/JavaScript.sublime-syntax"],
        "languageId": "javascript"
      }, {
        "scopes": ["source.jsx"],
        "syntaxes": ["Packages/Babel/JavaScript (Babel).sublime-syntax", "Packages/JavaScript/JavaScript.sublime-syntax"],
        "languageId": "javascriptreact"
      }, {
        "scopes": ["source.ts"],
        "syntaxes": ["Packages/TypeScript-TmLanguage/TypeScript.tmLanguage", "Packages/TypeScript Syntax/TypeScript.tmLanguage"],
>>>>>>> 51ccfe77
        "languageId": "typescript"
      }, {
        "scopes": ["source.tsx"],
        "syntaxes": ["Packages/TypeScript-TmLanguage/TypeScriptReact.tmLanguage", "Packages/TypeScript Syntax/TypeScriptReact.tmLanguage"],
        "languageId": "typescriptreact"
      }
      ]
    },
    "metals":
    {
      "command": ["metals-sublime"],
      "languageId": "scala",
      "scopes": ["source.scala"],
    },
    "javascript-typescript-langserver":
    {
      "command": ["javascript-typescript-stdio"],
      "languages": [{
<<<<<<< HEAD
        "scopes": ["source.js", "source.jsx"],
        "languageId": "javascript"
      }, {
        "scopes": ["source.ts", "source.tsx"],
=======
        "scopes": ["source.js"],
        "syntaxes": ["Packages/Babel/JavaScript (Babel).sublime-syntax", "Packages/JavaScript/JavaScript.sublime-syntax"],
        "languageId": "javascript"
      }, {
        "scopes": ["source.jsx"],
        "syntaxes": ["Packages/Babel/JavaScript (Babel).sublime-syntax", "Packages/JavaScript/JavaScript.sublime-syntax"],
        "languageId": "javascriptreact"
      }, {
        "scopes": ["source.ts"],
        "syntaxes": ["Packages/TypeScript-TmLanguage/TypeScript.tmLanguage", "Packages/TypeScript Syntax/TypeScript.tmLanguage"],
>>>>>>> 51ccfe77
        "languageId": "typescript"
      }, {
        "scopes": ["source.tsx"],
        "syntaxes": ["Packages/TypeScript-TmLanguage/TypeScriptReact.tmLanguage", "Packages/TypeScript Syntax/TypeScriptReact.tmLanguage"],
        "languageId": "typescriptreact"
      }
      ]
    },
    "typescript-language-server":
    {
      "command": ["typescript-language-server", "--stdio"],
      "languages": [{
<<<<<<< HEAD
        "scopes": ["source.ts", "source.tsx"],
=======
        "scopes": ["source.js"],
        "syntaxes": ["Packages/Babel/JavaScript (Babel).sublime-syntax", "Packages/JavaScript/JavaScript.sublime-syntax"],
        "languageId": "javascript"
      }, {
        "scopes": ["source.jsx"],
        "syntaxes": ["Packages/Babel/JavaScript (Babel).sublime-syntax", "Packages/JavaScript/JavaScript.sublime-syntax"],
        "languageId": "javascriptreact"
      }, {
        "scopes": ["source.ts"],
        "syntaxes": ["Packages/TypeScript-TmLanguage/TypeScript.tmLanguage", "Packages/TypeScript Syntax/TypeScript.tmLanguage"],
>>>>>>> 51ccfe77
        "languageId": "typescript"
      }, {
        "scopes": ["source.tsx"],
        "syntaxes": ["Packages/TypeScript-TmLanguage/TypeScriptReact.tmLanguage", "Packages/TypeScript Syntax/TypeScriptReact.tmLanguage"],
        "languageId": "typescriptreact"
      }
      ]
    },
    "ocaml":
    {
      "command": ["ocaml-language-server", "--stdio"],
      "scopes": ["source.ocaml"],
      "languageId": "ocaml"
    },
    "golsp":
    {
      "command": ["go-langserver"],
      "scopes": ["source.go"],
      "languageId": "go"
    },
    "gopls":
    {
      "command": ["gopls"],
      "scopes": ["source.go"],
      "languageId": "go"
    },
    "jdtls":
    {
      "command": ["java", "-jar", "PATH_TO_JDT_SERVER/plugins/org.eclipse.equinox.launcher_1.4.0.v20161219-1356.jar", "-configuration", "PATH_TO_CONFIG_DIR"],
      "scopes": ["source.java"],
      "languageId": "java"
    },
    "polymer-ide":
    {
      "command": ["polymer-editor-service"],
      "languages": [{
          "scopes": ["text.html", "text.html.basic", "source.html"],
          "languageId": "html"
        },{
          "scopes": ["source.js"],
          "languageId": "javascript"
        },{
          "scopes": ["source.css"],
          "languageId": "css"
        },{
          "scopes": ["source.json"],
          "languageId": "json"
        }
      ],
      "settings": {
        "polymer-ide": {
          "analyzeWholePackage": false,
          "fixOnSave": false
        }
      }
    },
    "ruby": {
      "command":
      [
        "solargraph",
        "socket"
      ],
      "languageId": "ruby",
      "scopes":
      [
        "source.ruby",
        "source.ruby.rails"
      ],
      "tcp_port": 7658,
      // Enable RuboCop linting
      // "initializationOptions": {
      //   "diagnostics": true
      // },
    },
    "vscode-css":
    {
      "command": 
      [
        "css-languageserver", "--stdio"
      ],
      "scopes": 
      [
        "source.css"
      ],
      "languageId": "css"
    },
    "rlang":
    {
      "command":
      [
        "R", "--slave", "-e", "languageserver::run()"
      ],
      "scopes":
      [
        "source.r"
      ],
      "languageId": "r"
    }

  }
}<|MERGE_RESOLUTION|>--- conflicted
+++ resolved
@@ -230,28 +230,28 @@
           "scopes":
           [
             "source.c"
-          ],
+          ]
         },
         {
           "languageId": "cpp",
           "scopes":
           [
             "source.c++"
-          ],
+          ]
         },
         {
           "languageId": "objective-c",
           "scopes":
           [
             "source.objc"
-          ],
+          ]
         },
         {
           "languageId": "objective-cpp",
           "scopes":
           [
             "source.objc++"
-          ],
+          ]
         }
       ]
     },
@@ -263,7 +263,7 @@
       "languageId": "dart",
       "scopes": [
         "source.dart"
-      ],
+      ]
     },
     "elixir-ls": {
       "command": [
@@ -292,7 +292,7 @@
       "scopes":
       [
         "source.haskell"
-      ],
+      ]
     },
     "intelephense-ls":
     {
@@ -331,27 +331,16 @@
     {
       "command": ["lsp-tsserver"],
       "languages": [{
-<<<<<<< HEAD
-        "scopes": ["source.js", "source.jsx"],
+        "scopes": ["source.js"],
         "languageId": "javascript"
       }, {
-        "scopes": ["source.ts", "source.tsx"],
-=======
-        "scopes": ["source.js"],
-        "syntaxes": ["Packages/Babel/JavaScript (Babel).sublime-syntax", "Packages/JavaScript/JavaScript.sublime-syntax"],
-        "languageId": "javascript"
-      }, {
         "scopes": ["source.jsx"],
-        "syntaxes": ["Packages/Babel/JavaScript (Babel).sublime-syntax", "Packages/JavaScript/JavaScript.sublime-syntax"],
         "languageId": "javascriptreact"
       }, {
         "scopes": ["source.ts"],
-        "syntaxes": ["Packages/TypeScript-TmLanguage/TypeScript.tmLanguage", "Packages/TypeScript Syntax/TypeScript.tmLanguage"],
->>>>>>> 51ccfe77
         "languageId": "typescript"
       }, {
         "scopes": ["source.tsx"],
-        "syntaxes": ["Packages/TypeScript-TmLanguage/TypeScriptReact.tmLanguage", "Packages/TypeScript Syntax/TypeScriptReact.tmLanguage"],
         "languageId": "typescriptreact"
       }
       ]
@@ -360,33 +349,22 @@
     {
       "command": ["metals-sublime"],
       "languageId": "scala",
-      "scopes": ["source.scala"],
+      "scopes": ["source.scala"]
     },
     "javascript-typescript-langserver":
     {
       "command": ["javascript-typescript-stdio"],
       "languages": [{
-<<<<<<< HEAD
-        "scopes": ["source.js", "source.jsx"],
+        "scopes": ["source.js"],
         "languageId": "javascript"
       }, {
-        "scopes": ["source.ts", "source.tsx"],
-=======
-        "scopes": ["source.js"],
-        "syntaxes": ["Packages/Babel/JavaScript (Babel).sublime-syntax", "Packages/JavaScript/JavaScript.sublime-syntax"],
-        "languageId": "javascript"
-      }, {
         "scopes": ["source.jsx"],
-        "syntaxes": ["Packages/Babel/JavaScript (Babel).sublime-syntax", "Packages/JavaScript/JavaScript.sublime-syntax"],
         "languageId": "javascriptreact"
       }, {
         "scopes": ["source.ts"],
-        "syntaxes": ["Packages/TypeScript-TmLanguage/TypeScript.tmLanguage", "Packages/TypeScript Syntax/TypeScript.tmLanguage"],
->>>>>>> 51ccfe77
         "languageId": "typescript"
       }, {
         "scopes": ["source.tsx"],
-        "syntaxes": ["Packages/TypeScript-TmLanguage/TypeScriptReact.tmLanguage", "Packages/TypeScript Syntax/TypeScriptReact.tmLanguage"],
         "languageId": "typescriptreact"
       }
       ]
@@ -395,24 +373,16 @@
     {
       "command": ["typescript-language-server", "--stdio"],
       "languages": [{
-<<<<<<< HEAD
-        "scopes": ["source.ts", "source.tsx"],
-=======
         "scopes": ["source.js"],
-        "syntaxes": ["Packages/Babel/JavaScript (Babel).sublime-syntax", "Packages/JavaScript/JavaScript.sublime-syntax"],
         "languageId": "javascript"
       }, {
         "scopes": ["source.jsx"],
-        "syntaxes": ["Packages/Babel/JavaScript (Babel).sublime-syntax", "Packages/JavaScript/JavaScript.sublime-syntax"],
         "languageId": "javascriptreact"
       }, {
         "scopes": ["source.ts"],
-        "syntaxes": ["Packages/TypeScript-TmLanguage/TypeScript.tmLanguage", "Packages/TypeScript Syntax/TypeScript.tmLanguage"],
->>>>>>> 51ccfe77
         "languageId": "typescript"
       }, {
         "scopes": ["source.tsx"],
-        "syntaxes": ["Packages/TypeScript-TmLanguage/TypeScriptReact.tmLanguage", "Packages/TypeScript Syntax/TypeScriptReact.tmLanguage"],
         "languageId": "typescriptreact"
       }
       ]
