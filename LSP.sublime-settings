--- conflicted
+++ resolved
@@ -155,7 +155,6 @@
   // or just after trigger characters only otherwise.
   "complete_all_chars": true,
 
-<<<<<<< HEAD
   // Controls which hints the completion panel displays
   // "auto": completion details if available or kind otherwise
   // "detail": completion details if available
@@ -163,9 +162,7 @@
   // "none": completion item label only
   "completion_hint_type": "auto",
 
-=======
   // Disable Sublime Text's explicit and word completion.
->>>>>>> e04aa1a0
   "only_show_lsp_completions": false,
 
   // Resolve completions and apply snippet if received.
