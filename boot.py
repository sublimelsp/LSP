--- conflicted
+++ resolved
@@ -3,94 +3,6 @@
 import sublime_plugin
 import weakref
 
-<<<<<<< HEAD
-_toposorted_modules = []
-
-
-class _MetaPathFinder(importlib.abc.MetaPathFinder):
-
-    def __init__(self, backend) -> None:
-        self.toposort = []
-        self._backend = backend
-
-    def find_module(self, fullname, path):
-        if fullname.startswith("LSP."):
-            _toposorted_modules.append(fullname)
-        return self._backend.find_module(fullname, path)
-
-    def invalidate_caches(self) -> None:
-        return self._backend.invalidate_caches()
-
-
-try:
-    sys.meta_path.insert(0, _MetaPathFinder(sys.meta_path[0]))
-
-    # Please keep this list sorted (Edit -> Sort Lines)
-    from .plugin.code_actions import LspCodeActionsCommand
-    from .plugin.completion import LspCompleteInsertTextCommand
-    from .plugin.completion import LspCompleteTextEditCommand
-    from .plugin.completion import LspResolveDocsCommand
-    from .plugin.configuration import LspDisableLanguageServerGloballyCommand
-    from .plugin.configuration import LspDisableLanguageServerInProjectCommand
-    from .plugin.configuration import LspEnableLanguageServerGloballyCommand
-    from .plugin.configuration import LspEnableLanguageServerInProjectCommand
-    from .plugin.core.collections import DottedDict
-    from .plugin.core.css import load as load_css
-    from .plugin.core.handlers import LanguageHandler
-    from .plugin.core.logging import exception_log
-    from .plugin.core.open import opening_files
-    from .plugin.core.panels import destroy_output_panels
-    from .plugin.core.panels import LspClearPanelCommand
-    from .plugin.core.panels import LspUpdatePanelCommand
-    from .plugin.core.panels import LspUpdateServerPanelCommand
-    from .plugin.core.protocol import Response
-    from .plugin.core.protocol import WorkspaceFolder
-    from .plugin.core.registry import LspRecheckSessionsCommand
-    from .plugin.core.registry import LspRestartClientCommand
-    from .plugin.core.registry import windows
-    from .plugin.core.sessions import AbstractPlugin
-    from .plugin.core.sessions import method2attr
-    from .plugin.core.sessions import register_plugin
-    from .plugin.core.sessions import Session
-    from .plugin.core.settings import client_configs
-    from .plugin.core.settings import load_settings
-    from .plugin.core.settings import unload_settings
-    from .plugin.core.transports import kill_all_subprocesses
-    from .plugin.core.types import ClientConfig
-    from .plugin.core.typing import Any, Optional, List, Type, Callable, Dict, Tuple
-    from .plugin.core.views import LspRunTextCommandHelperCommand
-    from .plugin.documents import DocumentSyncListener
-    from .plugin.documents import LspCodeLensCommand
-    from .plugin.documents import TextChangeListener
-    from .plugin.edit import LspApplyDocumentEditCommand
-    from .plugin.execute_command import LspExecuteCommand
-    from .plugin.formatting import LspFormatDocumentCommand
-    from .plugin.formatting import LspFormatDocumentRangeCommand
-    from .plugin.goto import LspSymbolDeclarationCommand
-    from .plugin.goto import LspSymbolDefinitionCommand
-    from .plugin.goto import LspSymbolImplementationCommand
-    from .plugin.goto import LspSymbolTypeDefinitionCommand
-    from .plugin.hover import LspHoverCommand
-    from .plugin.panels import LspShowDiagnosticsPanelCommand
-    from .plugin.panels import LspToggleServerPanelCommand
-    from .plugin.references import LspSymbolReferencesCommand
-    from .plugin.rename import LspSymbolRenameCommand
-    from .plugin.save_command import LspSaveCommand
-    from .plugin.selection_range import LspExpandSelectionCommand
-    from .plugin.symbols import LspDocumentSymbolsCommand
-    from .plugin.symbols import LspSelectionAddCommand
-    from .plugin.symbols import LspSelectionClearCommand
-    from .plugin.symbols import LspSelectionSetCommand
-    from .plugin.symbols import LspWorkspaceSymbolsCommand
-    from .plugin.tooling import LspCopyToClipboardFromBase64Command
-    from .plugin.tooling import LspDumpBufferCapabilities
-    from .plugin.tooling import LspDumpWindowConfigs
-    from .plugin.tooling import LspParseVscodePackageJson
-    from .plugin.tooling import LspTroubleshootServerCommand
-
-finally:
-    sys.meta_path.pop(0)
-=======
 # Please keep this list sorted (Edit -> Sort Lines)
 from .plugin.code_actions import LspCodeActionsCommand
 from .plugin.completion import LspCompleteInsertTextCommand
@@ -153,7 +65,6 @@
 from .plugin.tooling import LspDumpWindowConfigs
 from .plugin.tooling import LspParseVscodePackageJson
 from .plugin.tooling import LspTroubleshootServerCommand
->>>>>>> 17ae6636
 
 
 def _get_final_subclasses(derived: List[Type], results: List[Type]) -> None:
