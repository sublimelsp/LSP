## Getting started

1. Install a language server from the list below, ensuring it can be started from the command line (is in your PATH).
2. Run "LSP: Enable Language Server Globally" or "LSP: Enable Lanuage Server in Project" from Sublime's Command Palette to allow the server to start.
3. Open a document in your language - if the server starts its name will be in the left side of the status bar.


## About LSP

The *Language Server Protocol* is a specification about the communication protocol for use between text editors or IDEs and *language servers* - tools which provide language-specific features like autocomplete, go to definition, or documentation on hover.
This LSP package acts as an interface between Sublime Text and the language servers, which means that to obtain these features you need to install a server for your language first.
Language servers can be provided as standalone executables or might require a runtime environment like Node.js or Python.
The [list below](index.md#language-servers) shows installation instructions and example configurations for several servers that have been tested and are known to work with the LSP package.
Visit [Langserver.org](https://langserver.org/) or the [list of language server implementations](https://microsoft.github.io/language-server-protocol/implementors/servers/) maintained by Microsoft for a complete overview of available servers for various programming languages.

For a few languages you can also find dedicated packages on Package Control, which can optionally be installed to simplify the configuration and installation process of a language server and might provide additional features such as automatic updates for the server:

* [LSP-bash](https://packagecontrol.io/packages/LSP-bash)
* [LSP-css](https://packagecontrol.io/packages/LSP-css)
* [LSP-dockerfile](https://packagecontrol.io/packages/LSP-dockerfile)
* [LSP-elm](https://packagecontrol.io/packages/LSP-elm)
* [LSP-eslint](https://packagecontrol.io/packages/LSP-eslint)
* [LSP-html](https://packagecontrol.io/packages/LSP-html)
* [LSP-intelephense](https://packagecontrol.io/packages/LSP-intelephense)
* [LSP-json](https://packagecontrol.io/packages/LSP-json)
* [LSP-metals](https://packagecontrol.io/packages/LSP-metals)
* [LSP-serenata](https://packagecontrol.io/packages/LSP-serenata)
* [LSP-typescript](https://packagecontrol.io/packages/LSP-typescript)
* [LSP-vue](https://packagecontrol.io/packages/LSP-vue)
* [LSP-yaml](https://packagecontrol.io/packages/LSP-yaml)

### Server Configuration<a name="client-config"></a>

After you have installed a language server, the LSP settings need to be configured to enable communication between LSP and that server for suitable filetypes.
LSP ships with default configurations for a few language servers, but these need to be enabled before they will start.
To globally enable a server, open the Command Palette and choose "LSP: Enable Language Server Globally".
This will add `"enabled": true` to the corresponding language server setting under the `"clients"` key in your user-settings file for LSP.
Your user-settings file is stored at `Packages/User/LSP.sublime-settings` and can be opened via "Preferences > Package Settings > LSP > Settings" from the menu.
If your language server is missing or not configured correctly, you need to add/override further settings which are explained below.

Here is an example of the `LSP.sublime-settings` file with configurations for the JavaScript/TypeScript server:

```js
{
  // General settings
  "log_stderr": true,
  "log_payloads": true,

  // Language server configurations
  "clients": {
    "lsp-tsserver": {
      "command": ["lsp-tsserver"],
      "enabled": true,
      "languageId": "typescript",
      "selector": "source.ts | source.tsx"
    }
  }
}
```

Some language servers support multiple languages, which can be specified in the following way:

```js
{
  // General settings
  "log_stderr": true,
  "log_payloads": true,

  // Language server configurations
  "clients": {
    "lsp-tsserver": {
      "command": ["lsp-tsserver"],
      "enabled": true,
      "languages": [{
        "languageId": "javascript",
        "selector": "source.js | source.jsx"
      }, {
        "languageId": "typescript",
        "selector": "source.ts | source.tsx"
      }]
    }
  }
}
```

| Setting | Description |
| ------- | ----------- |
| enabled | enables a language server (default is disabled) |
| command | must be on PATH or specify a full path, add arguments (can be empty if starting manually, then TCP transport must be configured) |
| env | dict of environment variables to be injected into the language server's process (eg. PYTHONPATH) |
| settings | per-project settings (equivalent to VS Code's Workspace Settings) |
| initializationOptions | options to send to the server at startup (rarely used) |
| selector | This is _the_ connection between your files and language servers. It's a selector that is matched against the current view's base scope. If the selector matches with the base scope of the the file, the associated language server is started. If the selector happens to be of the form "source.{languageId}" (which it is in many cases), then you can omit this "selector" key altogether, and LSP will assume the selector is "source.{languageId}". For more information, see https://www.sublimetext.com/docs/3/selectors.html |
| languageId | identifies the language for a document - see [LSP specifications](https://microsoft.github.io/language-server-protocol/specifications/specification-3-15/#textDocumentItem) |
| languages | group `selector` and `languageId` together for servers that support more than one language |
| tcp_port | see instructions below |
| tcp_host | see instructions below |
| tcp_mode | see instructions below |
| experimental_capabilities | Turn on experimental capabilities of a language server. This is a dictionary and differs per language server |

The default transport is stdio, but TCP is also supported.
The port number can be inserted into the server's arguments by adding a `{port}` placeholder in `command`.

**Server-owned port**

Set `tcp_port` and optionally `tcp_host` if server running on another host.

**Editor-owned port** (servers based on vscode-languageserver-node):

Set `tcp_mode` to "host", leave `tcp_port` unset for automatic port selection.
`tcp_port` can be set if eg. debugging a server. You may want to check out the LSP source and extend the `TCP_CONNECT_TIMEOUT`.

### Per-project overrides

Any global language server settings can be overridden per project by adding an LSP settings block to your `.sublime-project` file:

```json
{
  "folders":
  [
    {
      "path": "."
    }
  ],
  "settings": {
    "LSP": {
      "jsts": {
        "enabled": false,
      },
      "eslintls": {
        "settings": {
          "eslint": {
            "autoFixOnSave": true
          }
        }
      }
    }
  }
}
```


## Language servers<a name="language-servers"></a>

The following list can help you to install and configure language servers for use with LSP.
Please remember to put the configurations in a `"clients"` dictionary in your `LSP.sublime-settings` file, as shown in the example above.
If you use or would like to use language servers that are not in this list, please create issues or pull requests, so we can add support for more languages.

### Bash<a name="bash"></a>

1. Install the [Bash Language Server](https://github.com/mads-hartmann/bash-language-server):

        npm i -g bash-language-server

2. Run "LSP: Enable Language Server Globally" from the Command Palette and choose `bashls`.

### C/C++

See the dedicated <a href="cplusplus"/>C/C++ guide</a> for using ccls, cquery or clangd.

### C&#35;<a name="csharp"></a>

1. [Download](https://github.com/OmniSharp/omnisharp-roslyn/releases) or build [OmniSharp](https://github.com/OmniSharp/omnisharp-roslyn).
2. Add to LSP settings' clients:

```js
"omnisharp": {
  "command": [
    "/home/tb/prebuilt/omnisharp/OmniSharp.exe", // or eg. /usr/local/opt/omnisharp/run
    "-lsp"
  ],
  "enabled": true,
  "languageId": "csharp",
  "selector": "source.cs"
}
```

### Clojure<a name="clojure"></a>

1. Download [clojure-lsp](https://github.com/snoe/clojure-lsp).
2. Add to LSP settings' clients:

```js
"clojure-lsp": {
  "command": ["java", "-jar", "/PATH/TO/clojure-lsp"],
  "enabled": true,
  "initializationOptions": {},
  "languageId": "clojure" // will match source.clojure
}
```

clojure-lsp has a [rich set of initializationOptions](https://github.com/snoe/clojure-lsp#initializationoptions).

### CSS<a name="css"></a>

1. Install the CSS language server from VS Code:

        npm install -g vscode-css-languageserver-bin

2. Run "LSP: Enable Language Server Globally" from the Command Palette and choose `vscode-css`.

### D<a name="d"></a>

1. Install the [D Language Server](https://github.com/d-language-server/dls):

        dub fetch dls
        dub run dls:bootstrap

2. Add to LSP settings' clients:

```js
"dls": {
  "command": ["<PATH TO DLS EXECUTABLE>"],
  "enabled": true,
  "languageId": "d" // will match source.d
}
```

### Dart<a name="dart"></a>

1. Install the [Dart](https://packagecontrol.io/packages/Dart) package from Package Control for syntax highlighting.
2. Install the [Dart SDK](https://dart.dev/get-dart) and locate path to `analysis_server.dart.snapshot` in the "snapshots/bin" directory.
3. Add to LSP settings' clients (adjust the path if necessary):

```js
"dart": {
  "command": ["dart", "/usr/local/opt/dart/libexec/bin/snapshots/analysis_server.dart.snapshot", "--lsp"],
  "enabled": true,
  "languageId": "dart" // will match source.dart
}
```

> **Note**: The older [natebosch/dart_language_server](https://github.com/natebosch/dart_language_server) is now deprecated.

### Dockerfile<a name="dockerfile"></a>

1. Install the [Dockerfile Syntax Highlighting](https://packagecontrol.io/packages/Dockerfile%20Syntax%20Highlighting) package from Package Control for syntax highlighting.
2. Install the [Dockerfile Language Server](https://github.com/rcjsuen/dockerfile-language-server-nodejs):

        npm install -g dockerfile-language-server-nodejs

3. Add to LSP settings' clients:

```js
"docker-langserver": {
  "command": ["docker-langserver", "--stdio"],
  "enabled": true,
  "languageId": "dockerfile",
  "scopes": ["source.dockerfile"],
  "settings": {
    "docker": {
      "languageserver": {
        "diagnostics": {
          // string values must be equal to "ignore", "warning", or "error"
          "deprecatedMaintainer": "warning",
          "directiveCasing": "warning",
          "emptyContinuationLine": "warning",
          "instructionCasing": "warning",
          "instructionCmdMultiple": "warning",
          "instructionEntrypointMultiple": "warning",
          "instructionHealthcheckMultiple": "warning",
          "instructionJSONInSingleQuotes": "warning"
        }
      }
    }
  },
  "syntaxes": ["Packages/Dockerfile Syntax Highlighting/Syntaxes/Dockerfile.sublime-syntax"]
}
```

### Elixir<a name="elixir"></a>

1. Install the [Elixir](https://packagecontrol.io/packages/Elixir) package from Package Control for syntax highlighting.
2. Download the prebuilt binaries or compile [elixir-ls](https://github.com/elixir-lsp/elixir-ls).
   This will get you a folder containing `language_server.sh` among other things.
3. Add to LSP settings' clients (adjust the path if necessary):

```js
"elixir-ls": {
  "command": ["/home/someUser/somePlace/elixir-ls/release/language_server.sh"],
  "enabled": true,
  "languageId": "elixir" // will match source.elixir
}
```

### Elm<a name="elm"></a>

1. Install the [Elm Syntax Highlighting](https://packagecontrol.io/packages/Elm%20Syntax%20Highlighting) package from Package Control for syntax highlighting.
2. See instructions for installing the [elm-language-server](https://github.com/elm-tooling/elm-language-server).
3. Add to LSP settings' clients:

```js
"elm": {
  "command": ["elm-language-server", "--stdio"],
  "enabled": true,
  "initializationOptions": {
    "elmAnalyseTrigger": "change"
  },
  "languageId": "elm" // will match source.elm
}
```

### Erlang<a name="erlang"></a>

1. See instructions for installing the [Erlang Language Server](https://github.com/erlang-ls/erlang_ls).
2. Add to LSP settings' clients:

```json
"erlang-ls": {
  "command"   : [ "/path/to/my/erlang_ls", "--transport", "stdio" ],
  "enabled"   : true,
  "languageId": "erlang" // will match source.erlang
}
```

### Flow (JavaScript)<a name="flow"></a>

Official part of [flow-bin](https://github.com/facebook/flow):

```sh
npm install -g flow-bin
```

Older [flow-language-server](https://github.com/flowtype/flow-language-server):

```sh
npm install -g flow-language-server
```

### Fortran<a name="fortran"></a>

1. Install the [Fortran](https://packagecontrol.io/packages/Fortran) package from Package Control for syntax highlighting.
2. Install the [Fortran Language Server](https://github.com/hansec/fortran-language-server) (requires Python):

        pip install fortran-language-server

3. Add to LSP settings' clients:

```json
"fortls": {
  "command": ["fortls"],
  "enabled": true,
  "languageId": "fortran",
  "selector": "source.modern-fortran | source.fixedform-fortran"
}
```

> **Note**: See the [Language server settings](https://github.com/hansec/fortran-language-server#language-server-settings)
  documentation for a detailed description of available configuration options, for example
  `"command": ["fortls", "--lowercase_intrinsics"]` to use lowercase for autocomplete suggestions.

### Go<a name="go"></a>

#### Gopls

1. Install [gopls](https://github.com/golang/tools/tree/master/gopls), the official language server for the Go language:

        go get golang.org/x/tools/gopls@latest

2. Run "LSP: Enable Language Server Globally" from the Command Palette and choose `gopls`.

> **Note**: See the [User guide](https://github.com/golang/tools/blob/master/gopls/doc/user.md#user-guide) for detailed installation instructions and configurations.

#### Sourcegraph's go-langserver

1. Install Sourcegraph's [Go Language Server](https://github.com/sourcegraph/go-langserver):

        go get github.com/sourcegraph/go-langserver

2. Run "LSP: Enable Language Server Globally" from the Command Palette and choose `golsp`.

> **Note**: Work on this language server has been deprioritized in favor of the gopls language server mentioned above.

### Haskell

1. Install [ghcide](https://github.com/digital-asset/ghcide).
2. Add to LSP settings' clients:

```js
"ghcide": {
  "enabled": true,
  "languageId": "haskell", // will match source.haskell
  "command": ["ghcide", "--lsp"]
}
```

### Java<a name="java"></a>

#### Eclipse JDT Language Server

1. Download and extract Eclipse's [jdt-ls](https://download.eclipse.org/jdtls/snapshots/jdt-language-server-latest.tar.gz).
2. Add to LSP settings' clients:

```js
"jdtls": {
  "command": [
    "java",
    "--add-modules=ALL-SYSTEM",
    "--add-opens",
    "java.base/java.util=ALL-UNNAMED",
    "--add-opens",
    "java.base/java.lang=ALL-UNNAMED",
    "-Declipse.application=org.eclipse.jdt.ls.core.id1",
    "-Dosgi.bundles.defaultStartLevel=4",
    "-Declipse.product=org.eclipse.jdt.ls.core.product",
    "-Dfile.encoding=UTF-8",
    "-DwatchParentProcess={true|false}",  // false on windows, true other OSs
    "-noverify",
    "-Xmx1G",
    "-XX:+UseG1GC",
    "-XX:+UseStringDeduplication",
    "-jar",
    "PATH/TO/jdt-language-server-latest/plugins/org.eclipse.equinox.launcher_*.jar"
    "-configuration",
    "PATH/TO/jdt-language-server-latest/config_{win|mac|linux}", // depending on the OS
    "-data",
    "<TEMP_DIR>/${project_base_name}/jdt_ws"
  ],
  "enabled": true,
  "languageId": "java" // will match source.java
}
```

#### IntelliJ

Requires IntelliJ to be running.

```js
"intellij": {
  "command": [],
  "languageId": "java", // will match source.java
  "tcp_port": 8080 // default port
}
```

### JavaScript/TypeScript<a name="typescript"></a>

Different servers wrapping Microsoft's TypeScript services, most support plain JavaScript:

Theia's [typescript-language-server](https://github.com/theia-ide/typescript-language-server):

```sh
npm install -g typescript-language-server
```

My own [tomv564/lsp-tsserver](https://github.com/tomv564/lsp-tsserver):

```sh
npm install -g lsp-tsserver
```

Sourcegraph's [javascript-typescript-langserver](https://github.com/sourcegraph/javascript-typescript-langserver):

```sh
npm install -g javascript-typescript-langserver
```

### Julia<a name="julia"></a>

1. Install the [Julia](https://packagecontrol.io/packages/Julia) package from Package Control for syntax highlighting.
2. Install the `LanguageServer` and `SymbolServer` packages from the Julia REPL:

        import Pkg;
        Pkg.add("LanguageServer")
        Pkg.add("SymbolServer")

3. Add to LSP settings' clients:

```js
"julials": {
  "command": ["bash", "PATH_TO_JULIA_SERVER/LanguageServer/contrib/languageserver.sh"], // on Linux/macOS
<<<<<<< HEAD
  // "command": ["julia", "--startup-file=no", "--history-file=no", "-e", "using LanguageServer; using LanguageServer.SymbolServer; server=LanguageServer.LanguageServerInstance(stdin,stdout,false); run(server)"], // on Windows
  "languageId": "julia", // will match source.julia
=======
  // "command": ["julia", "--startup-file=no", "--history-file=no", "-e", "using Pkg; using LanguageServer; using LanguageServer.SymbolServer; env_path=dirname(Pkg.Types.Context().env.project_file); server=LanguageServer.LanguageServerInstance(stdin,stdout,false,env_path); run(server)"], // on Windows
  "languageId": "julia",
  "scopes": ["source.julia"],
>>>>>>> 7018c3cc
  "settings": {
    // Default values from VS Code:
    "julia": {
      "format": {
        "calls": true,        // Format function calls
        "comments": true,     // Format comments
        "curly": true,        // Format braces
        "docs": true,         // Format inline documentation
        "indent": 4,          // Indent size for formatting
        "indents": true,      // Format file indents
        "iterOps": true,      // Format loop iterators
        "kw": true,           // Remove spaces around = in function keywords
        "lineends": false,    // [undocumented]
        "ops": true,          // Format whitespace around operators
        "tuples": true        // Format tuples
      },
      "lint": {
        "call": false,        // Check calls against existing methods (experimental)
        "constif": true,      // Check for constant conditionals of if statements
        "datadecl": false,    // [undocumented]
        "iter": true,         // Check iterator syntax of loops
        "lazy": true,         // Check for deterministic lazy boolean operators
        "modname": true,      // Check for invalid submodule names
        "nothingcomp": false, // [undocumented]
        "pirates": true,      // Check for type piracy
        "run": true,          // run the linter on active files
        "typeparam": true     // Check for unused DataType parameters
      }
    }
  }
}
```

<!-- Alternatively, install the [LSP-julia](https://github.com/randy3k/LSP-julia) package for Sublime Text. -->
<!-- (Currently doesn't work with newest release of Julia's LanguageServer) -->

### Kotlin<a name="kotlin"></a>

1. Install the [Kotlin](https://packagecontrol.io/packages/Kotlin) package from Package Control for syntax highlighting.
2. Install the [Kotlin Language Server](https://github.com/fwcd/KotlinLanguageServer) (requires [building](https://github.com/fwcd/KotlinLanguageServer/blob/master/BUILDING.md) first).
3. Add to LSP settings' clients:

```js
"kotlinls": {
  "command": ["PATH/TO/KotlinLanguageServer/build/install/kotlin-language-server/bin/kotlin-language-server.bat"],
  "enabled": true,
  "languageId": "kotlin", // will match source.kotlin
  "settings": {
    "kotlin": {
      // put your server settings here
    }
  }
}
```

### LaTeX<a name="latex"></a>

1. Download a [precompiled binary](https://github.com/latex-lsp/texlab/releases) (Windows/Linux/macOS) of the [TexLab](https://texlab.netlify.com/) language server.
2. Add to LSP settings' clients:

```json
"texlab": {
  "command": ["PATH/TO/texlab"],
  "enabled": true,
  "languages": [{
    "languageId": "latex",
    "selector": "text.tex.latex"
  }, {
    "languageId": "bibtex",
    "selector": "text.bibtex"
  }]
}
```

> **Note**: To enable code completions while typing, ensure to have `text.tex.latex` (for LaTeX files) and/or `text.bibtex`
  (for BibTeX files) included in the `auto_complete_selector` setting in your `Preferences.sublime-settings` file.
  For further requirements see the [TexLab Docs](https://texlab.netlify.com/docs#requirements).

### Lisp<a name="lisp"></a>

1. Install [cc-lsp](https://github.com/cxxxr/cl-lsp) using Roswell.
2. Add to LSP settings' clients:

```js
"cc-lsp": {
  "command": ["cl-lsp", "stdio"],
  "enabled": true,
  "languageId": "lisp" // will match source.lisp
}
```

### Lua<a name="lua"></a>

1. Download the [VS Code extension](https://marketplace.visualstudio.com/items?itemName=sumneko.lua).
2. Add to LSP settings' clients:

```js
"lua-ls": {
  "command": [
    "PATH/TO/sumneko.lua-#.#.#/extension/server/bin/lua-language-server",
    "-E", "PATH/TO/sumneko.lua-#.#.#/extension/server/main.lua"
  ],
  "enabled": true,
  "languageId": "lua" // will match source.lua
}
```

Alternatively you can use the less maintained [lua-lsp](https://github.com/Alloyed/lua-lsp).

### OCaml/Reason<a name="reason"></a>

1. Install the [Reason](https://packagecontrol.io/packages/Reason) package from Package Control for syntax highlighting.
2. Install the [Reason Language Server](https://github.com/jaredly/reason-language-server#sublime-text).
3. Add to LSP settings' clients:

```json
"reason": {
  "command": ["PATH/TO/reason-language-server.exe"],
  "enabled": true,
  "languageId": "reason",
  "selector": "source.ocaml | source.reason"
}
```

### PHP<a name="php"></a>

#### Intelephense

```sh
npm i intelephense -g
```

See [bmewburn/intelephense-docs](https://github.com/bmewburn/intelephense-docs)


#### PHP Language server

See: [felixfbecker/php-language-server](https://github.com/felixfbecker/php-language-server)

Global installation:

1. modify `~/.composer/composer.json` to set `"minimum-stability": "dev"` and `"prefer-stable": true`
2. run `composer global require felixfbecker/language-server`
3. run `composer run-script --working-dir=~/.composer/vendor/felixfbecker/language-server parse-stubs`

### Polymer<a name="polymer"></a>

```sh
npm install -g polymer-editor-service
```

> **Note**: requires an up to date version of NodeJS. v6 is the minimum supported version as of 2017.

Features:

* typeahead completions for elements, attributes, and css custom properties
* documentation on hover for elements and attributes
* jump to definition for elements, attributes, and css custom properties
* linting, configured through `polymer.json` at your workspace root

More info: [Polymer/polymer-editor-service](https://github.com/Polymer/polymer-editor-service)

### PowerShell<a name="powershell"></a>

1. Install the [PowerShell](https://packagecontrol.io/packages/PowerShell) package from Package Control for syntax highlighting.
2. Download and extract the [latest release](https://github.com/PowerShell/PowerShellEditorServices/releases) PowerShellEditorServices.
3. Make sure PowerShell help files are up to date by running `Update-Help` in the PowerShell console (the one you're using in the command below).
4. Add to LSP settings' clients:

```js
"powershell-ls": {
  "command": [
    "powershell", // or pwsh for PowerShell Core
    "-NoLogo",
    "-NoProfile",
    "-NonInteractive",
    "-ExecutionPolicy", "Bypass", // Windows only
    "-Command", "PATH/TO/PowerShellEditorServices/PowerShellEditorServices/Start-EditorServices.ps1",
    "-LogPath", "PATH/TO/pses.log", // specify a path where a logfile should be stored
    "-LogLevel", "Normal",
    "-SessionDetailsPath", "PATH/TO/session.json", // specify a path where a file for session details should be stored
    "-FeatureFlags", "@()",
    "-HostName", "'Sublime Text'",
    "-HostProfileId", "subl",
    "-HostVersion", "1.0.0",
    "-AdditionalModules", "@()",
    "-BundledModulesPath", "PATH/TO/PowerShellEditorServices",
    "-Stdio"
  ],
  "enabled": true,
  "languageId": "powershell" // will match source.powershell
}
```

> **Note**: For more details see this [issue](https://github.com/PowerShell/PowerShellEditorServices/issues/1057).

### Python<a name="python"></a>

There are at least two language servers, use either one.

#### Palantir's Python Language Server

```sh
pip install 'python-language-server[all]'
```

Make sure you can run `pyls` in your terminal. If you've installed it into a virtualenv, you might need to override the path to `pyls` in global LSP settings (Package Settings -> LSP -> Settings):

```js
"pyls": {
  "command": ["/Users/mike/.virtualenvs/pyls-virtual-env/bin/pyls"], // example path, adjust it for your use case
  "enabled": true // if you want to enable Python Language Server globally
}
```

If you use a virtualenv for your current project, add a path to it in your [project configuration](https://www.sublimetext.com/docs/3/projects.html) (Project -> Edit Project):

```js
{
  "settings": {
    "LSP": {
      "pyls": {
        "enabled": true, // if you want to enable Python Language Server for current project only
        "env": {
          // example path, adjust it for your use case
          // it needs to be an absolute path, neither $HOME nor ~ work here
          "PYTHONPATH": "/Users/mike/.virtualenvs/my-virtual-env/lib/python3.7/site-packages"
        }
      }
    }
  }
}
```

See: [github:palantir/python-language-server](https://github.com/palantir/python-language-server)

#### Microsoft's Python Language Server

Alternatively, use Microsoft Python Language Server (using .NET Core runtime). [Instructions](https://github.com/Microsoft/python-language-server/blob/master/Using_in_sublime_text.md).

### R<a name="r"></a>

1. Install the `languageserver` package from CRAN (see the [CRAN mirrored package on GitHub](https://github.com/cran/languageserver) for more information and up-to-date installation instructions):

        install.packages("languageserver")

2. Run "LSP: Enable Language Server Globally" from the Command Palette and choose `rlang`.

### Ruby/Ruby on Rails<a name="ruby"></a>

Different servers are available for Ruby:

Solargraph:

1. Install the solargraph gem (see [github:castwide/solargraph](https://github.com/castwide/solargraph) for up-to-date installation instructions):

        gem install solargraph

2. Run "LSP: Enable Language Server Globally" from the Command Palette and choose `ruby`.

Sorbet:

1. Install the sorbet and sorbet-runtime gem (see [github:sorbet/sorbet](https://github.com/sorbet/sorbet)):

        gem install sorbet
        gem install sorbet-runtime

    If you have a Gemfile, using bundler, add sorbet and sorbet-runtime to your Gemfile and run:

        bundle install

2. Run "LSP:Enable Language Server Globally" from the Command Palette and choose `sorbet`.

### Rust<a name="rust"></a>

Goes well with the [Rust Enhanced package](https://github.com/rust-lang/rust-enhanced) which uses the RLS server: [github:rust-lang-nursery/rls](https://github.com/rust-lang-nursery/rls) for up-to-date installation instructions.

Alternatively, a newer [rust-analyzer](https://github.com/rust-analyzer/rust-analyzer) server is under development, also supported by LSP.

### Scala<a name="scala"></a>

* **[Metals](https://scalameta.org/metals/)**: Most complete LSP server for Scala, see [LSP-metals](https://packagecontrol.io/packages/LSP-metals) for installation.
* **[SBT](https://www.scala-sbt.org/)**: Version 1.x supports limited and *unmaintained* language server functionalities, setup is described [here](http://eed3si9n.com/sbt-server-with-sublime-text3).
* **[Dotty](http://dotty.epfl.ch/)**: The future Scala compiler [contains LSP support](http://dotty.epfl.ch/docs/usage/ide-support.html).
It is developed against VS Code, so ignore instructions related to VS Code.
Get the project compiling with dotty first (see [instructions](https://github.com/lampepfl/dotty-example-project#using-dotty-in-an-existing-project)).
At this point LSP should complain in the logs
`java.util.concurrent.CompletionException: java.io.FileNotFoundException: /Users/tomv/Projects/tomv564/dottytest/finagle/doc/src/sphinx/code/quickstart/.dotty-ide.json`
Then run `sbt configureIDE` to create the `.dotty-ide.json` file
Then the LSP plugin should launch as configured in `LSP.sublime-settings` using coursier.

### Swift<a name="swift"></a>

1. Install the [Swift](https://packagecontrol.io/packages/Swift) package from Package Control for syntax highlighting.
2. Install Xcode 11.4 or later and ensure that `xcrun -find sourcekit-lsp` returns the path to sourcekit-lsp.

### Terraform<a name="terraform"></a>

1. Download [terraform-lsp](https://github.com/juliosueiras/terraform-lsp/releases) binary and make it available in your PATH.
2. Add to LSP settings' clients:

```js
"terraform": {
  "command": ["terraform-lsp"],
  "enabled": true,
  "languageId": "terraform" // will match source.terraform
}
```

### Vue (Javascript)<a name="vue"></a>

See: [LSP-vue](https://packagecontrol.io/packages/LSP-vue)

Be sure to install [Vue Syntax Highlight](https://packagecontrol.io/packages/Vue%20Syntax%20Highlight) from Package Control.

### XML<a name="xml"></a>

1. Download jar from [angelozerr/lsp4xml](https://github.com/angelozerr/lsp4xml/releases).
2. Add to LSP settings' clients:

```js
"lsp4xml": {
  "command": [
    "java",
    "-DwatchParentProcess=false",  // false on windows, true on other operating systems
    // JVM options (not necessary, but the vscode extension uses them by default)
    "-noverify",                   // bypass class verification
    "-Xmx64M",                     // set the maximum heap size
    "-XX:+UseG1GC",                // use the G1 garbage collector
    "-XX:+UseStringDeduplication", // enable string deduplication optimisation
    "-jar",
    "PATH/TO/org.eclipse.lsp4xml-uber.jar"
  ],
  "enabled": true,
  "languageId": "xml",
  "selector": "text.xml"
}
```

> **Note**: Discussed in [this issue](https://github.com/sublimelsp/LSP/issues/578).<|MERGE_RESOLUTION|>--- conflicted
+++ resolved
@@ -469,14 +469,8 @@
 ```js
 "julials": {
   "command": ["bash", "PATH_TO_JULIA_SERVER/LanguageServer/contrib/languageserver.sh"], // on Linux/macOS
-<<<<<<< HEAD
-  // "command": ["julia", "--startup-file=no", "--history-file=no", "-e", "using LanguageServer; using LanguageServer.SymbolServer; server=LanguageServer.LanguageServerInstance(stdin,stdout,false); run(server)"], // on Windows
-  "languageId": "julia", // will match source.julia
-=======
   // "command": ["julia", "--startup-file=no", "--history-file=no", "-e", "using Pkg; using LanguageServer; using LanguageServer.SymbolServer; env_path=dirname(Pkg.Types.Context().env.project_file); server=LanguageServer.LanguageServerInstance(stdin,stdout,false,env_path); run(server)"], // on Windows
   "languageId": "julia",
-  "scopes": ["source.julia"],
->>>>>>> 7018c3cc
   "settings": {
     // Default values from VS Code:
     "julia": {
