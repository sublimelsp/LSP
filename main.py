import html
import json
import os
import subprocess
import sys
import threading
from collections import OrderedDict
from urllib.parse import urljoin
from urllib.parse import urlparse
from urllib.request import pathname2url
from urllib.request import url2pathname
try:
    from typing import Any, List, Dict, Tuple, Callable, Optional
    assert Any and List and Dict and Tuple and Callable and Optional
except ImportError:
    pass

import sublime_plugin
import sublime

import mdpopups


PLUGIN_NAME = 'LSP'
SUBLIME_WORD_MASK = 515
NO_HOVER_SCOPES = 'comment, constant, keyword, storage, string'
NO_COMPLETION_SCOPES = 'comment, string'
show_status_messages = True
show_view_status = True
auto_show_diagnostics_panel = True
show_diagnostics_phantoms = False
show_diagnostics_in_view_status = True
diagnostics_highlight_style = "underline"
complete_all_chars = False
log_debug = True
log_server = True
log_stderr = False

global_client_configs = []  # type: List[ClientConfig]
window_client_configs = dict()  # type: Dict[int, List[ClientConfig]]


class DiagnosticSeverity(object):
    Error = 1
    Warning = 2
    Information = 3
    Hint = 4


diagnostic_severity_names = {
    DiagnosticSeverity.Error: "error",
    DiagnosticSeverity.Warning: "warning",
    DiagnosticSeverity.Information: "info",
    DiagnosticSeverity.Hint: "hint"
}

diagnostic_severity_scopes = {
    DiagnosticSeverity.Error: 'markup.deleted.lsp sublimelinter.mark.error markup.error.lsp',
    DiagnosticSeverity.Warning: 'markup.changed.lsp sublimelinter.mark.warning markup.warning.lsp',
    DiagnosticSeverity.Information: 'markup.inserted.lsp sublimelinter.gutter-mark markup.info.lsp',
    DiagnosticSeverity.Hint: 'markup.inserted.lsp sublimelinter.gutter-mark markup.info.suggestion.lsp'
}


class SymbolKind(object):
    File = 1
    Module = 2
    Namespace = 3
    Package = 4
    Class = 5
    Method = 6
    Property = 7
    Field = 8
    Constructor = 9
    Enum = 10
    Interface = 11
    Function = 12
    Variable = 13
    Constant = 14
    String = 15
    Number = 16
    Boolean = 17
    Array = 18


symbol_kind_names = {
    SymbolKind.File: "file",
    SymbolKind.Module: "module",
    SymbolKind.Namespace: "namespace",
    SymbolKind.Package: "package",
    SymbolKind.Class: "class",
    SymbolKind.Method: "method",
    SymbolKind.Function: "function",
    SymbolKind.Field: "field",
    SymbolKind.Variable: "variable",
    SymbolKind.Constant: "constant"
}


class CompletionItemKind(object):
    Text = 1
    Method = 2
    Function = 3
    Constructor = 4
    Field = 5
    Variable = 6
    Class = 7
    Interface = 8
    Module = 9
    Property = 10
    Unit = 11
    Value = 12
    Enum = 13
    Keyword = 14
    Snippet = 15
    Color = 16
    File = 17
    Reference = 18


completion_item_kind_names = {v: k for k, v in CompletionItemKind.__dict__.items()}


class Request:
    def __init__(self, method, params):
        self.method = method
        self.params = params
        self.jsonrpc = "2.0"

    @classmethod
    def initialize(cls, params):
        return Request("initialize", params)

    @classmethod
    def hover(cls, params):
        return Request("textDocument/hover", params)

    @classmethod
    def complete(cls, params):
        return Request("textDocument/completion", params)

    @classmethod
    def signatureHelp(cls, params):
        return Request("textDocument/signatureHelp", params)

    @classmethod
    def references(cls, params):
        return Request("textDocument/references", params)

    @classmethod
    def definition(cls, params):
        return Request("textDocument/definition", params)

    @classmethod
    def rename(cls, params):
        return Request("textDocument/rename", params)

    @classmethod
    def codeAction(cls, params):
        return Request("textDocument/codeAction", params)

    @classmethod
    def executeCommand(cls, params):
        return Request("workspace/executeCommand", params)

    @classmethod
    def formatting(cls, params):
        return Request("textDocument/formatting", params)

    @classmethod
    def documentSymbols(cls, params):
        return Request("textDocument/documentSymbol", params)

    @classmethod
    def willSaveWaitUntil(cls, params):
        return Request("textDocument/willSaveWaitUntil", params)

    def __repr__(self):
        return self.method + " " + str(self.params)

    def to_payload(self, id):
        r = OrderedDict()  # type: OrderedDict[str, Any]
        r["jsonrpc"] = "2.0"
        r["id"] = id
        r["method"] = self.method
        r["params"] = self.params
        return r


class Notification:
    def __init__(self, method, params):
        self.method = method
        self.params = params
        self.jsonrpc = "2.0"

    @classmethod
    def initialized(cls):
        return Notification("initialized", None)

    @classmethod
    def didOpen(cls, params):
        return Notification("textDocument/didOpen", params)

    @classmethod
    def didChange(cls, params):
        return Notification("textDocument/didChange", params)

    @classmethod
    def didSave(cls, params):
        return Notification("textDocument/didSave", params)

    @classmethod
    def didClose(cls, params):
        return Notification("textDocument/didClose", params)

    @classmethod
<<<<<<< HEAD
    def willSave(cls, params):
        return Notification("textDocument/willSave", params)
=======
    def didChangeConfiguration(cls, params):
        return Notification("workspace/didChangeConfiguration", params)
>>>>>>> 030f8e3d

    @classmethod
    def exit(cls):
        return Notification("exit", None)

    def __repr__(self):
        return self.method + " " + str(self.params)

    def to_payload(self):
        r = OrderedDict()  # type: OrderedDict[str, Any]
        r["jsonrpc"] = "2.0"
        r["method"] = self.method
        r["params"] = self.params
        return r


class Point(object):
    def __init__(self, row: int, col: int) -> None:
        self.row = int(row)
        self.col = int(col)

    def __repr__(self):
        return "{}:{}".format(self.row, self.col)

    @classmethod
    def from_lsp(cls, point: dict) -> 'Point':
        return Point(point['line'], point['character'])

    def to_lsp(self) -> dict:
        r = OrderedDict()  # type: OrderedDict[str, Any]
        r['line'] = self.row
        r['character'] = self.col
        return r

    @classmethod
    def from_text_point(self, view: sublime.View, point: int) -> 'Point':
        return Point(*view.rowcol(point))

    def to_text_point(self, view) -> int:
        return view.text_point(self.row, self.col)


class Range(object):
    def __init__(self, start: Point, end: Point) -> None:
        self.start = start
        self.end = end

    def __repr__(self):
        return "({} {})".format(self.start, self.end)

    @classmethod
    def from_lsp(cls, range: dict) -> 'Range':
        return Range(Point.from_lsp(range['start']), Point.from_lsp(range['end']))

    def to_lsp(self) -> dict:
        r = OrderedDict()  # type: OrderedDict[str, Any]
        r['start'] = self.start.to_lsp()
        r['end'] = self.end.to_lsp()
        return r

    @classmethod
    def from_region(self, view: sublime.View, region: sublime.Region) -> 'Range':
        return Range(
            Point.from_text_point(view, region.begin()),
            Point.from_text_point(view, region.end())
        )

    def to_region(self, view: sublime.View) -> sublime.Region:
        return sublime.Region(self.start.to_text_point(view), self.end.to_text_point(view))


class Diagnostic(object):
    def __init__(self, message, range, severity, source, lsp_diagnostic):
        self.message = message
        self.range = range
        self.severity = severity
        self.source = source
        self._lsp_diagnostic = lsp_diagnostic

    @classmethod
    def from_lsp(cls, lsp_diagnostic):
        return Diagnostic(
            # crucial keys
            lsp_diagnostic['message'],
            Range.from_lsp(lsp_diagnostic['range']),
            # optional keys
            lsp_diagnostic.get('severity', DiagnosticSeverity.Error),
            lsp_diagnostic.get('source'),
            lsp_diagnostic
        )

    def to_lsp(self):
        return self._lsp_diagnostic


def read_client_config(name, client_config):
    return ClientConfig(
        name,
        client_config.get("command", []),
        client_config.get("scopes", []),
        client_config.get("syntaxes", []),
        client_config.get("languageId", ""),
        client_config.get("enabled", True),
        client_config.get("initializationOptions", dict())
    )


def load_settings():
    settings_obj = sublime.load_settings("LSP.sublime-settings")
    update_settings(settings_obj)
    settings_obj.add_on_change("_on_new_settings", lambda: update_settings(settings_obj))


def read_bool_setting(settings_obj: sublime.Settings, key: str, default: bool) -> bool:
    val = settings_obj.get(key)
    if isinstance(val, bool):
        return val
    else:
        return default


def read_str_setting(settings_obj: sublime.Settings, key: str, default: str) -> str:
    val = settings_obj.get(key)
    if isinstance(val, str):
        return val
    else:
        return default


def update_settings(settings_obj: sublime.Settings):
    global show_status_messages
    global show_view_status
    global auto_show_diagnostics_panel
    global show_diagnostics_phantoms
    global show_diagnostics_in_view_status
    global diagnostics_highlight_style
    global complete_all_chars
    global log_debug
    global log_server
    global log_stderr
    global global_client_configs

    global_client_configs = []
    client_configs = settings_obj.get("clients", {})
    if isinstance(client_configs, dict):
        for client_name, client_config in client_configs.items():
            config = read_client_config(client_name, client_config)
            if config:
                debug("Config added:", client_name, '(enabled)' if config.enabled else '(disabled)')
                global_client_configs.append(config)
    else:
        raise ValueError("client_configs")

    show_status_messages = read_bool_setting(settings_obj, "show_status_messages", True)
    show_view_status = read_bool_setting(settings_obj, "show_view_status", True)
    auto_show_diagnostics_panel = read_bool_setting(settings_obj, "auto_show_diagnostics_panel", True)
    show_diagnostics_phantoms = read_bool_setting(settings_obj, "show_diagnostics_phantoms", False)
    show_diagnostics_in_view_status = read_bool_setting(settings_obj, "show_diagnostics_in_view_status", True)
    diagnostics_highlight_style = read_str_setting(settings_obj, "diagnostics_highlight_style", "underline")
    complete_all_chars = read_bool_setting(settings_obj, "complete_all_chars", True)
    log_debug = read_bool_setting(settings_obj, "log_debug", False)
    log_server = read_bool_setting(settings_obj, "log_server", True)
    log_stderr = read_bool_setting(settings_obj, "log_stderr", False)


class ClientConfig(object):
    def __init__(self, name, binary_args, scopes, syntaxes, languageId,
                 enabled=True, init_options=dict(), settings=dict()):
        self.name = name
        self.binary_args = binary_args
        self.scopes = scopes
        self.syntaxes = syntaxes
        self.languageId = languageId
        self.enabled = enabled
        self.init_options = init_options
        self.settings = settings


def format_request(payload: 'Dict[str, Any]'):
    """Converts the request into json and adds the Content-Length header"""
    content = json.dumps(payload, sort_keys=False)
    content_length = len(content)
    result = "Content-Length: {}\r\n\r\n{}".format(content_length, content)
    return result


class Client(object):
    def __init__(self, process):
        self.process = process
        self.stdout_thread = threading.Thread(target=self.read_stdout)
        self.stdout_thread.start()
        self.stderr_thread = threading.Thread(target=self.read_stderr)
        self.stderr_thread.start()
        self.request_id = 0
        self.handlers = {}  # type: Dict[int, Callable]
        self.capabilities = {}  # type: Dict[str, Any]
        self._lock = threading.Lock()
        self._condition = threading.Condition(self._lock)
        self._blocking_request_id = -1
        self._scratch_response = None

    def set_capabilities(self, capabilities):
        self.capabilities = capabilities

    def has_capability(self, capability):
        return capability in self.capabilities

    def get_capability(self, capability):
        return self.capabilities.get(capability)

    def send_request(self, request: Request, handler: 'Callable', blocking=False):
        self.request_id += 1
        debug('request', self.request_id, ':', request.method, ', blocking =', blocking)
        if blocking:
            with self._condition:
                self._blocking_request_id = self.request_id
                self.send_payload(request.to_payload(self.request_id))
                if not self._condition.wait_for(lambda: self._scratch_response is not None, 6):
                    printf("Oops, this took too long... (timeout of 6 seconds)")
                elif self._scratch_response == "ERROR":
                    printf("Got an error back :(")
                elif self._scratch_response == "EMPTY":
                    printf("Got an empty result back.")
                    handler(None)
                else:
                    printf("Got a well-behaved result back.")
                    handler(self._scratch_response)
                self._blocking_request_id = -1
                self._scratch_response = None
        else:
            if handler is not None:
                self.handlers[self.request_id] = handler
            self.send_payload(request.to_payload(self.request_id))

    def send_notification(self, notification: Notification):
        debug('notify: ' + notification.method)
        self.send_payload(notification.to_payload())

    def kill(self):
        self.process.kill()

    def send_payload(self, payload):
        try:
            message = format_request(payload)
            self.process.stdin.write(bytes(message, 'UTF-8'))
            self.process.stdin.flush()
        except BrokenPipeError as e:
            printf("client unexpectedly died:", e)

    def read_stdout(self):
        """
        Reads JSON responses from process and dispatch them to response_handler
        """
        ContentLengthHeader = b"Content-Length: "

        while self.process.poll() is None:
            try:

                in_headers = True
                content_length = 0
                while in_headers:
                    header = self.process.stdout.readline().strip()
                    if (len(header) == 0):
                        in_headers = False

                    if header.startswith(ContentLengthHeader):
                        content_length = int(header[len(ContentLengthHeader):])

                if (content_length > 0):
                    content = self.process.stdout.read(content_length).decode(
                        "UTF-8")

                    payload = None
                    try:
                        payload = json.loads(content)
                        if payload.get("method") != "window/logMessage":
                            debug("got json: ", content)
                    except IOError:
                        printf("Got a non-JSON payload: ", content)
                        continue

                    try:
                        if "error" in payload:
                            error = payload['error']
                            debug("got error: ", error)
                            sublime.status_message(error.get('message'))
                            if self._blocking_request_id >= 0:
                                self._scratch_response = "ERROR"
                                with self._condition:
                                    self._condition.notify()
                        elif "method" in payload:
                            if "id" in payload:
                                self.request_handler(payload)
                            else:
                                self.notification_handler(payload)
                        elif "id" in payload:
                            self.response_handler(payload)
                        else:
                            debug("Unknown payload type: ", payload)
                    except Exception as err:
                        printf("Error handling server content:", err)

            except IOError:
                printf("LSP stdout process ending due to exception: ",
                       sys.exc_info())
                self.process.terminate()
                self.process = None
                return

        debug("LSP stdout process ended.")

    def read_stderr(self):
        """
        Reads any errors from the LSP process.
        """
        while self.process.poll() is None:
            try:
                content = self.process.stderr.readline()
                if log_stderr and len(content) > 0:
                    printf("(stderr): ", content.strip())
            except IOError:
                printf("LSP stderr process ending due to exception: ",
                       sys.exc_info())
                return

        debug("LSP stderr process ended.")

    def response_handler(self, response):
        try:
            handler_id = int(response.get("id"))  # dotty sends strings back :(
            if self._blocking_request_id == handler_id:
                self._scratch_response = response.get("result", "EMPTY")
                with self._condition:
                    self._condition.notify()
            else:
                result = response.get('result', None)
                if (self.handlers[handler_id]):
                    self.handlers[handler_id](result)
                else:
                    debug("No handler found for id", handler_id)
        except Exception as e:
            debug("error handling response", handler_id)
            raise

    def request_handler(self, request):
        method = request.get("method")
        if method == "workspace/applyEdit":
            apply_workspace_edit(sublime.active_window(),
                                 request.get("params"))
        else:
            debug("Unhandled request", method)

    def notification_handler(self, response):
        method = response.get("method")
        if method == "textDocument/publishDiagnostics":
            Events.publish("document.diagnostics", response.get("params"))
        elif method == "window/showMessage":
            sublime.active_window().message_dialog(
                response.get("params").get("message"))
        elif method == "window/logMessage" and log_server:
            server_log(self.process.args[0],
                       response.get("params").get("message"))
        else:
            debug("Unhandled notification:", method)


def debug(*args):
    """Print args to the console if the "debug" setting is True."""
    if log_debug:
        printf(*args)


def server_log(binary, *args):
    printf(*args, prefix=binary)


def printf(*args, prefix=PLUGIN_NAME):
    """Print args to the console, prefixed by the plugin name."""
    print(prefix + ":", *args)


def get_project_path(window: sublime.Window) -> 'Optional[str]':
    """
    Returns the common root of all open folders in the window
    """
    if len(window.folders()):
        folder_paths = window.folders()
        return folder_paths[0]
    else:
        debug("Couldn't determine project directory")
        return None


def get_common_parent(paths: 'List[str]') -> str:
    """
    Get the common parent directory of multiple paths.

    Python 3.5+ includes os.path.commonpath which does this, however Sublime
    currently embeds Python 3.3.
    """
    return os.path.commonprefix([path + '/' for path in paths]).rstrip('/')


def is_in_workspace(window: sublime.Window, file_path: str) -> bool:
    workspace_path = get_project_path(window)
    if workspace_path is None:
        return False

    common_dir = get_common_parent([workspace_path, file_path])
    return workspace_path == common_dir


def plugin_loaded():
    load_settings()
    Events.subscribe("view.on_load_async", initialize_on_open)
    Events.subscribe("view.on_activated_async", initialize_on_open)
    if show_status_messages:
        sublime.status_message("LSP initialized")
    start_active_view()


def start_active_view():
    window = sublime.active_window()
    if window:
        view = window.active_view()
        if view and is_supported_view(view):
            initialize_on_open(view)


def check_window_unloaded():
    global clients_by_window
    open_window_ids = list(window.id() for window in sublime.windows())
    iterable_clients_by_window = clients_by_window.copy()
    closed_windows = []
    for id, window_clients in iterable_clients_by_window.items():
        if id not in open_window_ids:
            debug("window closed", id)
            closed_windows.append(id)
    for closed_window_id in closed_windows:
        unload_window_clients(closed_window_id)


def unload_window_clients(window_id: int):
    global clients_by_window
    window_clients = clients_by_window[window_id]
    del clients_by_window[window_id]
    for config, client in window_clients.items():
        debug("unloading client", config, client)
        unload_client(client)


def unload_client(client: Client):
    debug("unloading client", client)
    try:
        client.send_notification(Notification.exit())
        client.kill()
    except Exception as e:
        debug("error exiting", e)


def plugin_unloaded():
    for window in sublime.windows():
        for client in window_clients(window).values():
            unload_client(client)


def get_scope_client_config(view: 'sublime.View', configs: 'List[ClientConfig]') -> 'Optional[ClientConfig]':
    for config in configs:
        for scope in config.scopes:
            if view.match_selector(view.sel()[0].begin(), scope):
                return config

    return None


def get_global_client_config(view: sublime.View) -> 'Optional[ClientConfig]':
    return get_scope_client_config(view, global_client_configs)


def get_project_config(view: sublime.View) -> dict:
    view_settings = view.settings().get('LSP', dict())
    return view_settings if view_settings else dict()


def get_window_client_config(view: sublime.View) -> 'Optional[ClientConfig]':
    if view.window():
        configs_for_window = window_client_configs.get(view.window().id(), [])
        return get_scope_client_config(view, configs_for_window)
    else:
        return None


def add_window_client_config(window: 'sublime.Window', config: 'ClientConfig'):
    global window_client_configs
    window_client_configs.setdefault(window.id(), []).append(config)


def apply_window_settings(client_config: 'ClientConfig', view: 'sublime.View') -> 'ClientConfig':
    window_config = get_project_config(view)

    if client_config.name in window_config:
        overrides = window_config[client_config.name]
        debug('window has override for', client_config.name, overrides)
        merged_init_options = dict(client_config.init_options)
        merged_init_options.update(overrides.get("initializationOptions", dict()))
        return ClientConfig(
            client_config.name,
            overrides.get("command", client_config.binary_args),
            overrides.get("scopes", client_config.scopes),
            overrides.get("syntaxes", client_config.syntaxes),
            overrides.get("languageId", client_config.languageId),
            overrides.get("enabled", client_config.enabled),
            merged_init_options,
            overrides.get("settings", dict()))
    else:
        return client_config


def config_for_scope(view: sublime.View) -> 'Optional[ClientConfig]':
    # check window_client_config first
    window_client_config = get_window_client_config(view)
    if not window_client_config:
        global_client_config = get_global_client_config(view)
        if global_client_config and view.window():
            window_client_config = apply_window_settings(global_client_config, view)
            add_window_client_config(view.window(), window_client_config)
            return window_client_config

    return window_client_config


def is_supported_syntax(syntax: str) -> bool:
    for config in global_client_configs:
        if syntax in config.syntaxes:
            return True
    return False


def is_supported_view(view: sublime.View) -> bool:
    # TODO: perhaps make this check for a client instead of a config
    if config_for_scope(view):
        return True
    else:
        return False


TextDocumentSyncKindNone = 0
TextDocumentSyncKindFull = 1
TextDocumentSyncKindIncremental = 2

didopen_after_initialize = list()
unsubscribe_initialize_on_load = None
unsubscribe_initialize_on_activated = None


def filename_to_uri(path: str) -> str:
    return urljoin('file:', pathname2url(path))


def uri_to_filename(uri: str) -> str:
    return url2pathname(urlparse(uri).path)


def client_for_view(view: sublime.View) -> 'Optional[Client]':
    config = config_for_scope(view)
    if not config:
        debug("config not available for view", view.file_name())
        return None
    clients = window_clients(view.window())
    if config.name not in clients:
        debug(config.name, "not available for view",
              view.file_name(), "in window", view.window().id())
        return None
    else:
        return clients[config.name]


clients_by_window = {}  # type: Dict[int, Dict[str, Client]]


def window_clients(window: sublime.Window) -> 'Dict[str, Client]':
    global clients_by_window
    if window.id() in clients_by_window:
        return clients_by_window[window.id()]
    else:
        debug("no clients found for window", window.id())
        return {}


def initialize_on_open(view: sublime.View):
    global didopen_after_initialize
    config = config_for_scope(view)
    if config:
        if config.enabled:
            if config.name not in window_clients(view.window()):
                didopen_after_initialize.append(view)
                get_window_client(view, config)
        else:
            debug(config.name, 'is not enabled')


def notify_did_open(view: sublime.View):
    config = config_for_scope(view)
    client = client_for_view(view)
    if client and config:
        view.settings().set("show_definitions", False)
        if view.file_name() not in document_states:
            ds = get_document_state(view.file_name())
            if show_view_status:
                view.set_status("lsp_clients", config.name)
            params = {
                "textDocument": {
                    "uri": filename_to_uri(view.file_name()),
                    "languageId": config.languageId,
                    "text": view.substr(sublime.Region(0, view.size())),
                    "version": ds.version
                }
            }
            client.send_notification(Notification.didOpen(params))


def notify_did_close(view: sublime.View):
    if view.file_name() in document_states:
        del document_states[view.file_name()]
        config = config_for_scope(view)
        clients = window_clients(sublime.active_window())
        if config and config.name in clients:
            client = clients[config.name]
            params = {"textDocument": {"uri": filename_to_uri(view.file_name())}}
            client.send_notification(Notification.didClose(params))


def notify_did_save(view: sublime.View):
    if view.file_name() in document_states:
        client = client_for_view(view)
        if client:
            params = {"textDocument": {"uri": filename_to_uri(view.file_name())}}
            client.send_notification(Notification.didSave(params))
    else:
        debug('document not tracked', view.file_name())


# TODO: this should be per-window ?
document_states = {}  # type: Dict[str, DocumentState]


class DocumentState:
    """Stores version count for documents open in a language service"""
    def __init__(self, path: str) -> 'None':
        self.path = path
        self.version = 0

    def inc_version(self):
        self.version += 1
        return self.version


def get_document_state(path: str) -> DocumentState:
    if path not in document_states:
        document_states[path] = DocumentState(path)
    return document_states[path]


pending_buffer_changes = dict()  # type: Dict[int, Dict]


def queue_did_change(view: sublime.View):
    buffer_id = view.buffer_id()
    buffer_version = 1
    pending_buffer = None
    if buffer_id in pending_buffer_changes:
        pending_buffer = pending_buffer_changes[buffer_id]
        buffer_version = pending_buffer["version"] + 1
        pending_buffer["version"] = buffer_version
    else:
        pending_buffer_changes[buffer_id] = {
            "view": view,
            "version": buffer_version
        }

    sublime.set_timeout_async(
        lambda: purge_did_change(buffer_id, buffer_version), 500)


def purge_did_change(buffer_id: int, buffer_version=None):
    if buffer_id not in pending_buffer_changes:
        return

    pending_buffer = pending_buffer_changes.get(buffer_id)

    if pending_buffer:
        if buffer_version is None or buffer_version == pending_buffer["version"]:
            notify_did_change(pending_buffer["view"])


def notify_did_change(view: sublime.View):
    if view.buffer_id() in pending_buffer_changes:
        del pending_buffer_changes[view.buffer_id()]
    # config = config_for_scope(view)
    client = client_for_view(view)
    if client:
        document_state = get_document_state(view.file_name())
        uri = filename_to_uri(view.file_name())
        params = {
            "textDocument": {
                "uri": uri,
                # "languageId": config.languageId, clangd does not like this field, but no server uses it?
                "version": document_state.inc_version(),
            },
            "contentChanges": [{
                "text": view.substr(sublime.Region(0, view.size()))
            }]
        }
        client.send_notification(Notification.didChange(params))


document_sync_initialized = False


def initialize_document_sync(text_document_sync_kind):
    global document_sync_initialized
    if document_sync_initialized:
        return
    document_sync_initialized = True
    # TODO: hook up events per scope/client
    Events.subscribe('view.on_load_async', notify_did_open)
    Events.subscribe('view.on_activated_async', notify_did_open)
    Events.subscribe('view.on_modified_async', queue_did_change)
    Events.subscribe('view.on_post_save_async', notify_did_save)
    Events.subscribe('view.on_close', notify_did_close)


def handle_initialize_result(result, client, window, config):
    global didopen_after_initialize
    capabilities = result.get("capabilities")
    client.set_capabilities(capabilities)

    # TODO: These handlers is already filtered by syntax but does not need to
    # be enabled 2x per client
    # Move filtering?
    document_sync = capabilities.get("textDocumentSync")
    if document_sync:
        initialize_document_sync(document_sync)

    Events.subscribe('document.diagnostics', handle_diagnostics)
    Events.subscribe('view.on_close', remove_diagnostics)

    client.send_notification(Notification.initialized())
    if config.settings:
        configParams = {
            'settings': config.settings
        }
        client.send_notification(Notification.didChangeConfiguration(configParams))

    for view in didopen_after_initialize:
        notify_did_open(view)
    if show_status_messages:
        window.status_message("{} initialized".format(config.name))
    didopen_after_initialize = list()


stylesheet = '''
            <style>
                div.error {
                    padding: 0.4rem 0 0.4rem 0.7rem;
                    margin: 0.2rem 0;
                    border-radius: 2px;
                }
                div.error span.message {
                    padding-right: 0.7rem;
                }
                div.error a {
                    text-decoration: inherit;
                    padding: 0.35rem 0.7rem 0.45rem 0.8rem;
                    position: relative;
                    bottom: 0.05rem;
                    border-radius: 0 2px 2px 0;
                    font-weight: bold;
                }
                html.dark div.error a {
                    background-color: #00000018;
                }
                html.light div.error a {
                    background-color: #ffffff18;
                }
            </style>
        '''


def create_phantom_html(text: str) -> str:
    global stylesheet
    return """<body id=inline-error>{}
                <div class="error">
                    <span class="message">{}</span>
                    <a href="code-actions">Code Actions</a>
                </div>
                </body>""".format(stylesheet, html.escape(text, quote=False))


def on_phantom_navigate(view: sublime.View, href: str, point: int):
    # TODO: don't mess with the user's cursor.
    sel = view.sel()
    sel.clear()
    sel.add(sublime.Region(point))
    view.run_command("lsp_code_actions")


def create_phantom(view: sublime.View, diagnostic: Diagnostic) -> sublime.Phantom:
    region = diagnostic.range.to_region(view)
    # TODO: hook up hide phantom (if keeping them)
    content = create_phantom_html(diagnostic.message)
    return sublime.Phantom(
        region,
        '<p>' + content + '</p>',
        sublime.LAYOUT_BELOW,
        lambda href: on_phantom_navigate(view, href, region.begin())
    )


def format_severity(severity: int) -> str:
    return diagnostic_severity_names.get(severity, "???")


def format_diagnostic(diagnostic: Diagnostic) -> str:
    location = "{:>8}:{:<4}".format(
        diagnostic.range.start.row + 1, diagnostic.range.start.col + 1)
    message = diagnostic.message.replace("\n", " ").replace("\r", "")
    return " {}\t{:<12}\t{:<10}\t{}".format(
        location, diagnostic.source, format_severity(diagnostic.severity), message)


class LspSymbolRenameCommand(sublime_plugin.TextCommand):
    def is_enabled(self, event=None):
        # TODO: check what kind of scope we're in.
        if is_supported_view(self.view):
            client = client_for_view(self.view)
            if client and client.has_capability('renameProvider'):
                return is_at_word(self.view, event)
        return False

    def run(self, edit, event=None):
        pos = get_position(self.view, event)
        params = get_document_position(self.view, pos)
        current_name = self.view.substr(self.view.word(pos))
        if not current_name:
            current_name = ""
        self.view.window().show_input_panel(
            "New name:", current_name, lambda text: self.request_rename(params, text),
            None, None)

    def request_rename(self, params, new_name):
        client = client_for_view(self.view)
        if client:
            params["newName"] = new_name
            client.send_request(Request.rename(params), self.handle_response)

    def handle_response(self, response):
        if 'changes' in response:
            changes = response.get('changes')
            if len(changes) > 0:
                self.view.window().run_command('lsp_apply_workspace_edit',
                                               {'changes': response})

    def want_event(self):
        return True


class LspFormatDocumentCommand(sublime_plugin.TextCommand):
    def is_enabled(self):
        if is_supported_view(self.view):
            client = client_for_view(self.view)
            if client and client.has_capability('documentFormattingProvider'):
                return True
        return False

    def run(self, edit):
        client = client_for_view(self.view)
        if client:
            pos = self.view.sel()[0].begin()
            params = {
                "textDocument": {
                    "uri": filename_to_uri(self.view.file_name())
                },
                "options": {
                    "tabSize": 4,
                    "insertSpaces": True
                }
            }
            request = Request.formatting(params)
            client.send_request(
                request, lambda response: self.handle_response(response, pos))

    def handle_response(self, response, pos):
        self.view.run_command('lsp_apply_document_edit',
                              {'changes': response})


class LspSymbolDefinitionCommand(sublime_plugin.TextCommand):
    def is_enabled(self, event=None):
        # TODO: check what kind of scope we're in.
        if is_supported_view(self.view):
            client = client_for_view(self.view)
            if client and client.has_capability('definitionProvider'):
                return is_at_word(self.view, event)
        return False

    def run(self, edit, event=None):
        client = client_for_view(self.view)
        if client:
            pos = get_position(self.view, event)
            request = Request.definition(get_document_position(self.view, pos))
            client.send_request(
                request, lambda response: self.handle_response(response, pos))

    def handle_response(self, response, position):
        window = sublime.active_window()
        if len(response) < 1:
            window.run_command("goto_definition")
        else:
            location = response[0]
            file_path = uri_to_filename(location.get("uri"))
            start = Point.from_lsp(location['range']['start'])
            file_location = "{}:{}:{}".format(file_path, start.row + 1, start.col + 1)
            debug("opening location", location)
            window.open_file(file_location, sublime.ENCODED_POSITION)
            # TODO: can add region here.

    def want_event(self):
        return True


def format_symbol_kind(kind):
    return symbol_kind_names.get(kind, str(kind))


def format_symbol(item):
    """
    items may be a list of strings, or a list of string lists.
    In the latter case, each entry in the quick panel will show multiple rows
    """
    # file_path = uri_to_filename(location.get("uri"))
    # kind = format_symbol_kind(item.get("kind"))
    # return [item.get("name"), kind]
    return [item.get("name")]


class LspDocumentSymbolsCommand(sublime_plugin.TextCommand):
    def is_enabled(self):
        if is_supported_view(self.view):
            client = client_for_view(self.view)
            if client and client.has_capability('documentSymbolProvider'):
                return True
        return False

    def run(self, edit):
        client = client_for_view(self.view)
        if client:
            params = {
                "textDocument": {
                    "uri": filename_to_uri(self.view.file_name())
                }
            }
            request = Request.documentSymbols(params)
            client.send_request(request, self.handle_response)

    def handle_response(self, response):
        symbols = list(format_symbol(item) for item in response)
        self.symbols = response
        self.view.window().show_quick_panel(symbols, self.on_symbol_selected)

    def on_symbol_selected(self, symbol_index):
        selected_symbol = self.symbols[symbol_index]
        range = selected_symbol['location']['range']
        region = Range.from_lsp(range).to_region(self.view)
        self.view.show_at_center(region)
        self.view.sel().clear()
        self.view.sel().add(region)


def get_position(view: sublime.View, event=None) -> int:
    if event:
        return view.window_to_text((event["x"], event["y"]))
    else:
        return view.sel()[0].begin()


def is_at_word(view: sublime.View, event) -> bool:
    pos = get_position(view, event)
    point_classification = view.classify(pos)
    if point_classification & SUBLIME_WORD_MASK:
        return True
    else:
        return False


OUTPUT_PANEL_SETTINGS = {
    "auto_indent": False,
    "draw_indent_guides": False,
    "draw_white_space": "None",
    "gutter": False,
    'is_widget': True,
    "line_numbers": False,
    "margin": 3,
    "match_brackets": False,
    "scroll_past_end": False,
    "tab_size": 4,
    "translate_tabs_to_spaces": False,
    "word_wrap": False
}


def create_output_panel(window: sublime.Window, name: str) -> sublime.View:
    panel = window.create_output_panel(name)
    settings = panel.settings()
    for key, value in OUTPUT_PANEL_SETTINGS.items():
        settings.set(key, value)
    return panel


def ensure_references_panel(window: sublime.Window):
    return window.find_output_panel("references") or create_references_panel(window)


def create_references_panel(window: sublime.Window):
    panel = create_output_panel(window, "references")
    panel.settings().set("result_file_regex",
                         r"^\s+\S\s+(\S.+)\s+(\d+):?(\d+)$")
    panel.assign_syntax("Packages/" + PLUGIN_NAME +
                        "/Syntaxes/References.sublime-syntax")
    return panel


class LspSymbolReferencesCommand(sublime_plugin.TextCommand):
    def is_enabled(self, event=None):
        if is_supported_view(self.view):
            client = client_for_view(self.view)
            if client and client.has_capability('referencesProvider'):
                return is_at_word(self.view, event)
        return False

    def run(self, edit, event=None):
        client = client_for_view(self.view)
        if client:
            pos = get_position(self.view, event)
            document_position = get_document_position(self.view, pos)
            document_position['context'] = {
                "includeDeclaration": False
            }
            request = Request.references(document_position)
            client.send_request(
                request, lambda response: self.handle_response(response, pos))

    def handle_response(self, response, pos):
        window = self.view.window()
        word = self.view.substr(self.view.word(pos))
        base_dir = get_project_path(window)
        file_path = self.view.file_name()
        relative_file_path = os.path.relpath(file_path, base_dir) if base_dir else file_path

        references = list(format_reference(item, base_dir) for item in response)

        if (len(references)) > 0:
            panel = ensure_references_panel(window)
            panel.settings().set("result_base_dir", base_dir)
            panel.set_read_only(False)
            panel.run_command("lsp_clear_panel")
            panel.run_command('append', {
                'characters': 'References to "' + word + '" at ' + relative_file_path + ':\n'
            })
            window.run_command("show_panel", {"panel": "output.references"})
            for reference in references:
                panel.run_command('append', {
                    'characters': reference + "\n",
                    'force': True,
                    'scroll_to_end': True
                })
            panel.set_read_only(True)

        else:
            window.run_command("hide_panel", {"panel": "output.references"})
            sublime.status_message("No references found")

    def want_event(self):
        return True


def format_reference(reference, base_dir):
    start = Point.from_lsp(reference.get('range').get('start'))
    file_path = uri_to_filename(reference.get("uri"))
    relative_file_path = os.path.relpath(file_path, base_dir)
    return " ◌ {} {}:{}".format(relative_file_path, start.row + 1, start.col + 1)


class LspClearPanelCommand(sublime_plugin.TextCommand):
    """
    A clear_panel command to clear the error panel.
    """

    def run(self, edit):
        self.view.erase(edit, sublime.Region(0, self.view.size()))


UNDERLINE_FLAGS = (sublime.DRAW_SQUIGGLY_UNDERLINE
                   | sublime.DRAW_NO_OUTLINE
                   | sublime.DRAW_NO_FILL
                   | sublime.DRAW_EMPTY_AS_OVERWRITE)

BOX_FLAGS = sublime.DRAW_NO_FILL | sublime.DRAW_EMPTY_AS_OVERWRITE

window_file_diagnostics = dict(
)  # type: Dict[int, Dict[str, Dict[str, List[Diagnostic]]]]


def update_file_diagnostics(window: sublime.Window, file_path: str, source: str,
                            diagnostics: 'List[Diagnostic]'):
    if diagnostics:
        window_file_diagnostics.setdefault(window.id(), dict()).setdefault(
            file_path, dict())[source] = diagnostics
    else:
        if window.id() in window_file_diagnostics:
            file_diagnostics = window_file_diagnostics[window.id()]
            if file_path in file_diagnostics:
                if source in file_diagnostics[file_path]:
                    del file_diagnostics[file_path][source]
                if not file_diagnostics[file_path]:
                    del file_diagnostics[file_path]


phantom_sets_by_buffer = {}  # type: Dict[int, sublime.PhantomSet]


def update_diagnostics_phantoms(view: sublime.View, diagnostics: 'List[Diagnostic]'):
    global phantom_sets_by_buffer

    buffer_id = view.buffer_id()
    if not show_diagnostics_phantoms or view.is_dirty():
        phantoms = None
    else:
        phantoms = list(
            create_phantom(view, diagnostic) for diagnostic in diagnostics)
    if phantoms:
        phantom_set = phantom_sets_by_buffer.get(buffer_id)
        if not phantom_set:
            phantom_set = sublime.PhantomSet(view, "lsp_diagnostics")
            phantom_sets_by_buffer[buffer_id] = phantom_set
        phantom_set.update(phantoms)
    else:
        phantom_sets_by_buffer.pop(buffer_id, None)


def update_diagnostics_regions(view: sublime.View, diagnostics: 'List[Diagnostic]', severity: int):
    region_name = "lsp_" + format_severity(severity)
    if show_diagnostics_phantoms and not view.is_dirty():
        regions = None
    else:
        regions = list(diagnostic.range.to_region(view) for diagnostic in diagnostics
                       if diagnostic.severity == severity)
    if regions:
        scope_name = diagnostic_severity_scopes[severity]
        view.add_regions(
            region_name, regions, scope_name, "dot",
            UNDERLINE_FLAGS if diagnostics_highlight_style == "underline" else BOX_FLAGS)
    else:
        view.erase_regions(region_name)


def update_diagnostics_in_view(view: sublime.View, diagnostics: 'List[Diagnostic]'):
    if view and view.is_valid():
        update_diagnostics_phantoms(view, diagnostics)
        for severity in range(DiagnosticSeverity.Error, DiagnosticSeverity.Information):
            update_diagnostics_regions(view, diagnostics, severity)


def remove_diagnostics(view: sublime.View):
    """Removes diagnostics for a file if no views exist for it
    """
    if is_supported_view(view):
        window = sublime.active_window()

        file_path = view.file_name()
        if not window.find_open_file(view.file_name()):
            update_file_diagnostics(window, file_path, 'lsp', [])
            update_diagnostics_panel(window)
        else:
            debug('file still open?')


def handle_diagnostics(update: 'Any'):
    file_path = uri_to_filename(update.get('uri'))
    window = sublime.active_window()

    if not is_in_workspace(window, file_path):
        debug("Skipping diagnostics for file", file_path,
              " it is not in the workspace")
        return

    diagnostics = list(
        Diagnostic.from_lsp(item) for item in update.get('diagnostics', []))

    view = window.find_open_file(file_path)

    # diagnostics = update.get('diagnostics')

    update_diagnostics_in_view(view, diagnostics)

    # update panel if available

    origin = 'lsp'  # TODO: use actual client name to be able to update diagnostics per client

    update_file_diagnostics(window, file_path, origin, diagnostics)
    update_diagnostics_panel(window)


class LspShowDiagnosticsPanelCommand(sublime_plugin.WindowCommand):
    def run(self):
        ensure_diagnostics_panel(self.window)
        self.window.run_command("show_panel", {"panel": "output.diagnostics"})


def create_diagnostics_panel(window):
    panel = create_output_panel(window, "diagnostics")
    panel.settings().set("result_file_regex", r"^\s*\S\s+(\S.*):$")
    panel.settings().set("result_line_regex", r"^\s+([0-9]+):?([0-9]+).*$")
    panel.assign_syntax("Packages/" + PLUGIN_NAME +
                        "/Syntaxes/Diagnostics.sublime-syntax")
    return panel


def ensure_diagnostics_panel(window):
    return window.find_output_panel("diagnostics") or create_diagnostics_panel(window)


def update_diagnostics_panel(window):
    assert window, "missing window!"
    base_dir = get_project_path(window)

    panel = ensure_diagnostics_panel(window)
    assert panel, "must have a panel now!"

    if window.id() in window_file_diagnostics:
        active_panel = window.active_panel()
        is_active_panel = (active_panel == "output.diagnostics")
        panel.settings().set("result_base_dir", base_dir)
        panel.set_read_only(False)
        panel.run_command("lsp_clear_panel")
        file_diagnostics = window_file_diagnostics[window.id()]
        if file_diagnostics:
            for file_path, source_diagnostics in file_diagnostics.items():
                relative_file_path = os.path.relpath(file_path, base_dir) if base_dir else file_path
                if source_diagnostics:
                    append_diagnostics(panel, relative_file_path, source_diagnostics)
            if auto_show_diagnostics_panel and not active_panel:
                window.run_command("show_panel",
                                   {"panel": "output.diagnostics"})
        else:
            if auto_show_diagnostics_panel and is_active_panel:
                window.run_command("hide_panel",
                                   {"panel": "output.diagnostics"})
        panel.set_read_only(True)


def append_diagnostics(panel, file_path, origin_diagnostics):
    panel.run_command('append',
                      {'characters':  " ◌ {}:\n".format(file_path),
                       'force': True})
    for origin, diagnostics in origin_diagnostics.items():
        for diagnostic in diagnostics:
            item = format_diagnostic(diagnostic)
            panel.run_command('append', {
                'characters': item + "\n",
                'force': True,
                'scroll_to_end': True
            })


def start_client(window: sublime.Window, config: ClientConfig):
    project_path = get_project_path(window)
    if project_path:
        if show_status_messages:
            window.status_message("Starting " + config.name + "...")
        debug("starting in", project_path)
        client = start_server(config.binary_args, project_path)
        if not client:
            window.status_message("Could not start" + config.name + ", disabling")
            debug("Could not start", config.binary_args, ", disabling")
            return

        initializeParams = {
            "processId": client.process.pid,
            "rootUri": filename_to_uri(project_path),
            "rootPath": project_path,
            "capabilities": {
                "textDocument": {
                    "completion": {
                        "completionItem": {
                            "snippetSupport": True
                        }
                    }
                }
            }
        }
        if config.init_options:
            initializeParams['initializationOptions'] = config.init_options

        client.send_request(
            Request.initialize(initializeParams),
            lambda result: handle_initialize_result(result, client, window, config))
        return client


def get_window_client(view: sublime.View, config: ClientConfig) -> Client:
    global clients_by_window

    window = view.window()
    clients = window_clients(window)
    if config.name not in clients:
        client = start_client(window, config)
        clients_by_window.setdefault(window.id(), {})[config.name] = client
        debug("client registered for window",
              window.id(), window_clients(window))
    else:
        client = clients[config.name]

    return client


def start_server(server_binary_args, working_dir):
    args = server_binary_args
    debug("starting " + str(args))
    si = None
    if os.name == "nt":
        si = subprocess.STARTUPINFO()  # type: ignore
        si.dwFlags |= subprocess.SW_HIDE | subprocess.STARTF_USESHOWWINDOW  # type: ignore
    try:
        process = subprocess.Popen(
            args,
            stdin=subprocess.PIPE,
            stdout=subprocess.PIPE,
            stderr=subprocess.PIPE,
            cwd=working_dir,
            startupinfo=si)
        return Client(process)

    except Exception as err:
        printf(err)


def get_document_range(view: sublime.View, region: sublime.Region) -> OrderedDict:
    d = OrderedDict()  # type: OrderedDict[str, Any]
    d['textDocument'] = {"uri": filename_to_uri(view.file_name())}
    d['range'] = Range.from_region(view, region).to_lsp()
    return d


def get_document_position(view: sublime.View, point) -> OrderedDict:
    if not point:
        point = view.sel()[0].begin()
    d = OrderedDict()  # type: OrderedDict[str, Any]
    d['textDocument'] = {"uri": filename_to_uri(view.file_name())}
    d['position'] = Point.from_text_point(view, point).to_lsp()
    return d


class Events:
    listener_dict = dict()  # type: Dict[str, Callable[..., None]]

    @classmethod
    def subscribe(cls, key, listener):
        if key in cls.listener_dict:
            cls.listener_dict[key].append(listener)
        else:
            cls.listener_dict[key] = [listener]
        return lambda: cls.unsubscribe(key, listener)

    @classmethod
    def unsubscribe(cls, key, listener):
        if key in cls.listener_dict:
            cls.listener_dict[key].remove(listener)

    @classmethod
    def publish(cls, key, *args):
        if key in cls.listener_dict:
            for listener in cls.listener_dict[key]:
                listener(*args)


class HoverHandler(sublime_plugin.ViewEventListener):
    def __init__(self, view):
        self.view = view

    @classmethod
    def is_applicable(cls, settings):
        syntax = settings.get('syntax')
        return syntax and is_supported_syntax(syntax)

    def on_hover(self, point, hover_zone):
        if hover_zone != sublime.HOVER_TEXT or self.view.is_popup_visible():
            return
        line_diagnostics = get_line_diagnostics(self.view, point)
        if line_diagnostics:
            self.show_diagnostics_hover(point, line_diagnostics)
        else:
            self.request_symbol_hover(point)

    def request_symbol_hover(self, point):
        if self.view.match_selector(point, NO_HOVER_SCOPES):
            return
        client = client_for_view(self.view)
        if client and client.has_capability('hoverProvider'):
            word_at_sel = self.view.classify(point)
            if word_at_sel & SUBLIME_WORD_MASK:
                client.send_request(
                    Request.hover(get_document_position(self.view, point)),
                    lambda response: self.handle_response(response, point))

    def handle_response(self, response, point):
        debug(response)
        if self.view.is_popup_visible():
            return
        contents = "No description available."
        if isinstance(response, dict):
            # Flow returns None sometimes
            # See: https://github.com/flowtype/flow-language-server/issues/51
            contents = response.get('contents') or contents
        self.show_hover(point, contents)

    def show_diagnostics_hover(self, point, diagnostics):
        formatted = list("{}: {}".format(diagnostic.source, diagnostic.message) for diagnostic in diagnostics)
        formatted.append("[{}]({})".format('Code Actions', 'code-actions'))
        mdpopups.show_popup(
            self.view,
            "\n".join(formatted),
            css=".mdpopups .lsp_hover { margin: 4px; }",
            md=True,
            flags=sublime.HIDE_ON_MOUSE_MOVE_AWAY,
            location=point,
            wrapper_class="lsp_hover",
            max_width=800,
            on_navigate=lambda href: self.on_diagnostics_navigate(self, href, point, diagnostics))

    def on_diagnostics_navigate(self, href, point, diagnostics):
        # TODO: don't mess with the user's cursor.
        # Instead, pass code actions requested from phantoms & hovers should call lsp_code_actions with
        # diagnostics as args, positioning resulting UI close to the clicked link.
        sel = self.view.sel()
        sel.clear()
        sel.add(sublime.Region(point, point))
        self.view.run_command("lsp_code_actions")

    def show_hover(self, point, contents):
        formatted = []
        if not isinstance(contents, list):
            contents = [contents]

        for item in contents:
            value = ""
            language = None
            if isinstance(item, str):
                value = item
            else:
                value = item.get("value")
                language = item.get("language")
            if language:
                formatted.append("```{}\n{}\n```".format(language, value))
            else:
                formatted.append(value)

        mdpopups.show_popup(
            self.view,
            "\n".join(formatted),
            css=".mdpopups .lsp_hover { margin: 4px; } .mdpopups p { margin: 0.1rem; }",
            md=True,
            flags=sublime.HIDE_ON_MOUSE_MOVE_AWAY,
            location=point,
            wrapper_class="lsp_hover",
            max_width=800)


class CompletionState(object):
    IDLE = 0
    REQUESTING = 1
    APPLYING = 2
    CANCELLING = 3


class CompletionHandler(sublime_plugin.ViewEventListener):
    def __init__(self, view):
        self.view = view
        self.initialized = False
        self.enabled = False
        self.trigger_chars = []  # type: List[str]
        self.completions = []  # type: List[Tuple[str, str]]
        self.state = CompletionState.IDLE
        self.next_request = None

    @classmethod
    def is_applicable(cls, settings):
        syntax = settings.get('syntax')
        return syntax and is_supported_syntax(syntax)

    def initialize(self):
        self.initialized = True
        client = client_for_view(self.view)
        if client:
            completionProvider = client.get_capability(
                'completionProvider')
            if completionProvider:
                self.enabled = True
                self.trigger_chars = completionProvider.get(
                    'triggerCharacters') or []

    def is_after_trigger_character(self, location):
        if location > 0:
            prev_char = self.view.substr()
            return prev_char in self.trigger_chars

    def on_query_completions(self, prefix, locations):
        if self.view.match_selector(locations[0], NO_COMPLETION_SCOPES):
            return

        if not self.initialized:
            self.initialize()

        if self.enabled:
            if self.state == CompletionState.IDLE:
                self.do_request(prefix, locations)
                self.completions = []  # type: List[Tuple[str, str]]

            elif self.state in (CompletionState.REQUESTING, CompletionState.CANCELLING):
                self.next_request = (prefix, locations)
                self.state = CompletionState.CANCELLING

            elif self.state == CompletionState.APPLYING:
                self.state = CompletionState.IDLE

            return (
                self.completions,
                sublime.INHIBIT_WORD_COMPLETIONS | sublime.INHIBIT_EXPLICIT_COMPLETIONS
            )

    def do_request(self, prefix, locations):
        self.next_request = None
        view = self.view

        # don't store client so we can handle restarts
        client = client_for_view(view)
        if not client:
            return

        if complete_all_chars or self.is_after_trigger_character(locations[0]):
            purge_did_change(view.buffer_id())
            client.send_request(
                Request.complete(get_document_position(view, locations[0])),
                self.handle_response)
            self.state = CompletionState.REQUESTING

    def format_completion(self, item) -> 'Tuple[str, str]':
        # Sublime handles snippets automatically, so we don't have to care about insertTextFormat.
        label = item.get("label")
        detail = item.get("detail")
        kind = item.get("kind")
        if not detail:
            if kind is not None:
                detail = completion_item_kind_names[kind]
        insertText = item.get("insertText", None)
        if not insertText:
            insertText = label
        if insertText[0] == '$':  # sublime needs leading '$' escaped.
            insertText = '\$' + insertText[1:]
        return "{}\t{}".format(label, detail) if detail else label, insertText

    def handle_response(self, response):
        if self.state == CompletionState.REQUESTING:
            items = response["items"] if isinstance(response,
                                                    dict) else response
            self.completions = list(self.format_completion(item) for item in items)
            self.state = CompletionState.APPLYING
            self.run_auto_complete()
        elif self.state == CompletionState.CANCELLING:
            self.do_request(*self.next_request)
        else:
            debug('Got unexpected response while in state {}'.format(self.state))

    def run_auto_complete(self):
        self.view.run_command(
            "auto_complete", {
                'disable_auto_insert': True,
                'api_completions_only': True,
                'next_completion_if_showing': False,
                'auto_complete_commit_on_tab': True,
            })


class SignatureHelpListener(sublime_plugin.ViewEventListener):
    def __init__(self, view):
        self.view = view
        self.signature_help_triggers = None

    @classmethod
    def is_applicable(cls, settings):
        syntax = settings.get('syntax')
        return syntax and is_supported_syntax(syntax)

    def initialize_triggers(self):
        client = client_for_view(self.view)
        if client:
            signatureHelpProvider = client.get_capability(
                'signatureHelpProvider')
            if signatureHelpProvider:
                self.signature_help_triggers = signatureHelpProvider.get(
                    'triggerCharacters')
                return

        self.signature_help_triggers = []

    def on_modified_async(self):
        pos = self.view.sel()[0].begin()
        last_char = self.view.substr(pos - 1)
        # TODO: this will fire too often, narrow down using scopes or regex
        if self.signature_help_triggers is None:
            self.initialize_triggers()

        if self.signature_help_triggers:
            if last_char in self.signature_help_triggers:
                client = client_for_view(self.view)
                if client:
                    purge_did_change(self.view.buffer_id())
                    client.send_request(
                        Request.signatureHelp(get_document_position(self.view, pos)),
                        lambda response: self.handle_response(response, pos))
            else:
                # TODO: this hides too soon.
                if self.view.is_popup_visible():
                    self.view.hide_popup()

    def handle_response(self, response, point):
        if response is not None:
            config = config_for_scope(self.view)
            signatures = response.get("signatures")
            activeSignature = response.get("activeSignature")
            debug("got signatures, active is", len(signatures), activeSignature)
            if len(signatures) > 0 and config:
                signature = signatures[activeSignature]
                debug("active signature", signature)
                formatted = []
                formatted.append(
                    "```{}\n{}\n```".format(config.languageId, signature.get('label')))
                params = signature.get('parameters')
                if params is None:  # for pyls TODO create issue?
                    params = signature.get('params')
                debug("params", params)
                for parameter in params:
                    paramDocs = parameter.get('documentation')
                    if paramDocs:
                        formatted.append("**{}**\n".format(parameter.get('label')))
                        formatted.append("* *{}*\n".format(paramDocs))

                formatted.append(signature.get('documentation'))

                mdpopups.show_popup(
                    self.view,
                    "\n".join(formatted),
                    css=".mdpopups .lsp_signature { margin: 4px; } .mdpopups p { margin: 0.1rem; }",
                    md=True,
                    flags=sublime.HIDE_ON_MOUSE_MOVE_AWAY,
                    location=point,
                    wrapper_class="lsp_signature",
                    max_width=800)


def get_line_diagnostics(view, point):
    row, _ = view.rowcol(point)
    diagnostics = get_diagnostics_for_view(view)
    return tuple(
        diagnostic for diagnostic in diagnostics
        if diagnostic.range.start.row <= row <= diagnostic.range.end.row
    )


def get_diagnostics_for_view(view: sublime.View) -> 'List[Diagnostic]':
    window = view.window()
    file_path = view.file_name()
    origin = 'lsp'
    if window.id() in window_file_diagnostics:
        file_diagnostics = window_file_diagnostics[window.id()]
        if file_path in file_diagnostics:
            if origin in file_diagnostics[file_path]:
                return file_diagnostics[file_path][origin]
    return []


class LspCodeActionsCommand(sublime_plugin.TextCommand):
    def is_enabled(self, event=None):
        if is_supported_view(self.view):
            client = client_for_view(self.view)
            return client and client.has_capability('codeActionProvider')
        return False

    def run(self, edit, event=None):
        client = client_for_view(self.view)
        if client:
            pos = get_position(self.view, event)
            row, col = self.view.rowcol(pos)
            line_diagnostics = get_line_diagnostics(self.view, pos)
            params = {
                "textDocument": {
                    "uri": filename_to_uri(self.view.file_name())
                },
                "context": {
                    "diagnostics": list(diagnostic.to_lsp() for diagnostic in line_diagnostics)
                }
            }
            if len(line_diagnostics) > 0:
                # TODO: merge ranges.
                params["range"] = line_diagnostics[0].range.to_lsp()
            else:
                params["range"] = Range(Point(row, col), Point(row, col)).to_lsp()

            if event:  # if right-clicked, set cursor to menu position
                sel = self.view.sel()
                sel.clear()
                sel.add(sublime.Region(pos))

            client.send_request(Request.codeAction(params), self.handle_codeaction_response)

    def handle_codeaction_response(self, response):
        titles = []
        self.commands = response
        for command in self.commands:
            titles.append(
                command.get('title'))  # TODO parse command and arguments
        if len(self.commands) > 0:
            self.view.show_popup_menu(titles, self.handle_select)
        else:
            self.view.show_popup('No actions available', sublime.HIDE_ON_MOUSE_MOVE_AWAY)

    def handle_select(self, index):
        if index > -1:
            client = client_for_view(self.view)
            if client:
                client.send_request(
                    Request.executeCommand(self.commands[index]),
                    self.handle_command_response)

    def handle_command_response(self, response):
        pass

    def want_event(self):
        return True


def apply_workspace_edit(window, params):
    edit = params.get('edit')
    window.run_command('lsp_apply_workspace_edit', {'changes': edit})


class LspRestartClientCommand(sublime_plugin.TextCommand):
    def is_enabled(self):
        return is_supported_view(self.view)

    def run(self, edit):
        window = self.view.window()
        unload_window_clients(window.id())


class LspApplyWorkspaceEditCommand(sublime_plugin.WindowCommand):
    def run(self, changes):
        debug('workspace edit', changes)
        if changes.get('changes'):
            for uri, file_changes in changes.get('changes').items():
                path = uri_to_filename(uri)
                view = self.window.open_file(path)
                if view:
                    if view.is_loading():
                        # TODO: wait for event instead.
                        sublime.set_timeout_async(
                            lambda: view.run_command('lsp_apply_document_edit', {'changes': file_changes}),
                            500
                        )
                    else:
                        view.run_command('lsp_apply_document_edit',
                                         {'changes': file_changes})
                else:
                    debug('view not found to apply', path, file_changes)


class LspApplyDocumentEditCommand(sublime_plugin.TextCommand):
    def run(self, edit, changes):
        regions = list(self.create_region(change) for change in changes)
        replacements = list(change.get('newText') for change in changes)

        self.view.add_regions('lsp_edit', regions, "source.python")

        index = 0
        # use regions from view as they are correctly updated after edits.
        for newText in replacements:
            region = self.view.get_regions('lsp_edit')[index]
            self.apply_change(region, newText, edit)
            index += 1

        self.view.erase_regions('lsp_edit')

    def create_region(self, change):
        return Range.from_lsp(change['range']).to_region(self.view)

    def apply_change(self, region, newText, edit):
        if region.empty():
            self.view.insert(edit, region.a, newText)
        else:
            if len(newText) > 0:
                self.view.replace(edit, region, newText)
            else:
                self.view.erase(edit, region)


class CloseListener(sublime_plugin.EventListener):
    def on_close(self, view):
        sublime.set_timeout_async(check_window_unloaded, 500)


class SaveListener(sublime_plugin.EventListener):

    def on_pre_save(self, view):
        if not is_supported_view(view):
            return
        client = client_for_view(view)
        if not client:
            return
        params = {
            "textDocument": {
                "uri": filename_to_uri(view.file_name()),
                "reason": 1
            }
        }
        format_on_save = sublime.load_settings("LSP.sublime-settings").get("format_on_save", True)
        can_do_formatting = client.has_capability("documentFormattingProvider")
        if not can_do_formatting or not format_on_save:
            client.send_notification(Notification.willSave(params))
        else:
            client.send_request(Request.willSaveWaitUntil(params),
                                lambda response: view.run_command("lsp_apply_document_edit", {"changes": response}),
                                blocking=True)

    def on_post_save_async(self, view):
        if is_supported_view(view):
            # debug("on_post_save_async", view.file_name())
            Events.publish("view.on_post_save_async", view)

    def on_close(self, view):
        if is_supported_view(view):
            # TODO check if more views are open for this file.
            Events.publish("view.on_close", view)


def is_transient_view(view):
    window = view.window()
    return view == window.transient_view_in_group(window.active_group())


class DiagnosticsCursorListener(sublime_plugin.ViewEventListener):
    def __init__(self, view):
        self.view = view
        self.has_status = False

    @classmethod
    def is_applicable(cls, settings):
        syntax = settings.get('syntax')
        global show_diagnostics_in_view_status
        return show_diagnostics_in_view_status and syntax and is_supported_syntax(syntax)

    def on_selection_modified_async(self):
        pos = self.view.sel()[0].begin()
        line_diagnostics = get_line_diagnostics(self.view, pos)
        if len(line_diagnostics) > 0:
            self.show_diagnostics_status(line_diagnostics)
        elif self.has_status:
            self.clear_diagnostics_status()

    def show_diagnostics_status(self, line_diagnostics):
        self.has_status = True
        self.view.set_status('lsp_diagnostics', line_diagnostics[0].message)

    def clear_diagnostics_status(self):
        self.view.set_status('lsp_diagnostics', "")
        self.has_status = False


class DocumentSyncListener(sublime_plugin.ViewEventListener):
    def __init__(self, view):
        self.view = view

    @classmethod
    def is_applicable(cls, settings):
        syntax = settings.get('syntax')
        return syntax and is_supported_syntax(syntax)

    @classmethod
    def applies_to_primary_view_only(cls):
        return False

    def on_load_async(self):
        # skip transient views: if not is_transient_view(self.view):
        Events.publish("view.on_load_async", self.view)

    def on_modified_async(self):
        if self.view.file_name():
            Events.publish("view.on_modified_async", self.view)

    def on_activated_async(self):
        if self.view.file_name():
            Events.publish("view.on_activated_async", self.view)<|MERGE_RESOLUTION|>--- conflicted
+++ resolved
@@ -214,13 +214,12 @@
         return Notification("textDocument/didClose", params)
 
     @classmethod
-<<<<<<< HEAD
     def willSave(cls, params):
         return Notification("textDocument/willSave", params)
-=======
+
+    @classmethod
     def didChangeConfiguration(cls, params):
         return Notification("workspace/didChangeConfiguration", params)
->>>>>>> 030f8e3d
 
     @classmethod
     def exit(cls):
