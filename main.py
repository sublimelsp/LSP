import html
import json
import os
import subprocess
import sys
import threading
from collections import OrderedDict
from urllib.parse import urljoin
from urllib.parse import urlparse
from urllib.request import pathname2url
from urllib.request import url2pathname
try:
    from typing import Any, List, Dict, Tuple, Callable, Optional
    assert Any and List and Dict and Tuple and Callable and Optional
except ImportError:
    pass

import sublime_plugin
import sublime

import mdpopups


PLUGIN_NAME = 'LSP'
SUBLIME_WORD_MASK = 515
NO_HOVER_SCOPES = 'comment, constant, keyword, storage, string'
NO_COMPLETION_SCOPES = 'comment, string'
show_status_messages = True
show_view_status = True
auto_show_diagnostics_panel = True
show_diagnostics_phantoms = False
show_diagnostics_in_view_status = True
only_show_lsp_completions = False
diagnostics_highlight_style = "underline"
diagnostics_gutter_marker = "dot"
complete_all_chars = False
resolve_completion_for_snippets = False
log_debug = True
log_server = True
log_stderr = False

global_client_configs = []  # type: List[ClientConfig]
window_client_configs = dict()  # type: Dict[int, List[ClientConfig]]


class DiagnosticSeverity(object):
    Error = 1
    Warning = 2
    Information = 3
    Hint = 4


diagnostic_severity_names = {
    DiagnosticSeverity.Error: "error",
    DiagnosticSeverity.Warning: "warning",
    DiagnosticSeverity.Information: "info",
    DiagnosticSeverity.Hint: "hint"
}

diagnostic_severity_scopes = {
    DiagnosticSeverity.Error: 'markup.deleted.lsp sublimelinter.mark.error markup.error.lsp',
    DiagnosticSeverity.Warning: 'markup.changed.lsp sublimelinter.mark.warning markup.warning.lsp',
    DiagnosticSeverity.Information: 'markup.inserted.lsp sublimelinter.gutter-mark markup.info.lsp',
    DiagnosticSeverity.Hint: 'markup.inserted.lsp sublimelinter.gutter-mark markup.info.suggestion.lsp'
}


class SymbolKind(object):
    File = 1
    Module = 2
    Namespace = 3
    Package = 4
    Class = 5
    Method = 6
    Property = 7
    Field = 8
    Constructor = 9
    Enum = 10
    Interface = 11
    Function = 12
    Variable = 13
    Constant = 14
    String = 15
    Number = 16
    Boolean = 17
    Array = 18


symbol_kind_names = {
    SymbolKind.File: "file",
    SymbolKind.Module: "module",
    SymbolKind.Namespace: "namespace",
    SymbolKind.Package: "package",
    SymbolKind.Class: "class",
    SymbolKind.Method: "method",
    SymbolKind.Function: "function",
    SymbolKind.Field: "field",
    SymbolKind.Variable: "variable",
    SymbolKind.Constant: "constant"
}


class CompletionItemKind(object):
    Text = 1
    Method = 2
    Function = 3
    Constructor = 4
    Field = 5
    Variable = 6
    Class = 7
    Interface = 8
    Module = 9
    Property = 10
    Unit = 11
    Value = 12
    Enum = 13
    Keyword = 14
    Snippet = 15
    Color = 16
    File = 17
    Reference = 18


completion_item_kind_names = {v: k for k, v in CompletionItemKind.__dict__.items()}


class Request:
    def __init__(self, method, params):
        self.method = method
        self.params = params
        self.jsonrpc = "2.0"

    @classmethod
    def initialize(cls, params):
        return Request("initialize", params)

    @classmethod
    def hover(cls, params):
        return Request("textDocument/hover", params)

    @classmethod
    def complete(cls, params):
        return Request("textDocument/completion", params)

    @classmethod
    def signatureHelp(cls, params):
        return Request("textDocument/signatureHelp", params)

    @classmethod
    def references(cls, params):
        return Request("textDocument/references", params)

    @classmethod
    def definition(cls, params):
        return Request("textDocument/definition", params)

    @classmethod
    def rename(cls, params):
        return Request("textDocument/rename", params)

    @classmethod
    def codeAction(cls, params):
        return Request("textDocument/codeAction", params)

    @classmethod
    def executeCommand(cls, params):
        return Request("workspace/executeCommand", params)

    @classmethod
    def formatting(cls, params):
        return Request("textDocument/formatting", params)

    @classmethod
    def documentSymbols(cls, params):
        return Request("textDocument/documentSymbol", params)

    @classmethod
<<<<<<< HEAD
    def willSaveWaitUntil(cls, params):
        return Request("textDocument/willSaveWaitUntil", params)
=======
    def resolveCompletionItem(cls, params):
        return Request("completionItem/resolve", params)
>>>>>>> 15b3c19e

    def __repr__(self):
        return self.method + " " + str(self.params)

    def to_payload(self, id):
        r = OrderedDict()  # type: OrderedDict[str, Any]
        r["jsonrpc"] = "2.0"
        r["id"] = id
        r["method"] = self.method
        if self.params is not None:
            r["params"] = self.params
        else:
            r["params"] = dict()
        return r


class Notification:
    def __init__(self, method, params):
        self.method = method
        self.params = params
        self.jsonrpc = "2.0"

    @classmethod
    def initialized(cls):
        return Notification("initialized", None)

    @classmethod
    def didOpen(cls, params):
        return Notification("textDocument/didOpen", params)

    @classmethod
    def didChange(cls, params):
        return Notification("textDocument/didChange", params)

    @classmethod
    def didSave(cls, params):
        return Notification("textDocument/didSave", params)

    @classmethod
    def didClose(cls, params):
        return Notification("textDocument/didClose", params)

    @classmethod
    def willSave(cls, params):
        return Notification("textDocument/willSave", params)

    @classmethod
    def didChangeConfiguration(cls, params):
        return Notification("workspace/didChangeConfiguration", params)

    @classmethod
    def exit(cls):
        return Notification("exit", None)

    def __repr__(self):
        return self.method + " " + str(self.params)

    def to_payload(self):
        r = OrderedDict()  # type: OrderedDict[str, Any]
        r["jsonrpc"] = "2.0"
        r["method"] = self.method
        if self.params is not None:
            r["params"] = self.params
        else:
            r["params"] = dict()
        return r


class Point(object):
    def __init__(self, row: int, col: int) -> None:
        self.row = int(row)
        self.col = int(col)

    def __repr__(self):
        return "{}:{}".format(self.row, self.col)

    @classmethod
    def from_lsp(cls, point: dict) -> 'Point':
        return Point(point['line'], point['character'])

    def to_lsp(self) -> dict:
        r = OrderedDict()  # type: OrderedDict[str, Any]
        r['line'] = self.row
        r['character'] = self.col
        return r

    @classmethod
    def from_text_point(self, view: sublime.View, point: int) -> 'Point':
        return Point(*view.rowcol(point))

    def to_text_point(self, view) -> int:
        return view.text_point(self.row, self.col)


class Range(object):
    def __init__(self, start: Point, end: Point) -> None:
        self.start = start
        self.end = end

    def __repr__(self):
        return "({} {})".format(self.start, self.end)

    @classmethod
    def from_lsp(cls, range: dict) -> 'Range':
        return Range(Point.from_lsp(range['start']), Point.from_lsp(range['end']))

    def to_lsp(self) -> dict:
        r = OrderedDict()  # type: OrderedDict[str, Any]
        r['start'] = self.start.to_lsp()
        r['end'] = self.end.to_lsp()
        return r

    @classmethod
    def from_region(self, view: sublime.View, region: sublime.Region) -> 'Range':
        return Range(
            Point.from_text_point(view, region.begin()),
            Point.from_text_point(view, region.end())
        )

    def to_region(self, view: sublime.View) -> sublime.Region:
        return sublime.Region(self.start.to_text_point(view), self.end.to_text_point(view))


class Diagnostic(object):
    def __init__(self, message, range, severity, source, lsp_diagnostic):
        self.message = message
        self.range = range
        self.severity = severity
        self.source = source
        self._lsp_diagnostic = lsp_diagnostic

    @classmethod
    def from_lsp(cls, lsp_diagnostic):
        return Diagnostic(
            # crucial keys
            lsp_diagnostic['message'],
            Range.from_lsp(lsp_diagnostic['range']),
            # optional keys
            lsp_diagnostic.get('severity', DiagnosticSeverity.Error),
            lsp_diagnostic.get('source'),
            lsp_diagnostic
        )

    def to_lsp(self):
        return self._lsp_diagnostic


def read_client_config(name, client_config):
    return ClientConfig(
        name,
        client_config.get("command", []),
        client_config.get("scopes", []),
        client_config.get("syntaxes", []),
        client_config.get("languageId", ""),
        client_config.get("enabled", True),
        client_config.get("initializationOptions", dict())
    )


def load_settings():
    settings_obj = sublime.load_settings("LSP.sublime-settings")
    update_settings(settings_obj)
    settings_obj.add_on_change("_on_new_settings", lambda: update_settings(settings_obj))


def read_bool_setting(settings_obj: sublime.Settings, key: str, default: bool) -> bool:
    val = settings_obj.get(key)
    if isinstance(val, bool):
        return val
    else:
        return default


def read_str_setting(settings_obj: sublime.Settings, key: str, default: str) -> str:
    val = settings_obj.get(key)
    if isinstance(val, str):
        return val
    else:
        return default


def update_settings(settings_obj: sublime.Settings):
    global show_status_messages
    global show_view_status
    global auto_show_diagnostics_panel
    global show_diagnostics_phantoms
    global show_diagnostics_in_view_status
    global only_show_lsp_completions
    global diagnostics_highlight_style
    global diagnostics_gutter_marker
    global complete_all_chars
    global resolve_completion_for_snippets
    global log_debug
    global log_server
    global log_stderr
    global global_client_configs

    global_client_configs = []
    client_configs = settings_obj.get("clients", {})
    if isinstance(client_configs, dict):
        for client_name, client_config in client_configs.items():
            config = read_client_config(client_name, client_config)
            if config:
                debug("Config added:", client_name, '(enabled)' if config.enabled else '(disabled)')
                global_client_configs.append(config)
    else:
        raise ValueError("client_configs")

    show_status_messages = read_bool_setting(settings_obj, "show_status_messages", True)
    show_view_status = read_bool_setting(settings_obj, "show_view_status", True)
    auto_show_diagnostics_panel = read_bool_setting(settings_obj, "auto_show_diagnostics_panel", True)
    show_diagnostics_phantoms = read_bool_setting(settings_obj, "show_diagnostics_phantoms", False)
    show_diagnostics_in_view_status = read_bool_setting(settings_obj, "show_diagnostics_in_view_status", True)
    diagnostics_highlight_style = read_str_setting(settings_obj, "diagnostics_highlight_style", "underline")
    diagnostics_gutter_marker = read_str_setting(settings_obj, "diagnostics_gutter_marker", "dot")
    only_show_lsp_completions = read_bool_setting(settings_obj, "only_show_lsp_completions", False)
    complete_all_chars = read_bool_setting(settings_obj, "complete_all_chars", True)
    resolve_completion_for_snippets = read_bool_setting(settings_obj, "resolve_completion_for_snippets", False)
    log_debug = read_bool_setting(settings_obj, "log_debug", False)
    log_server = read_bool_setting(settings_obj, "log_server", True)
    log_stderr = read_bool_setting(settings_obj, "log_stderr", False)


class ClientConfig(object):
    def __init__(self, name, binary_args, scopes, syntaxes, languageId,
                 enabled=True, init_options=dict(), settings=dict()):
        self.name = name
        self.binary_args = binary_args
        self.scopes = scopes
        self.syntaxes = syntaxes
        self.languageId = languageId
        self.enabled = enabled
        self.init_options = init_options
        self.settings = settings


def format_request(payload: 'Dict[str, Any]'):
    """Converts the request into json and adds the Content-Length header"""
    content = json.dumps(payload, sort_keys=False)
    content_length = len(content)
    result = "Content-Length: {}\r\n\r\n{}".format(content_length, content)
    return result


class Client(object):
    def __init__(self, process, project_path):
        self.process = process
        self.stdout_thread = threading.Thread(target=self.read_stdout)
        self.stdout_thread.start()
        self.stderr_thread = threading.Thread(target=self.read_stderr)
        self.stderr_thread.start()
        self.project_path = project_path
        self.request_id = 0
        self.handlers = {}  # type: Dict[int, Callable]
        self.capabilities = {}  # type: Dict[str, Any]
        self._lock = threading.Lock()
        self._condition = threading.Condition(self._lock)
        self._blocking_request_id = -1
        self._scratch_response = None

    def set_capabilities(self, capabilities):
        self.capabilities = capabilities

    def get_project_path(self):
        return self.project_path

    def has_capability(self, capability):
        return capability in self.capabilities

    def get_capability(self, capability):
        return self.capabilities.get(capability)

    def send_request(self, request: Request, handler: 'Callable', blocking=False):
        self.request_id += 1
        debug('request', self.request_id, ':', request.method, ', blocking =', blocking)
        if blocking:
            with self._condition:
                self._blocking_request_id = self.request_id
                self.send_payload(request.to_payload(self.request_id))
                if not self._condition.wait_for(lambda: self._scratch_response is not None, 6):
                    printf("Oops, this took too long... (timeout of 6 seconds)")
                elif self._scratch_response == "ERROR":
                    printf("Got an error back :(")
                elif self._scratch_response == "EMPTY":
                    printf("Got an empty result back.")
                    handler(None)
                else:
                    printf("Got a well-behaved result back.")
                    handler(self._scratch_response)
                self._blocking_request_id = -1
                self._scratch_response = None
        else:
            if handler is not None:
                self.handlers[self.request_id] = handler
            self.send_payload(request.to_payload(self.request_id))

    def send_notification(self, notification: Notification):
        debug('notify: ' + notification.method)
        self.send_payload(notification.to_payload())

    def kill(self):
        self.process.kill()

    def send_payload(self, payload):
        try:
            message = format_request(payload)
            self.process.stdin.write(bytes(message, 'UTF-8'))
            self.process.stdin.flush()
        except BrokenPipeError as e:
            printf("client unexpectedly died:", e)

    def read_stdout(self):
        """
        Reads JSON responses from process and dispatch them to response_handler
        """
        ContentLengthHeader = b"Content-Length: "

        while True:
            try:

                in_headers = True
                content_length = 0
                while in_headers:
                    header = self.process.stdout.readline()
                    if header == '':
                        break
                    else:
                        header = header.strip()
                    if (len(header) == 0):
                        in_headers = False

                    if header.startswith(ContentLengthHeader):
                        content_length = int(header[len(ContentLengthHeader):])

                if (content_length > 0):
                    content = self.process.stdout.read(content_length).decode(
                        "UTF-8")

                    payload = None
                    try:
                        payload = json.loads(content)
                        if payload.get("method") != "window/logMessage":
<<<<<<< HEAD
                            debug("got json: ", content)
=======
                            debug("got json: ", content[0:limit], "...")
>>>>>>> 15b3c19e
                    except IOError:
                        printf("Got a non-JSON payload: ", content)
                        continue

                    try:
                        if "error" in payload:
                            error = payload['error']
                            printf("Got error from server: ", error)
                            sublime.status_message(error.get('message'))
                            if self._blocking_request_id >= 0:
                                self._scratch_response = "ERROR"
                                with self._condition:
                                    self._condition.notify()
                        elif "method" in payload:
                            if "id" in payload:
                                self.request_handler(payload)
                            else:
                                self.notification_handler(payload)
                        elif "id" in payload:
                            self.response_handler(payload)
                        else:
                            debug("Unknown payload type: ", payload)
                    except Exception as err:
                        printf("Error handling server content:", err)

            except IOError:
                printf("LSP stdout process ending due to exception: ",
                       sys.exc_info())
                self.process.terminate()
                self.process = None
                return

        debug("LSP stdout process ended.")

    def read_stderr(self):
        """
        Reads any errors from the LSP process.
        """
        while True:
            try:
                content = self.process.stderr.readline()
                if len(content) == 0:
                    break
                if log_stderr:
                    printf("(stderr): ", content.strip())
            except IOError:
                printf("LSP stderr process ending due to exception: ",
                       sys.exc_info())
                return

        debug("LSP stderr process ended.")

    def response_handler(self, response):
        try:
            handler_id = int(response.get("id"))  # dotty sends strings back :(
            if self._blocking_request_id == handler_id:
                self._scratch_response = response.get("result", "EMPTY")
                with self._condition:
                    self._condition.notify()
            else:
                result = response.get('result', None)
                if (self.handlers[handler_id]):
                    self.handlers[handler_id](result)
                else:
                    debug("No handler found for id", handler_id)
        except Exception as e:
            debug("error handling response", handler_id)
            raise

    def request_handler(self, request):
        method = request.get("method")
        if method == "workspace/applyEdit":
            apply_workspace_edit(sublime.active_window(),
                                 request.get("params"))
        else:
            debug("Unhandled request", method)

    def notification_handler(self, response):
        method = response.get("method")
        if method == "textDocument/publishDiagnostics":
            Events.publish("document.diagnostics", response.get("params"))
        elif method == "window/showMessage":
            sublime.active_window().message_dialog(
                response.get("params").get("message"))
        elif method == "window/logMessage" and log_server:
            server_log(self.process.args[0],
                       response.get("params").get("message"))
        else:
            debug("Unhandled notification:", method)


def debug(*args):
    """Print args to the console if the "debug" setting is True."""
    if log_debug:
        printf(*args)


def server_log(binary, *args):
    printf(*args, prefix=binary)


def printf(*args, prefix=PLUGIN_NAME):
    """Print args to the console, prefixed by the plugin name."""
    print(prefix + ":", *args)


def get_project_path(window: sublime.Window) -> 'Optional[str]':
    """
    Returns the common root of all open folders in the window
    """
    if len(window.folders()):
        folder_paths = window.folders()
        return folder_paths[0]
    else:
        filename = window.active_view().file_name()
        if filename:
            project_path = os.path.dirname(filename)
            debug("Couldn't determine project directory since no folders are open!",
                  "Using", project_path, "as a fallback.")
            return project_path
        else:
            debug("Couldn't determine project directory since no folders are open",
                  "and the current file isn't saved on the disk.")
            return None


def get_common_parent(paths: 'List[str]') -> str:
    """
    Get the common parent directory of multiple paths.

    Python 3.5+ includes os.path.commonpath which does this, however Sublime
    currently embeds Python 3.3.
    """
    return os.path.commonprefix([path + '/' for path in paths]).rstrip('/')


def is_in_workspace(window: sublime.Window, file_path: str) -> bool:
    workspace_path = get_project_path(window)
    if workspace_path is None:
        return False

    common_dir = get_common_parent([workspace_path, file_path])
    return workspace_path == common_dir


def plugin_loaded():
    load_settings()
    Events.subscribe("view.on_load_async", initialize_on_open)
    Events.subscribe("view.on_activated_async", initialize_on_open)
    if show_status_messages:
        sublime.status_message("LSP initialized")
    start_active_view()


def start_active_view():
    window = sublime.active_window()
    if window:
        view = window.active_view()
        if view and is_supported_view(view):
            initialize_on_open(view)


def check_window_unloaded():
    global clients_by_window
    open_window_ids = list(window.id() for window in sublime.windows())
    iterable_clients_by_window = clients_by_window.copy()
    closed_windows = []
    for id, window_clients in iterable_clients_by_window.items():
        if id not in open_window_ids:
            debug("window closed", id)
            closed_windows.append(id)
    for closed_window_id in closed_windows:
        unload_window_clients(closed_window_id)


def unload_window_clients(window_id: int):
    global clients_by_window
    if window_id in clients_by_window:
        window_clients = clients_by_window[window_id]
        del clients_by_window[window_id]
        for config, client in window_clients.items():
            debug("unloading client", config, client)
            unload_client(client)


def unload_client(client: Client):
    debug("unloading client", client)
    try:
        client.send_notification(Notification.exit())
        client.kill()
    except Exception as e:
        debug("error exiting", e)


def plugin_unloaded():
    for window in sublime.windows():
        for client in window_clients(window).values():
            unload_client(client)


def get_scope_client_config(view: 'sublime.View', configs: 'List[ClientConfig]') -> 'Optional[ClientConfig]':
    for config in configs:
        for scope in config.scopes:
            if len(view.sel()) > 0:
                if view.match_selector(view.sel()[0].begin(), scope):
                    return config

    return None


def get_global_client_config(view: sublime.View) -> 'Optional[ClientConfig]':
    return get_scope_client_config(view, global_client_configs)


def get_project_config(view: sublime.View) -> dict:
    view_settings = view.settings().get('LSP', dict())
    return view_settings if view_settings else dict()


def get_window_client_config(view: sublime.View) -> 'Optional[ClientConfig]':
    if view.window():
        configs_for_window = window_client_configs.get(view.window().id(), [])
        return get_scope_client_config(view, configs_for_window)
    else:
        return None


def add_window_client_config(window: 'sublime.Window', config: 'ClientConfig'):
    global window_client_configs
    window_client_configs.setdefault(window.id(), []).append(config)


def apply_window_settings(client_config: 'ClientConfig', view: 'sublime.View') -> 'ClientConfig':
    window_config = get_project_config(view)

    if client_config.name in window_config:
        overrides = window_config[client_config.name]
        debug('window has override for', client_config.name, overrides)
        merged_init_options = dict(client_config.init_options)
        merged_init_options.update(overrides.get("initializationOptions", dict()))
        return ClientConfig(
            client_config.name,
            overrides.get("command", client_config.binary_args),
            overrides.get("scopes", client_config.scopes),
            overrides.get("syntaxes", client_config.syntaxes),
            overrides.get("languageId", client_config.languageId),
            overrides.get("enabled", client_config.enabled),
            merged_init_options,
            overrides.get("settings", dict()))
    else:
        return client_config


def config_for_scope(view: sublime.View) -> 'Optional[ClientConfig]':
    # check window_client_config first
    window_client_config = get_window_client_config(view)
    if not window_client_config:
        global_client_config = get_global_client_config(view)
        if global_client_config and view.window():
            window_client_config = apply_window_settings(global_client_config, view)
            add_window_client_config(view.window(), window_client_config)
            return window_client_config

    return window_client_config


def is_supported_syntax(syntax: str) -> bool:
    for config in global_client_configs:
        if syntax in config.syntaxes:
            return True
    return False


def is_supported_view(view: sublime.View) -> bool:
    # TODO: perhaps make this check for a client instead of a config
    if config_for_scope(view):
        return True
    else:
        return False


TextDocumentSyncKindNone = 0
TextDocumentSyncKindFull = 1
TextDocumentSyncKindIncremental = 2

didopen_after_initialize = list()
unsubscribe_initialize_on_load = None
unsubscribe_initialize_on_activated = None


def filename_to_uri(path: str) -> str:
    return urljoin('file:', pathname2url(path))


def uri_to_filename(uri: str) -> str:
    return url2pathname(urlparse(uri).path)


def client_for_view(view: sublime.View) -> 'Optional[Client]':
    config = config_for_scope(view)
    if not config:
        debug("config not available for view", view.file_name())
        return None
    clients = window_clients(view.window())
    if config.name not in clients:
        debug(config.name, "not available for view",
              view.file_name(), "in window", view.window().id())
        return None
    else:
        return clients[config.name]


clients_by_window = {}  # type: Dict[int, Dict[str, Client]]


def window_clients(window: sublime.Window) -> 'Dict[str, Client]':
    global clients_by_window
    if window.id() in clients_by_window:
        return clients_by_window[window.id()]
    else:
        debug("no clients found for window", window.id())
        return {}


def initialize_on_open(view: sublime.View):
    if not view.window():
        return

    window = view.window()

    if window.id() in clients_by_window:
        unload_old_clients(window)

    global didopen_after_initialize
    config = config_for_scope(view)
    if config:
        if config.enabled:
            if config.name not in window_clients(window):
                didopen_after_initialize.append(view)
                get_window_client(view, config)
        else:
            debug(config.name, 'is not enabled')


def unload_old_clients(window: sublime.Window):
    project_path = get_project_path(window)
    clients_by_config = window_clients(window)
    clients_to_unload = {}
    for config_name, client in clients_by_config.items():
        if client and client.get_project_path() != project_path:
            debug('unload', config_name, 'project path changed from ', client.get_project_path())
            clients_to_unload[config_name] = client

    for config_name, client in clients_to_unload.items():
        unload_client(client)
        del clients_by_config[config_name]


def notify_did_open(view: sublime.View):
    config = config_for_scope(view)
    client = client_for_view(view)
    if client and config:
        view.settings().set("show_definitions", False)
        if view.file_name() not in document_states:
            ds = get_document_state(view.file_name())
            if show_view_status:
                view.set_status("lsp_clients", config.name)
            params = {
                "textDocument": {
                    "uri": filename_to_uri(view.file_name()),
                    "languageId": config.languageId,
                    "text": view.substr(sublime.Region(0, view.size())),
                    "version": ds.version
                }
            }
            client.send_notification(Notification.didOpen(params))


def notify_did_close(view: sublime.View):
    if view.file_name() in document_states:
        del document_states[view.file_name()]
        config = config_for_scope(view)
        clients = window_clients(sublime.active_window())
        if config and config.name in clients:
            client = clients[config.name]
            params = {"textDocument": {"uri": filename_to_uri(view.file_name())}}
            client.send_notification(Notification.didClose(params))


def notify_did_save(view: sublime.View):
    if view.file_name() in document_states:
        client = client_for_view(view)
        if client:
            params = {"textDocument": {"uri": filename_to_uri(view.file_name())}}
            client.send_notification(Notification.didSave(params))
    else:
        debug('document not tracked', view.file_name())


# TODO: this should be per-window ?
document_states = {}  # type: Dict[str, DocumentState]


class DocumentState:
    """Stores version count for documents open in a language service"""
    def __init__(self, path: str) -> 'None':
        self.path = path
        self.version = 0

    def inc_version(self):
        self.version += 1
        return self.version


def get_document_state(path: str) -> DocumentState:
    if path not in document_states:
        document_states[path] = DocumentState(path)
    return document_states[path]


pending_buffer_changes = dict()  # type: Dict[int, Dict]


def queue_did_change(view: sublime.View):
    buffer_id = view.buffer_id()
    buffer_version = 1
    pending_buffer = None
    if buffer_id in pending_buffer_changes:
        pending_buffer = pending_buffer_changes[buffer_id]
        buffer_version = pending_buffer["version"] + 1
        pending_buffer["version"] = buffer_version
    else:
        pending_buffer_changes[buffer_id] = {
            "view": view,
            "version": buffer_version
        }

    sublime.set_timeout_async(
        lambda: purge_did_change(buffer_id, buffer_version), 500)


def purge_did_change(buffer_id: int, buffer_version=None):
    if buffer_id not in pending_buffer_changes:
        return

    pending_buffer = pending_buffer_changes.get(buffer_id)

    if pending_buffer:
        if buffer_version is None or buffer_version == pending_buffer["version"]:
            notify_did_change(pending_buffer["view"])


def notify_did_change(view: sublime.View):
    if view.buffer_id() in pending_buffer_changes:
        del pending_buffer_changes[view.buffer_id()]
    # config = config_for_scope(view)
    client = client_for_view(view)
    if client:
        document_state = get_document_state(view.file_name())
        uri = filename_to_uri(view.file_name())
        params = {
            "textDocument": {
                "uri": uri,
                # "languageId": config.languageId, clangd does not like this field, but no server uses it?
                "version": document_state.inc_version(),
            },
            "contentChanges": [{
                "text": view.substr(sublime.Region(0, view.size()))
            }]
        }
        client.send_notification(Notification.didChange(params))


document_sync_initialized = False


def initialize_document_sync(text_document_sync_kind):
    global document_sync_initialized
    if document_sync_initialized:
        return
    document_sync_initialized = True
    # TODO: hook up events per scope/client
    Events.subscribe('view.on_load_async', notify_did_open)
    Events.subscribe('view.on_activated_async', notify_did_open)
    Events.subscribe('view.on_modified_async', queue_did_change)
    Events.subscribe('view.on_post_save_async', notify_did_save)
    Events.subscribe('view.on_close', notify_did_close)


def handle_initialize_result(result, client, window, config):
    global didopen_after_initialize
    capabilities = result.get("capabilities")
    client.set_capabilities(capabilities)

    # TODO: These handlers is already filtered by syntax but does not need to
    # be enabled 2x per client
    # Move filtering?
    document_sync = capabilities.get("textDocumentSync")
    if document_sync:
        initialize_document_sync(document_sync)

    Events.subscribe('document.diagnostics', handle_diagnostics)
    Events.subscribe('view.on_close', remove_diagnostics)

    client.send_notification(Notification.initialized())
    if config.settings:
        configParams = {
            'settings': config.settings
        }
        client.send_notification(Notification.didChangeConfiguration(configParams))

    for view in didopen_after_initialize:
        notify_did_open(view)
    if show_status_messages:
        window.status_message("{} initialized".format(config.name))
    didopen_after_initialize = list()


stylesheet = '''
            <style>
                div.error-arrow {
                    border-top: 0.4rem solid transparent;
                    border-left: 0.5rem solid color(var(--redish) blend(var(--background) 30%));
                    width: 0;
                    height: 0;
                }
                div.error {
                    padding: 0.4rem 0 0.4rem 0.7rem;
                    margin: 0 0 0.2rem;
                    border-radius: 0 0.2rem 0.2rem 0.2rem;
                }

                div.error span.message {
                    padding-right: 0.7rem;
                }

                div.error a {
                    text-decoration: inherit;
                    padding: 0.35rem 0.7rem 0.45rem 0.8rem;
                    position: relative;
                    bottom: 0.05rem;
                    border-radius: 0 0.2rem 0.2rem 0;
                    font-weight: bold;
                }
                html.dark div.error a {
                    background-color: #00000018;
                }
                html.light div.error a {
                    background-color: #ffffff18;
                }
            </style>
        '''


def create_phantom_html(text: str) -> str:
    global stylesheet
    return """<body id=inline-error>{}
                <div class="error-arrow"></div>
                <div class="error">
                    <span class="message">{}</span>
                    <a href="code-actions">Code Actions</a>
                </div>
                </body>""".format(stylesheet, html.escape(text, quote=False))


def on_phantom_navigate(view: sublime.View, href: str, point: int):
    # TODO: don't mess with the user's cursor.
    sel = view.sel()
    sel.clear()
    sel.add(sublime.Region(point))
    view.run_command("lsp_code_actions")


def create_phantom(view: sublime.View, diagnostic: Diagnostic) -> sublime.Phantom:
    region = diagnostic.range.to_region(view)
    # TODO: hook up hide phantom (if keeping them)
    content = create_phantom_html(diagnostic.message)
    return sublime.Phantom(
        region,
        '<p>' + content + '</p>',
        sublime.LAYOUT_BELOW,
        lambda href: on_phantom_navigate(view, href, region.begin())
    )


def format_severity(severity: int) -> str:
    return diagnostic_severity_names.get(severity, "???")


def format_diagnostic(diagnostic: Diagnostic) -> str:
    location = "{:>8}:{:<4}".format(
        diagnostic.range.start.row + 1, diagnostic.range.start.col + 1)
    message = diagnostic.message.replace("\n", " ").replace("\r", "")
    return " {}\t{:<12}\t{:<10}\t{}".format(
        location, diagnostic.source, format_severity(diagnostic.severity), message)


class LspSymbolRenameCommand(sublime_plugin.TextCommand):
    def is_enabled(self, event=None):
        # TODO: check what kind of scope we're in.
        if is_supported_view(self.view):
            client = client_for_view(self.view)
            if client and client.has_capability('renameProvider'):
                return is_at_word(self.view, event)
        return False

    def run(self, edit, event=None):
        pos = get_position(self.view, event)
        params = get_document_position(self.view, pos)
        current_name = self.view.substr(self.view.word(pos))
        if not current_name:
            current_name = ""
        self.view.window().show_input_panel(
            "New name:", current_name, lambda text: self.request_rename(params, text),
            None, None)

    def request_rename(self, params, new_name):
        client = client_for_view(self.view)
        if client:
            params["newName"] = new_name
            client.send_request(Request.rename(params), self.handle_response)

    def handle_response(self, response):
        if 'changes' in response:
            changes = response.get('changes')
            if len(changes) > 0:
                self.view.window().run_command('lsp_apply_workspace_edit',
                                               {'changes': response})

    def want_event(self):
        return True


class LspFormatDocumentCommand(sublime_plugin.TextCommand):
    def is_enabled(self):
        if is_supported_view(self.view):
            client = client_for_view(self.view)
            if client and client.has_capability('documentFormattingProvider'):
                return True
        return False

    def run(self, edit):
        client = client_for_view(self.view)
        if client:
            pos = self.view.sel()[0].begin()
            params = {
                "textDocument": {
                    "uri": filename_to_uri(self.view.file_name())
                },
                "options": {
                    "tabSize": 4,
                    "insertSpaces": True
                }
            }
            request = Request.formatting(params)
            client.send_request(
                request, lambda response: self.handle_response(response, pos))

    def handle_response(self, response, pos):
        self.view.run_command('lsp_apply_document_edit',
                              {'changes': response})


class LspSymbolDefinitionCommand(sublime_plugin.TextCommand):
    def is_enabled(self, event=None):
        # TODO: check what kind of scope we're in.
        if is_supported_view(self.view):
            client = client_for_view(self.view)
            if client and client.has_capability('definitionProvider'):
                return is_at_word(self.view, event)
        return False

    def run(self, edit, event=None):
        client = client_for_view(self.view)
        if client:
            pos = get_position(self.view, event)
            request = Request.definition(get_document_position(self.view, pos))
            client.send_request(
                request, lambda response: self.handle_response(response, pos))

    def handle_response(self, response, position):
        window = sublime.active_window()
        if len(response) < 1:
            window.run_command("goto_definition")
        else:
            location = response[0]
            file_path = uri_to_filename(location.get("uri"))
            start = Point.from_lsp(location['range']['start'])
            file_location = "{}:{}:{}".format(file_path, start.row + 1, start.col + 1)
            debug("opening location", location)
            window.open_file(file_location, sublime.ENCODED_POSITION)
            # TODO: can add region here.

    def want_event(self):
        return True


def format_symbol_kind(kind):
    return symbol_kind_names.get(kind, str(kind))


def format_symbol(item):
    """
    items may be a list of strings, or a list of string lists.
    In the latter case, each entry in the quick panel will show multiple rows
    """
    # file_path = uri_to_filename(location.get("uri"))
    # kind = format_symbol_kind(item.get("kind"))
    # return [item.get("name"), kind]
    return [item.get("name")]


class LspDocumentSymbolsCommand(sublime_plugin.TextCommand):
    def is_enabled(self):
        if is_supported_view(self.view):
            client = client_for_view(self.view)
            if client and client.has_capability('documentSymbolProvider'):
                return True
        return False

    def run(self, edit):
        client = client_for_view(self.view)
        if client:
            params = {
                "textDocument": {
                    "uri": filename_to_uri(self.view.file_name())
                }
            }
            request = Request.documentSymbols(params)
            client.send_request(request, self.handle_response)

    def handle_response(self, response):
        symbols = list(format_symbol(item) for item in response)
        self.symbols = response
        self.view.window().show_quick_panel(symbols, self.on_symbol_selected)

    def on_symbol_selected(self, symbol_index):
        selected_symbol = self.symbols[symbol_index]
        range = selected_symbol['location']['range']
        region = Range.from_lsp(range).to_region(self.view)
        self.view.show_at_center(region)
        self.view.sel().clear()
        self.view.sel().add(region)


def get_position(view: sublime.View, event=None) -> int:
    if event:
        return view.window_to_text((event["x"], event["y"]))
    else:
        return view.sel()[0].begin()


def is_at_word(view: sublime.View, event) -> bool:
    pos = get_position(view, event)
    point_classification = view.classify(pos)
    if point_classification & SUBLIME_WORD_MASK:
        return True
    else:
        return False


OUTPUT_PANEL_SETTINGS = {
    "auto_indent": False,
    "draw_indent_guides": False,
    "draw_white_space": "None",
    "gutter": False,
    'is_widget': True,
    "line_numbers": False,
    "margin": 3,
    "match_brackets": False,
    "scroll_past_end": False,
    "tab_size": 4,
    "translate_tabs_to_spaces": False,
    "word_wrap": False
}


def create_output_panel(window: sublime.Window, name: str) -> sublime.View:
    panel = window.create_output_panel(name)
    settings = panel.settings()
    for key, value in OUTPUT_PANEL_SETTINGS.items():
        settings.set(key, value)
    return panel


def ensure_references_panel(window: sublime.Window):
    return window.find_output_panel("references") or create_references_panel(window)


def create_references_panel(window: sublime.Window):
    panel = create_output_panel(window, "references")
    panel.settings().set("result_file_regex",
                         r"^\s+\S\s+(\S.+)\s+(\d+):?(\d+)$")
    panel.assign_syntax("Packages/" + PLUGIN_NAME +
                        "/Syntaxes/References.sublime-syntax")
    return panel


class LspSymbolReferencesCommand(sublime_plugin.TextCommand):
    def is_enabled(self, event=None):
        if is_supported_view(self.view):
            client = client_for_view(self.view)
            if client and client.has_capability('referencesProvider'):
                return is_at_word(self.view, event)
        return False

    def run(self, edit, event=None):
        client = client_for_view(self.view)
        if client:
            pos = get_position(self.view, event)
            document_position = get_document_position(self.view, pos)
            document_position['context'] = {
                "includeDeclaration": False
            }
            request = Request.references(document_position)
            client.send_request(
                request, lambda response: self.handle_response(response, pos))

    def handle_response(self, response, pos):
        window = self.view.window()
        word = self.view.substr(self.view.word(pos))
        base_dir = get_project_path(window)
        file_path = self.view.file_name()
        relative_file_path = os.path.relpath(file_path, base_dir) if base_dir else file_path

        references = list(format_reference(item, base_dir) for item in response)

        if (len(references)) > 0:
            panel = ensure_references_panel(window)
            panel.settings().set("result_base_dir", base_dir)
            panel.set_read_only(False)
            panel.run_command("lsp_clear_panel")
            panel.run_command('append', {
                'characters': 'References to "' + word + '" at ' + relative_file_path + ':\n'
            })
            window.run_command("show_panel", {"panel": "output.references"})
            for reference in references:
                panel.run_command('append', {
                    'characters': reference + "\n",
                    'force': True,
                    'scroll_to_end': True
                })
            panel.set_read_only(True)

        else:
            window.run_command("hide_panel", {"panel": "output.references"})
            sublime.status_message("No references found")

    def want_event(self):
        return True


def format_reference(reference, base_dir):
    start = Point.from_lsp(reference.get('range').get('start'))
    file_path = uri_to_filename(reference.get("uri"))
    relative_file_path = os.path.relpath(file_path, base_dir)
    return " ◌ {} {}:{}".format(relative_file_path, start.row + 1, start.col + 1)


class LspClearPanelCommand(sublime_plugin.TextCommand):
    """
    A clear_panel command to clear the error panel.
    """

    def run(self, edit):
        self.view.erase(edit, sublime.Region(0, self.view.size()))


class LspUpdatePanelCommand(sublime_plugin.TextCommand):
    """
    A update_panel command to update the error panel with new text.
    """

    def run(self, edit, characters):
        self.view.replace(edit, sublime.Region(0, self.view.size()), characters)

        # Move cursor to the end
        selection = self.view.sel()
        selection.clear()
        selection.add(sublime.Region(self.view.size(), self.view.size()))


UNDERLINE_FLAGS = (sublime.DRAW_SQUIGGLY_UNDERLINE
                   | sublime.DRAW_NO_OUTLINE
                   | sublime.DRAW_NO_FILL
                   | sublime.DRAW_EMPTY_AS_OVERWRITE)

BOX_FLAGS = sublime.DRAW_NO_FILL | sublime.DRAW_EMPTY_AS_OVERWRITE

window_file_diagnostics = dict(
)  # type: Dict[int, Dict[str, Dict[str, List[Diagnostic]]]]


def update_file_diagnostics(window: sublime.Window, file_path: str, source: str,
                            diagnostics: 'List[Diagnostic]'):
    if diagnostics:
        window_file_diagnostics.setdefault(window.id(), dict()).setdefault(
            file_path, dict())[source] = diagnostics
    else:
        if window.id() in window_file_diagnostics:
            file_diagnostics = window_file_diagnostics[window.id()]
            if file_path in file_diagnostics:
                if source in file_diagnostics[file_path]:
                    del file_diagnostics[file_path][source]
                if not file_diagnostics[file_path]:
                    del file_diagnostics[file_path]


phantom_sets_by_buffer = {}  # type: Dict[int, sublime.PhantomSet]


def update_diagnostics_phantoms(view: sublime.View, diagnostics: 'List[Diagnostic]'):
    global phantom_sets_by_buffer

    buffer_id = view.buffer_id()
    if not show_diagnostics_phantoms or view.is_dirty():
        phantoms = None
    else:
        phantoms = list(
            create_phantom(view, diagnostic) for diagnostic in diagnostics)
    if phantoms:
        phantom_set = phantom_sets_by_buffer.get(buffer_id)
        if not phantom_set:
            phantom_set = sublime.PhantomSet(view, "lsp_diagnostics")
            phantom_sets_by_buffer[buffer_id] = phantom_set
        phantom_set.update(phantoms)
    else:
        phantom_sets_by_buffer.pop(buffer_id, None)


def update_diagnostics_regions(view: sublime.View, diagnostics: 'List[Diagnostic]', severity: int):
    region_name = "lsp_" + format_severity(severity)
    if show_diagnostics_phantoms and not view.is_dirty():
        regions = None
    else:
        regions = list(diagnostic.range.to_region(view) for diagnostic in diagnostics
                       if diagnostic.severity == severity)
    if regions:
        scope_name = diagnostic_severity_scopes[severity]
        view.add_regions(
            region_name, regions, scope_name, diagnostics_gutter_marker,
            UNDERLINE_FLAGS if diagnostics_highlight_style == "underline" else BOX_FLAGS)
    else:
        view.erase_regions(region_name)


def update_diagnostics_in_view(view: sublime.View, diagnostics: 'List[Diagnostic]'):
    if view and view.is_valid():
        update_diagnostics_phantoms(view, diagnostics)
        for severity in range(DiagnosticSeverity.Error, DiagnosticSeverity.Information):
            update_diagnostics_regions(view, diagnostics, severity)


def remove_diagnostics(view: sublime.View):
    """Removes diagnostics for a file if no views exist for it
    """
    window = sublime.active_window()

    file_path = view.file_name()
    if not window.find_open_file(view.file_name()):
        update_file_diagnostics(window, file_path, 'lsp', [])
        update_diagnostics_panel(window)
    else:
        debug('file still open?')


def handle_diagnostics(update: 'Any'):
    file_path = uri_to_filename(update.get('uri'))
    window = sublime.active_window()

    if not is_in_workspace(window, file_path):
        debug("Skipping diagnostics for file", file_path,
              " it is not in the workspace")
        return

    diagnostics = list(
        Diagnostic.from_lsp(item) for item in update.get('diagnostics', []))

    view = window.find_open_file(file_path)

    # diagnostics = update.get('diagnostics')

    update_diagnostics_in_view(view, diagnostics)

    # update panel if available

    origin = 'lsp'  # TODO: use actual client name to be able to update diagnostics per client

    update_file_diagnostics(window, file_path, origin, diagnostics)
    update_diagnostics_panel(window)


class LspShowDiagnosticsPanelCommand(sublime_plugin.WindowCommand):
    def run(self):
        ensure_diagnostics_panel(self.window)
        self.window.run_command("show_panel", {"panel": "output.diagnostics"})


def create_diagnostics_panel(window):
    panel = create_output_panel(window, "diagnostics")
    panel.settings().set("result_file_regex", r"^\s*\S\s+(\S.*):$")
    panel.settings().set("result_line_regex", r"^\s+([0-9]+):?([0-9]+).*$")
    panel.assign_syntax("Packages/" + PLUGIN_NAME +
                        "/Syntaxes/Diagnostics.sublime-syntax")
    return panel


def ensure_diagnostics_panel(window):
    return window.find_output_panel("diagnostics") or create_diagnostics_panel(window)


def update_diagnostics_panel(window):
    assert window, "missing window!"
    base_dir = get_project_path(window)

    panel = ensure_diagnostics_panel(window)
    assert panel, "must have a panel now!"

    if window.id() in window_file_diagnostics:
        active_panel = window.active_panel()
        is_active_panel = (active_panel == "output.diagnostics")
        panel.settings().set("result_base_dir", base_dir)
        panel.set_read_only(False)
        file_diagnostics = window_file_diagnostics[window.id()]
        if file_diagnostics:
            to_render = []
            for file_path, source_diagnostics in file_diagnostics.items():
                relative_file_path = os.path.relpath(file_path, base_dir) if base_dir else file_path
                if source_diagnostics:
                    to_render.append(format_diagnostics(relative_file_path, source_diagnostics))
            panel.run_command("lsp_update_panel", {"characters": "\n".join(to_render)})
            if auto_show_diagnostics_panel and not active_panel:
                window.run_command("show_panel",
                                   {"panel": "output.diagnostics"})
        else:
            panel.run_command("lsp_clear_panel")
            if auto_show_diagnostics_panel and is_active_panel:
                window.run_command("hide_panel",
                                   {"panel": "output.diagnostics"})
        panel.set_read_only(True)


def format_diagnostics(file_path, origin_diagnostics):
    content = " ◌ {}:\n".format(file_path)
    for origin, diagnostics in origin_diagnostics.items():
        for diagnostic in diagnostics:
            item = format_diagnostic(diagnostic)
            content += item + "\n"
    return content


def start_client(window: sublime.Window, config: ClientConfig):
    project_path = get_project_path(window)
    if project_path is None:
        return None

    if show_status_messages:
        window.status_message("Starting " + config.name + "...")
    debug("starting in", project_path)

    variables = window.extract_variables()
    expanded_args = list(sublime.expand_variables(os.path.expanduser(arg), variables) for arg in config.binary_args)

    client = start_server(expanded_args, project_path)
    if not client:
        window.status_message("Could not start " + config.name + ", disabling")
        debug("Could not start", config.binary_args, ", disabling")
        return None

    initializeParams = {
        "processId": client.process.pid,
        "rootUri": filename_to_uri(project_path),
        "rootPath": project_path,
        "capabilities": {
            "textDocument": {
                "completion": {
                    "completionItem": {
                        "snippetSupport": True
                    }
                },
                "synchronization": {
                    "didSave": True
                }
            },
            "workspace": {
                "applyEdit": True
            }
        }
    }
    if config.init_options:
        initializeParams['initializationOptions'] = config.init_options

    client.send_request(
        Request.initialize(initializeParams),
        lambda result: handle_initialize_result(result, client, window, config))
    return client


def get_window_client(view: sublime.View, config: ClientConfig) -> Client:
    global clients_by_window

    window = view.window()
    clients = window_clients(window)
    if config.name not in clients:
        client = start_client(window, config)
        clients_by_window.setdefault(window.id(), {})[config.name] = client
        debug("client registered for window",
              window.id(), window_clients(window))
    else:
        client = clients[config.name]

    return client


def start_server(server_binary_args, working_dir):
    debug("starting " + str(server_binary_args))
    si = None
    if os.name == "nt":
        si = subprocess.STARTUPINFO()  # type: ignore
        si.dwFlags |= subprocess.SW_HIDE | subprocess.STARTF_USESHOWWINDOW  # type: ignore
    try:
        process = subprocess.Popen(
            server_binary_args,
            stdin=subprocess.PIPE,
            stdout=subprocess.PIPE,
            stderr=subprocess.PIPE,
            cwd=working_dir,
            startupinfo=si)
        return Client(process, working_dir)

    except Exception as err:
        printf(err)


def get_document_range(view: sublime.View, region: sublime.Region) -> OrderedDict:
    d = OrderedDict()  # type: OrderedDict[str, Any]
    d['textDocument'] = {"uri": filename_to_uri(view.file_name())}
    d['range'] = Range.from_region(view, region).to_lsp()
    return d


def get_document_position(view: sublime.View, point) -> OrderedDict:
    if not point:
        point = view.sel()[0].begin()
    d = OrderedDict()  # type: OrderedDict[str, Any]
    d['textDocument'] = {"uri": filename_to_uri(view.file_name())}
    d['position'] = Point.from_text_point(view, point).to_lsp()
    return d


class Events:
    listener_dict = dict()  # type: Dict[str, Callable[..., None]]

    @classmethod
    def subscribe(cls, key, listener):
        if key in cls.listener_dict:
            cls.listener_dict[key].append(listener)
        else:
            cls.listener_dict[key] = [listener]
        return lambda: cls.unsubscribe(key, listener)

    @classmethod
    def unsubscribe(cls, key, listener):
        if key in cls.listener_dict:
            cls.listener_dict[key].remove(listener)

    @classmethod
    def publish(cls, key, *args):
        if key in cls.listener_dict:
            for listener in cls.listener_dict[key]:
                listener(*args)


class HoverHandler(sublime_plugin.ViewEventListener):
    def __init__(self, view):
        self.view = view

    @classmethod
    def is_applicable(cls, settings):
        syntax = settings.get('syntax')
        return syntax and is_supported_syntax(syntax)

    def on_hover(self, point, hover_zone):
        if hover_zone != sublime.HOVER_TEXT or self.view.is_popup_visible():
            return
        point_diagnostics = get_point_diagnostics(self.view, point)
        if point_diagnostics:
            self.show_diagnostics_hover(point, point_diagnostics)
        else:
            self.request_symbol_hover(point)

    def request_symbol_hover(self, point):
        if self.view.match_selector(point, NO_HOVER_SCOPES):
            return
        client = client_for_view(self.view)
        if client and client.has_capability('hoverProvider'):
            word_at_sel = self.view.classify(point)
            if word_at_sel & SUBLIME_WORD_MASK:
                client.send_request(
                    Request.hover(get_document_position(self.view, point)),
                    lambda response: self.handle_response(response, point))

    def handle_response(self, response, point):
        debug(response)
        if self.view.is_popup_visible():
            return
        contents = "No description available."
        if isinstance(response, dict):
            # Flow returns None sometimes
            # See: https://github.com/flowtype/flow-language-server/issues/51
            contents = response.get('contents') or contents
        self.show_hover(point, contents)

    def show_diagnostics_hover(self, point, diagnostics):
        formatted = list("{}: {}".format(diagnostic.source, diagnostic.message) for diagnostic in diagnostics)
        formatted.append("[{}]({})".format('Code Actions', 'code-actions'))
        mdpopups.show_popup(
            self.view,
            "\n".join(formatted),
            css=".mdpopups .lsp_hover { margin: 4px; }",
            md=True,
            flags=sublime.HIDE_ON_MOUSE_MOVE_AWAY,
            location=point,
            wrapper_class="lsp_hover",
            max_width=800,
            on_navigate=lambda href: self.on_diagnostics_navigate(self, href, point, diagnostics))

    def on_diagnostics_navigate(self, href, point, diagnostics):
        # TODO: don't mess with the user's cursor.
        # Instead, pass code actions requested from phantoms & hovers should call lsp_code_actions with
        # diagnostics as args, positioning resulting UI close to the clicked link.
        sel = self.view.sel()
        sel.clear()
        sel.add(sublime.Region(point, point))
        self.view.run_command("lsp_code_actions")

    def show_hover(self, point, contents):
        formatted = []
        if not isinstance(contents, list):
            contents = [contents]

        for item in contents:
            value = ""
            language = None
            if isinstance(item, str):
                value = item
            else:
                value = item.get("value")
                language = item.get("language")
            if language:
                formatted.append("```{}\n{}\n```".format(language, value))
            else:
                formatted.append(value)

        mdpopups.show_popup(
            self.view,
            preserve_whitespace("\n".join(formatted)),
            css=".mdpopups .lsp_hover { margin: 4px; } .mdpopups p { margin: 0.1rem; }",
            md=True,
            flags=sublime.HIDE_ON_MOUSE_MOVE_AWAY,
            location=point,
            wrapper_class="lsp_hover",
            max_width=800)


def preserve_whitespace(contents: str) -> str:
    """Preserve empty lines and whitespace for markdown conversion."""
    contents = contents.strip(' \t\r\n')
    contents = contents.replace('\t', '&nbsp;' * 4)
    contents = contents.replace('  ', '&nbsp;' * 2)
    contents = contents.replace('\n\n', '\n&nbsp;\n')
    return contents


class CompletionState(object):
    IDLE = 0
    REQUESTING = 1
    APPLYING = 2
    CANCELLING = 3


resolvable_completion_items = []  # type: List[Any]


def find_completion_item(label: str) -> 'Optional[Any]':
    matches = list(filter(lambda i: i.get("label") == label, resolvable_completion_items))
    return matches[0] if matches else None


class CompletionContext(object):

    def __init__(self, begin):
        self.begin = begin  # type: Optional[int]
        self.end = None  # type: Optional[int]
        self.region = None  # type: Optional[sublime.Region]
        self.committing = False

    def committed_at(self, end):
        self.end = end
        self.region = sublime.Region(self.begin, self.end)
        self.committing = False


current_completion = None  # type: Optional[CompletionContext]


def has_resolvable_completions(view):
    client = client_for_view(view)
    if client:
        completionProvider = client.get_capability(
            'completionProvider')
        if completionProvider:
            if completionProvider.get('resolveProvider', False):
                return True
    return False


class CompletionSnippetHandler(sublime_plugin.EventListener):

    def on_query_completions(self, view, prefix, locations):
        global current_completion
        if resolve_completion_for_snippets and has_resolvable_completions(view):
            current_completion = CompletionContext(view.sel()[0].begin())

    def on_text_command(self, view, command_name, args):
        if resolve_completion_for_snippets and current_completion:
            current_completion.committing = command_name in ('commit_completion', 'insert_best_completion')

    def on_modified(self, view):
        global current_completion

        if resolve_completion_for_snippets and view.file_name():
            if current_completion and current_completion.committing:
                current_completion.committed_at(view.sel()[0].end())
                inserted = view.substr(current_completion.region)
                item = find_completion_item(inserted)
                if item:
                    self.resolve_completion(item, view)
                else:
                    current_completion = None

    def resolve_completion(self, item, view):
        client = client_for_view(view)
        if not client:
            return

        client.send_request(
            Request.resolveCompletionItem(item),
            lambda response: self.handle_resolve_response(response, view))

    def handle_resolve_response(self, response, view):
        # replace inserted text if a snippet was returned.
        if current_completion and response.get('insertTextFormat') == 2:  # snippet
            insertText = response.get('insertText')
            try:
                sel = view.sel()
                sel.clear()
                sel.add(current_completion.region)
                view.run_command("insert_snippet", {"contents": insertText})
            except Exception as e:
                debug('error inserting snippet', insertText, e)


class CompletionHandler(sublime_plugin.ViewEventListener):
    def __init__(self, view):
        self.view = view
        self.initialized = False
        self.enabled = False
        self.trigger_chars = []  # type: List[str]
        self.resolve = False
        self.resolve_details = []  # type: List[Tuple[str, str]]
        self.state = CompletionState.IDLE
        self.next_request = None

    @classmethod
    def is_applicable(cls, settings):
        syntax = settings.get('syntax')
        return syntax and is_supported_syntax(syntax)

    def initialize(self):
        self.initialized = True
        client = client_for_view(self.view)
        if client:
            completionProvider = client.get_capability(
                'completionProvider')
            if completionProvider:
                self.enabled = True
                self.trigger_chars = completionProvider.get(
                    'triggerCharacters') or []
                self.has_resolve_provider = completionProvider.get('resolveProvider', False)

    def is_after_trigger_character(self, location):
        if location > 0:
            prev_char = self.view.substr()
            return prev_char in self.trigger_chars

    def on_query_completions(self, prefix, locations):
        if self.view.match_selector(locations[0], NO_COMPLETION_SCOPES):
            return

        if not self.initialized:
            self.initialize()

        if self.enabled:
            if self.state == CompletionState.IDLE:
                self.do_request(prefix, locations)
                self.completions = []  # type: List[Tuple[str, str]]

            elif self.state in (CompletionState.REQUESTING, CompletionState.CANCELLING):
                self.next_request = (prefix, locations)
                self.state = CompletionState.CANCELLING

            elif self.state == CompletionState.APPLYING:
                self.state = CompletionState.IDLE

            return (
                self.completions,
                0 if not only_show_lsp_completions
                else sublime.INHIBIT_WORD_COMPLETIONS | sublime.INHIBIT_EXPLICIT_COMPLETIONS
            )

    def do_request(self, prefix, locations):
        self.next_request = None
        view = self.view

        # don't store client so we can handle restarts
        client = client_for_view(view)
        if not client:
            return

        if complete_all_chars or self.is_after_trigger_character(locations[0]):
            purge_did_change(view.buffer_id())
            client.send_request(
                Request.complete(get_document_position(view, locations[0])),
                self.handle_response)
            self.state = CompletionState.REQUESTING

    def format_completion(self, item) -> 'Tuple[str, str]':
        # Sublime handles snippets automatically, so we don't have to care about insertTextFormat.
        label = item.get("label")
        detail = item.get("detail")
        kind = item.get("kind")
        if not detail:
            if kind is not None:
                detail = completion_item_kind_names[kind]
        insertText = item.get("insertText", None)
        if not insertText:
            insertText = label
        if insertText[0] == '$':  # sublime needs leading '$' escaped.
            insertText = '\$' + insertText[1:]
        return "{}\t{}".format(label, detail) if detail else label, insertText

    def handle_response(self, response):
        global resolvable_completion_items
        if self.state == CompletionState.REQUESTING:
            items = response["items"] if isinstance(response,
                                                    dict) else response
            self.completions = list(self.format_completion(item) for item in items)

            if self.has_resolve_provider:
                resolvable_completion_items = items

            self.state = CompletionState.APPLYING
            self.view.run_command("hide_auto_complete")
            self.run_auto_complete()
        elif self.state == CompletionState.CANCELLING:
            self.do_request(*self.next_request)
        else:
            debug('Got unexpected response while in state {}'.format(self.state))

    def run_auto_complete(self):
        self.view.run_command(
            "auto_complete", {
                'disable_auto_insert': True,
                'api_completions_only': only_show_lsp_completions,
                'next_completion_if_showing': False
            })


class SignatureHelpListener(sublime_plugin.ViewEventListener):
    def __init__(self, view):
        self.view = view
        self.signature_help_triggers = None

    @classmethod
    def is_applicable(cls, settings):
        syntax = settings.get('syntax')
        return syntax and is_supported_syntax(syntax)

    def initialize_triggers(self):
        client = client_for_view(self.view)
        if client:
            signatureHelpProvider = client.get_capability(
                'signatureHelpProvider')
            if signatureHelpProvider:
                self.signature_help_triggers = signatureHelpProvider.get(
                    'triggerCharacters')
                return

        self.signature_help_triggers = []

    def on_modified_async(self):
        pos = self.view.sel()[0].begin()
        last_char = self.view.substr(pos - 1)
        # TODO: this will fire too often, narrow down using scopes or regex
        if self.signature_help_triggers is None:
            self.initialize_triggers()

        if self.signature_help_triggers:
            if last_char in self.signature_help_triggers:
                client = client_for_view(self.view)
                if client:
                    purge_did_change(self.view.buffer_id())
                    client.send_request(
                        Request.signatureHelp(get_document_position(self.view, pos)),
                        lambda response: self.handle_response(response, pos))
            else:
                # TODO: this hides too soon.
                if self.view.is_popup_visible():
                    self.view.hide_popup()

    def handle_response(self, response, point):
        if response is not None:
            config = config_for_scope(self.view)
            signatures = response.get("signatures")
            activeSignature = response.get("activeSignature")
            debug("got signatures, active is", len(signatures), activeSignature)
            if len(signatures) > 0 and config:
                signature = signatures[activeSignature]
                debug("active signature", signature)
                formatted = []
                formatted.append(
                    "```{}\n{}\n```".format(config.languageId, signature.get('label')))
                params = signature.get('parameters')
                if params is None:  # for pyls TODO create issue?
                    params = signature.get('params')
                debug("params", params)
                for parameter in params:
                    paramDocs = parameter.get('documentation')
                    if paramDocs:
                        formatted.append("**{}**\n".format(parameter.get('label')))
                        formatted.append("* *{}*\n".format(paramDocs))

                formatted.append(signature.get('documentation'))

                mdpopups.show_popup(
                    self.view,
                    preserve_whitespace("\n".join(formatted)),
                    css=".mdpopups .lsp_signature { margin: 4px; } .mdpopups p { margin: 0.1rem; }",
                    md=True,
                    flags=sublime.HIDE_ON_MOUSE_MOVE_AWAY,
                    location=point,
                    wrapper_class="lsp_signature",
                    max_width=800)


def get_line_diagnostics(view, point):
    row, _ = view.rowcol(point)
    diagnostics = get_diagnostics_for_view(view)
    return tuple(
        diagnostic for diagnostic in diagnostics
        if diagnostic.range.start.row <= row <= diagnostic.range.end.row
    )


def get_point_diagnostics(view, point):
    diagnostics = get_diagnostics_for_view(view)
    return tuple(
        diagnostic for diagnostic in diagnostics
        if diagnostic.range.to_region(view).contains(point)
    )


def get_diagnostics_for_view(view: sublime.View) -> 'List[Diagnostic]':
    window = view.window()
    file_path = view.file_name()
    origin = 'lsp'
    if window.id() in window_file_diagnostics:
        file_diagnostics = window_file_diagnostics[window.id()]
        if file_path in file_diagnostics:
            if origin in file_diagnostics[file_path]:
                return file_diagnostics[file_path][origin]
    return []


class LspCodeActionsCommand(sublime_plugin.TextCommand):
    def is_enabled(self, event=None):
        if is_supported_view(self.view):
            client = client_for_view(self.view)
            if client and client.has_capability('codeActionProvider'):
                return True
        return False

    def run(self, edit, event=None):
        client = client_for_view(self.view)
        if client:
            pos = get_position(self.view, event)
            row, col = self.view.rowcol(pos)
            line_diagnostics = get_line_diagnostics(self.view, pos)
            params = {
                "textDocument": {
                    "uri": filename_to_uri(self.view.file_name())
                },
                "context": {
                    "diagnostics": list(diagnostic.to_lsp() for diagnostic in line_diagnostics)
                }
            }
            if len(line_diagnostics) > 0:
                # TODO: merge ranges.
                params["range"] = line_diagnostics[0].range.to_lsp()
            else:
                params["range"] = Range(Point(row, col), Point(row, col)).to_lsp()

            if event:  # if right-clicked, set cursor to menu position
                sel = self.view.sel()
                sel.clear()
                sel.add(sublime.Region(pos))

            client.send_request(Request.codeAction(params), self.handle_codeaction_response)

    def handle_codeaction_response(self, response):
        titles = []
        self.commands = response
        for command in self.commands:
            titles.append(
                command.get('title'))  # TODO parse command and arguments
        if len(self.commands) > 0:
            self.view.show_popup_menu(titles, self.handle_select)
        else:
            self.view.show_popup('No actions available', sublime.HIDE_ON_MOUSE_MOVE_AWAY)

    def handle_select(self, index):
        if index > -1:
            client = client_for_view(self.view)
            if client:
                client.send_request(
                    Request.executeCommand(self.commands[index]),
                    self.handle_command_response)

    def handle_command_response(self, response):
        pass

    def want_event(self):
        return True


def apply_workspace_edit(window, params):
    edit = params.get('edit')
    window.run_command('lsp_apply_workspace_edit', {'changes': edit})


class LspRestartClientCommand(sublime_plugin.TextCommand):
    def is_enabled(self):
        return is_supported_view(self.view)

    def run(self, edit):
        window = self.view.window()
        unload_window_clients(window.id())


class LspApplyWorkspaceEditCommand(sublime_plugin.WindowCommand):
    def run(self, changes):
        debug('workspace edit', changes)
        if changes.get('changes'):
            for uri, file_changes in changes.get('changes').items():
                path = uri_to_filename(uri)
                view = self.window.open_file(path)
                if view:
                    if view.is_loading():
                        # TODO: wait for event instead.
                        sublime.set_timeout_async(
                            lambda: view.run_command('lsp_apply_document_edit', {'changes': file_changes}),
                            500
                        )
                    else:
                        view.run_command('lsp_apply_document_edit',
                                         {'changes': file_changes})
                else:
                    debug('view not found to apply', path, file_changes)


class LspApplyDocumentEditCommand(sublime_plugin.TextCommand):
    def run(self, edit, changes):
        regions = list(self.create_region(change) for change in changes)
        replacements = list(change.get('newText') for change in changes)

        self.view.add_regions('lsp_edit', regions, "source.python")

        index = 0
        # use regions from view as they are correctly updated after edits.
        for newText in replacements:
            region = self.view.get_regions('lsp_edit')[index]
            self.apply_change(region, newText, edit)
            index += 1

        self.view.erase_regions('lsp_edit')

    def create_region(self, change):
        return Range.from_lsp(change['range']).to_region(self.view)

    def apply_change(self, region, newText, edit):
        if region.empty():
            self.view.insert(edit, region.a, newText)
        else:
            if len(newText) > 0:
                self.view.replace(edit, region, newText)
            else:
                self.view.erase(edit, region)


class CloseListener(sublime_plugin.EventListener):
    def on_close(self, view):
        if is_supported_syntax(view.settings().get("syntax")):
            Events.publish("view.on_close", view)
        sublime.set_timeout_async(check_window_unloaded, 500)


class SaveListener(sublime_plugin.EventListener):

    def on_pre_save(self, view):
        if not is_supported_view(view):
            return
        client = client_for_view(view)
        if not client:
            return
        params = {
            "textDocument": {
                "uri": filename_to_uri(view.file_name()),
                "reason": 1
            }
        }
        format_on_save = sublime.load_settings("LSP.sublime-settings").get("format_on_save", True)
        can_do_formatting = client.has_capability("documentFormattingProvider")
        if not can_do_formatting or not format_on_save:
            client.send_notification(Notification.willSave(params))
        else:
            client.send_request(Request.willSaveWaitUntil(params),
                                lambda response: view.run_command("lsp_apply_document_edit", {"changes": response}),
                                blocking=True)

    def on_post_save_async(self, view):
        if is_supported_view(view):
            Events.publish("view.on_post_save_async", view)


def is_transient_view(view):
    window = view.window()
    return view == window.transient_view_in_group(window.active_group())


class DiagnosticsCursorListener(sublime_plugin.ViewEventListener):
    def __init__(self, view):
        self.view = view
        self.has_status = False

    @classmethod
    def is_applicable(cls, settings):
        syntax = settings.get('syntax')
        global show_diagnostics_in_view_status
        return show_diagnostics_in_view_status and syntax and is_supported_syntax(syntax)

    def on_selection_modified_async(self):
        pos = self.view.sel()[0].begin()
        line_diagnostics = get_line_diagnostics(self.view, pos)
        if len(line_diagnostics) > 0:
            self.show_diagnostics_status(line_diagnostics)
        elif self.has_status:
            self.clear_diagnostics_status()

    def show_diagnostics_status(self, line_diagnostics):
        self.has_status = True
        self.view.set_status('lsp_diagnostics', line_diagnostics[0].message)

    def clear_diagnostics_status(self):
        self.view.set_status('lsp_diagnostics', "")
        self.has_status = False


class DocumentSyncListener(sublime_plugin.ViewEventListener):
    def __init__(self, view):
        self.view = view

    @classmethod
    def is_applicable(cls, settings):
        syntax = settings.get('syntax')
        return syntax and is_supported_syntax(syntax)

    @classmethod
    def applies_to_primary_view_only(cls):
        return False

    def on_load_async(self):
        # skip transient views: if not is_transient_view(self.view):
        Events.publish("view.on_load_async", self.view)

    def on_modified_async(self):
        if self.view.file_name():
            Events.publish("view.on_modified_async", self.view)

    def on_activated_async(self):
        if self.view.file_name():
            Events.publish("view.on_activated_async", self.view)<|MERGE_RESOLUTION|>--- conflicted
+++ resolved
@@ -175,13 +175,12 @@
         return Request("textDocument/documentSymbol", params)
 
     @classmethod
-<<<<<<< HEAD
     def willSaveWaitUntil(cls, params):
         return Request("textDocument/willSaveWaitUntil", params)
-=======
+
+    @classmethod
     def resolveCompletionItem(cls, params):
         return Request("completionItem/resolve", params)
->>>>>>> 15b3c19e
 
     def __repr__(self):
         return self.method + " " + str(self.params)
@@ -523,12 +522,9 @@
                     payload = None
                     try:
                         payload = json.loads(content)
+                        limit = min(len(content), 200)
                         if payload.get("method") != "window/logMessage":
-<<<<<<< HEAD
-                            debug("got json: ", content)
-=======
                             debug("got json: ", content[0:limit], "...")
->>>>>>> 15b3c19e
                     except IOError:
                         printf("Got a non-JSON payload: ", content)
                         continue
