--- conflicted
+++ resolved
@@ -2318,9 +2318,6 @@
 
 class SignatureHelpListener(sublime_plugin.ViewEventListener):
 
-    css = ".mdpopups .lsp_signature { margin: 4px; } .mdpopups p { margin: 0.1rem; }"
-    wrapper_class = "lsp_signature"
-
     def __init__(self, view):
         self.view = view
         self._initialized = False
@@ -2374,37 +2371,6 @@
 
     def handle_response(self, response, point):
         if response is not None:
-<<<<<<< HEAD
-            config = config_for_scope(self.view)
-            signatures = response.get("signatures")
-            activeSignature = response.get("activeSignature")
-            debug("got signatures, active is", len(signatures), activeSignature)
-            if len(signatures) > 0 and config:
-                signature = signatures[activeSignature]
-                debug("active signature", signature)
-                formatted = []
-                formatted.append(
-                    "```{}\n{}\n```\n".format(config.languageId, signature.get('label')))
-                params = signature.get('parameters')
-                if params:
-                    for parameter in params:
-                        paramDocs = parameter.get('documentation')
-                        if paramDocs:
-                            formatted.append("**{}**\n".format(parameter.get('label')))
-                            formatted.append("* *{}*\n".format(paramDocs))
-
-                formatted.append(signature.get('documentation'))
-
-                mdpopups.show_popup(
-                    self.view,
-                    preserve_whitespace("\n".join(formatted)),
-                    css=popup_css,
-                    md=True,
-                    flags=sublime.HIDE_ON_MOUSE_MOVE_AWAY,
-                    location=point,
-                    wrapper_class="lsp_popup",
-                    max_width=800)
-=======
             self._signatures = response.get("signatures", [])
             self._active_signature = response.get("activeSignature", -1)
 
@@ -2421,11 +2387,11 @@
             if len(self._signatures) > 0:
                 mdpopups.show_popup(self.view,
                                     self._build_popup_content(),
-                                    css=self.__class__.css,
+                                    css=popup_css,
                                     md=True,
                                     flags=sublime.HIDE_ON_MOUSE_MOVE_AWAY,
                                     location=point,
-                                    wrapper_class=self.__class__.wrapper_class,
+                                    wrapper_class="lsp_popup",
                                     max_width=800,
                                     on_hide=self._on_hide)
                 self._visible = True
@@ -2449,9 +2415,9 @@
                 self._active_signature = new_index
                 mdpopups.update_popup(self.view,
                                       self._build_popup_content(),
-                                      css=self.__class__.css,
+                                      css=popup_css,
                                       md=True,
-                                      wrapper_class=self.__class__.wrapper_class)
+                                      wrapper_class="lsp_popup")
 
             return True  # We handled this keybinding.
 
@@ -2467,7 +2433,7 @@
                 str(self._active_signature + 1), str(len(self._signatures)))
             formatted.append(signature_navigation)
 
-        label = "```{}\n{}\n```".format(self._language_id, signature.get('label'))
+        label = "```{}\n{}\n```\n".format(self._language_id, signature.get('label'))
         formatted.append(label)
 
         params = signature.get('parameters')
@@ -2481,7 +2447,6 @@
         if sigDocs:
             formatted.append(sigDocs)
         return preserve_whitespace("\n".join(formatted))
->>>>>>> 0af7827c
 
 
 def get_line_diagnostics(view, point):
