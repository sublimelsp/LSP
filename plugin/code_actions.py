import sublime
import sublime_plugin
from .core.edit import parse_workspace_edit
from .core.protocol import Diagnostic
from .core.protocol import Request, Point
from .core.registry import LspTextCommand
from .core.registry import sessions_for_view, client_from_session
from .core.settings import settings
from .core.typing import Any, List, Dict, Callable, Optional, Union, Tuple, Mapping, TypedDict
from .core.url import filename_to_uri
from .core.views import region_to_range
from .diagnostics import filter_by_point, view_diagnostics

CodeActionOrCommand = TypedDict('CodeActionOrCommand', {
    'title': str,
    'command': Union[dict, str],
    'edit': dict
}, total=False)
CodeActionsResponse = Optional[List[CodeActionOrCommand]]
CodeActionsByConfigName = Dict[str, List[CodeActionOrCommand]]


class CodeActionsAtLocation(object):

    def __init__(self, on_complete_handler: Callable[[CodeActionsByConfigName], None]) -> None:
        self._commands_by_config = {}  # type: CodeActionsByConfigName
        self._requested_configs = []  # type: List[str]
        self._on_complete_handler = on_complete_handler

    def collect(self, config_name: str) -> Callable[[CodeActionsResponse], None]:
        self._requested_configs.append(config_name)
        return lambda actions: self.store(config_name, actions)

    def store(self, config_name: str, actions: CodeActionsResponse) -> None:
        self._commands_by_config[config_name] = actions or []
        if len(self._requested_configs) == len(self._commands_by_config):
            self._on_complete_handler(self._commands_by_config)

    def deliver(self, recipient_handler: Callable[[CodeActionsByConfigName], None]) -> None:
        recipient_handler(self._commands_by_config)


class CodeActionsManager(object):
    """ Collects and caches code actions"""

    def __init__(self) -> None:
        self._requests = {}  # type: Dict[str, CodeActionsAtLocation]

    def request(self, view: sublime.View, point: int,
                actions_handler: Callable[[CodeActionsByConfigName], None]) -> None:
        current_location = self.get_location_key(view, point)
        # debug("requesting actions for {}".format(current_location))
        if current_location in self._requests:
            self._requests[current_location].deliver(actions_handler)
        else:
            self._requests.clear()
            self._requests[current_location] = request_code_actions(view, point, actions_handler)

    def get_location_key(self, view: sublime.View, point: int) -> str:
        return "{}#{}:{}".format(view.file_name(), view.change_count(), point)


actions_manager = CodeActionsManager()


def request_code_actions(view: sublime.View, point: int,
                         actions_handler: Callable[[CodeActionsByConfigName], None]) -> CodeActionsAtLocation:
    diagnostics_by_config = filter_by_point(view_diagnostics(view), Point(*view.rowcol(point)))
    return request_code_actions_with_diagnostics(view, diagnostics_by_config, actions_handler)


def request_code_actions_with_diagnostics(
    view: sublime.View,
    diagnostics_by_config: Dict[str, List[Diagnostic]],
    actions_handler: Callable[[CodeActionsByConfigName], None]
) -> CodeActionsAtLocation:
    actions_at_location = CodeActionsAtLocation(actions_handler)
    for session in sessions_for_view(view, 'codeActionProvider'):
        if session.config.name in diagnostics_by_config:
            point_diagnostics = diagnostics_by_config[session.config.name]
            file_name = view.file_name()
            relevant_range = point_diagnostics[0].range if point_diagnostics else region_to_range(
                view,
                view.sel()[0])
            if file_name:
                params = {
                    "textDocument": {
                        "uri": filename_to_uri(file_name)
                    },
                    "range": relevant_range.to_lsp(),
                    "context": {
                        "diagnostics": list(diagnostic.to_lsp() for diagnostic in point_diagnostics)
                    }
<<<<<<< HEAD
                    session.send_request(
=======
                }
                if session.client:
                    session.client.send_request(
>>>>>>> fef33c1b
                        Request.codeAction(params),
                        actions_at_location.collect(session.config.name))
    return actions_at_location


class LspCodeActionBulbListener(sublime_plugin.ViewEventListener):
    def __init__(self, view: sublime.View) -> None:
        super().__init__(view)
        self._stored_region = sublime.Region(-1, -1)
        self._actions = []  # type: List[CodeActionOrCommand]

    @classmethod
    def is_applicable(cls, _settings: dict) -> bool:
        if settings.show_code_actions_bulb:
            return True
        return False

    def on_selection_modified_async(self) -> None:
        self.hide_bulb()
        self.schedule_request()

    def schedule_request(self) -> None:
        try:
            current_region = self.view.sel()[0]
        except IndexError:
            return
        if self._stored_region != current_region:
            self._stored_region = current_region
            sublime.set_timeout_async(lambda: self.fire_request(current_region), 800)

    def fire_request(self, current_region: sublime.Region) -> None:
        if current_region == self._stored_region:
            self._actions = []
            actions_manager.request(self.view, current_region.begin(), self.handle_responses)

    def handle_responses(self, responses: CodeActionsByConfigName) -> None:
        for _, items in responses.items():
            self._actions.extend(items)
        if len(self._actions) > 0:
            self.show_bulb()

    def show_bulb(self) -> None:
        region = self.view.sel()[0]
        flags = sublime.DRAW_NO_FILL | sublime.DRAW_NO_OUTLINE
        self.view.add_regions('lsp_bulb', [region], 'markup.changed', 'Packages/LSP/icons/lightbulb.png', flags)

    def hide_bulb(self) -> None:
        self.view.erase_regions('lsp_bulb')


def is_command(command_or_code_action: CodeActionOrCommand) -> bool:
    command_field = command_or_code_action.get('command')
    return isinstance(command_field, str)


def execute_server_command(view: sublime.View, config_name: str, command: Mapping[str, Any]) -> None:
    session = next((session for session in sessions_for_view(view) if session.config.name == config_name), None)
    client = client_from_session(session)
    if client:
        client.send_request(
            Request.executeCommand(command),
            handle_command_response)


def handle_command_response(response: 'None') -> None:
    pass


def run_code_action_or_command(view: sublime.View, config_name: str,
                               command_or_code_action: CodeActionOrCommand) -> None:
    if is_command(command_or_code_action):
        execute_server_command(view, config_name, command_or_code_action)
    else:
        # CodeAction can have an edit and/or command.
        maybe_edit = command_or_code_action.get('edit')
        if maybe_edit:
            changes = parse_workspace_edit(maybe_edit)
            window = view.window()
            if window:
                window.run_command("lsp_apply_workspace_edit", {'changes': changes})
        maybe_command = command_or_code_action.get('command')
        if isinstance(maybe_command, dict):
            execute_server_command(view, config_name, maybe_command)


class LspCodeActionsCommand(LspTextCommand):
    def is_enabled(self) -> bool:
        return self.has_client_with_capability('codeActionProvider')

    def run(self, edit: sublime.Edit) -> None:
        self.commands = []  # type: List[Tuple[str, str, CodeActionOrCommand]]
        self.commands_by_config = {}  # type: CodeActionsByConfigName
        actions_manager.request(self.view, self.view.sel()[0].begin(), self.handle_responses)

    def combine_commands(self) -> 'List[Tuple[str, str, CodeActionOrCommand]]':
        results = []
        for config, commands in self.commands_by_config.items():
            for command in commands:
                results.append((config, command['title'], command))
        return results

    def handle_responses(self, responses: CodeActionsByConfigName) -> None:
        self.commands_by_config = responses
        self.commands = self.combine_commands()
        self.show_popup_menu()

    def show_popup_menu(self) -> None:
        if len(self.commands) > 0:
            self.view.show_popup_menu([command[1] for command in self.commands], self.handle_select)
        else:
            self.view.show_popup('No actions available', sublime.HIDE_ON_MOUSE_MOVE_AWAY)

    def handle_select(self, index: int) -> None:
        if index > -1:
            selected = self.commands[index]
            run_code_action_or_command(self.view, selected[0], selected[2])<|MERGE_RESOLUTION|>--- conflicted
+++ resolved
@@ -91,15 +91,10 @@
                     "context": {
                         "diagnostics": list(diagnostic.to_lsp() for diagnostic in point_diagnostics)
                     }
-<<<<<<< HEAD
-                    session.send_request(
-=======
                 }
-                if session.client:
-                    session.client.send_request(
->>>>>>> fef33c1b
-                        Request.codeAction(params),
-                        actions_at_location.collect(session.config.name))
+                session.send_request(
+                    Request.codeAction(params),
+                    actions_at_location.collect(session.config.name))
     return actions_at_location
 
 
