import sublime
import sublime_plugin

from .core.configurations import is_supported_syntax
from .core.edit import parse_text_edit
from .core.logging import debug
from .core.protocol import Request, Range, InsertTextFormat
from .core.registry import session_for_view, client_from_session, LSPViewEventListener
from .core.sessions import Session
from .core.settings import settings, client_configs
from .core.typing import Any, List, Dict, Optional, Union
from .core.views import range_to_region
from .core.views import text_document_position_params


completion_kinds = {
    1: (sublime.KIND_ID_MARKUP, "Ξ", "Text"),
    2: (sublime.KIND_ID_FUNCTION, "λ", "Method"),
    3: (sublime.KIND_ID_FUNCTION, "λ", "Function"),
    4: (sublime.KIND_ID_FUNCTION, "c", "Constructor"),
    5: (sublime.KIND_ID_VARIABLE, "f", "Field"),
    6: (sublime.KIND_ID_VARIABLE, "v", "Variable"),
    7: (sublime.KIND_ID_TYPE, "c", "Class"),
    8: (sublime.KIND_ID_TYPE, "i", "Interface"),
    9: (sublime.KIND_ID_NAMESPACE, "◪", "Module"),
    10: (sublime.KIND_ID_VARIABLE, "ρ", "Property"),
    11: (sublime.KIND_ID_VARIABLE, "u", "Unit"),
    12: (sublime.KIND_ID_VARIABLE, "ν", "Value"),
    13: (sublime.KIND_ID_TYPE, "ε", "Enum"),
    14: (sublime.KIND_ID_KEYWORD, "κ", "Keyword"),
    15: (sublime.KIND_ID_SNIPPET, "s", "Snippet"),
    16: (sublime.KIND_ID_AMBIGUOUS, "c", "Color"),
    17: (sublime.KIND_ID_AMBIGUOUS, "#", "File"),
    18: (sublime.KIND_ID_AMBIGUOUS, "⇢", "Reference"),
    19: (sublime.KIND_ID_AMBIGUOUS, "ƒ", "Folder"),
    20: (sublime.KIND_ID_TYPE, "ε", "EnumMember"),
    21: (sublime.KIND_ID_VARIABLE, "π", "Constant"),
    22: (sublime.KIND_ID_TYPE, "s", "Struct"),
    23: (sublime.KIND_ID_FUNCTION, "e", "Event"),
    24: (sublime.KIND_ID_KEYWORD, "ο", "Operator"),
    25: (sublime.KIND_ID_TYPE, "τ", "Type Parameter")
}


def format_completion(item: dict, change_id: Any) -> sublime.CompletionItem:
    kind = sublime.KIND_AMBIGUOUS

    item_kind = item.get("kind")
    if item_kind:
        kind = completion_kinds.get(item_kind, sublime.KIND_AMBIGUOUS)

    is_deprecated = item.get("deprecated", False)
    if is_deprecated:
        list_kind = list(kind)
        list_kind[1] = '⚠'
        list_kind[2] = "⚠ {} - Deprecated".format(list_kind[2])
        kind = tuple(list_kind)  # type: ignore

    item["change_id"] = change_id

    return sublime.CompletionItem.command_completion(
        trigger=item["label"],
        command="lsp_select_completion_item",
        args=item,
        annotation=item.get('detail') or "",
        kind=kind
    )


class LspSelectCompletionItemCommand(sublime_plugin.TextCommand):
    """
    This command must handle four different kinds of LSP completion items:

    1) plaintext + insertText
    2) plaintext + textEdit
    3) snippet + insertText
    4) snippet + textEdit

    For cases (3) and (4) we are forced to use the "insert_snippet" command.
    """

    def run(self, edit: sublime.Edit, **item: Any) -> None:
        # Is it a textEdit or an insertText?
        text_edit = item.get('textEdit')
        if text_edit:
            new_text = text_edit['newText']
            # this region was valid a few view.change_count() moments back ...
            edit_region = range_to_region(Range.from_lsp(text_edit['range']), self.view)
            # ... but this brings it to the present.
            edit_region = self.view.transform_region_from(edit_region, item["change_id"])
            self.view.erase(edit, edit_region)
        else:
            new_text = item.get('insertText') or item.get('label') or ""

        # Is it a plaintext or a snippet?
        if item.get("insertTextFormat", InsertTextFormat.PlainText) == InsertTextFormat.Snippet:
            self.view.run_command("insert_snippet", {"contents": new_text})
        else:
            self.view.run_command("insert", {"characters": new_text})

        # import statements, etc. some servers only return these after a resolve.
        additional_edits = item.get('additionalTextEdits')
        if additional_edits:
            self.apply_additional_edits(additional_edits)
        else:
            self.do_resolve(item)

    def do_resolve(self, item: dict) -> None:
        session = session_for_view(self.view, 'completionProvider', self.view.sel()[0].begin())
        if not session:
            return

        client = client_from_session(session)
        if not client:
            return

        completion_provider = session.get_capability('completionProvider')
        has_resolve_provider = completion_provider and completion_provider.get('resolveProvider', False)
        if has_resolve_provider:
            client.send_request(Request.resolveCompletionItem(item), self.handle_resolve_response)

    def handle_resolve_response(self, response: Optional[dict]) -> None:
        if response:
            additional_edits = response.get('additionalTextEdits')
            if additional_edits:
                self.apply_additional_edits(additional_edits)

    def apply_additional_edits(self, additional_edits: List[dict]) -> None:
        edits = list(parse_text_edit(additional_edit) for additional_edit in additional_edits)
        debug('applying additional edits:', edits)
        self.view.run_command("lsp_apply_document_edit", {'changes': edits})
        sublime.status_message('Applied additional edits for completion')


def resolve(completion_list: sublime.CompletionList, items: List[sublime.CompletionItem], flags: int = 0) -> None:
    # Resolve the promise on the main thread to prevent any sort of data race for _set_target (see sublime_plugin.py).
    sublime.set_timeout(lambda: completion_list.set_completions(items, flags))


class CompletionHandler(LSPViewEventListener):
    def __init__(self, view: sublime.View) -> None:
        super().__init__(view)
        self.initialized = False
        self.enabled = False

    @classmethod
    def is_applicable(cls, view_settings: dict) -> bool:
        if 'completion' in settings.disabled_capabilities:
            return False

        syntax = view_settings.get('syntax')
        return is_supported_syntax(syntax, client_configs.all) if syntax else False

    def initialize(self) -> None:
        self.initialized = True
        session = session_for_view(self.view, 'completionProvider')
        if session:
            completionProvider = session.get_capability('completionProvider') or dict()  # type: dict
            # A language server may have an empty dict as CompletionOptions. In that case,
            # no trigger characters will be registered but we'll still respond to Sublime's
            # usual query for completions. So the explicit check for None is necessary.
            self.enabled = True

            trigger_chars = completionProvider.get(
                'triggerCharacters') or []
            if trigger_chars:
                self.register_trigger_chars(session, trigger_chars)
            # This is to make ST match with labels that have a weird prefix like a space character.
<<<<<<< HEAD
            # It is unfortunately untestable as this problem will only show up when typing characters, not when
            # running view.run_command('auto_complete') in a test. See: https://github.com/sublimelsp/LSP/issues/935
=======
>>>>>>> a8ec31fb
            self.view.settings().set("auto_complete_preserve_order", "none")

    def _view_language(self, config_name: str) -> Optional[str]:
        languages = self.view.settings().get('lsp_language')
        return languages.get(config_name) if languages else None

    def register_trigger_chars(self, session: Session, trigger_chars: List[str]) -> None:
        completion_triggers = self.view.settings().get('auto_complete_triggers', []) or []  # type: List[Dict[str, str]]
        view_language = self._view_language(session.config.name)
        if view_language:
            for language in session.config.languages:
                if language.id == view_language:
                    for scope in language.scopes:
                        # debug("registering", trigger_chars, "for", scope)
                        scope_trigger = next(
                            (trigger for trigger in completion_triggers if trigger.get('selector', None) == scope),
                            None
                        )
                        if not scope_trigger:  # do not override user's trigger settings.
                            completion_triggers.append({
                                'characters': "".join(trigger_chars),
                                'selector': scope
                            })

            self.view.settings().set('auto_complete_triggers', completion_triggers)

    def on_query_completions(self, prefix: str, locations: List[int]) -> Optional[sublime.CompletionList]:
        if not self.initialized:
            self.initialize()
        if not self.enabled:
            return None
        client = client_from_session(session_for_view(self.view, 'completionProvider', locations[0]))
        if not client:
            return None
        self.manager.documents.purge_changes(self.view)
        completion_list = sublime.CompletionList()
        client.send_request(
            Request.complete(text_document_position_params(self.view, locations[0])),
            lambda res: self.handle_response(res, completion_list, self.view.change_id()),
            lambda res: self.handle_error(res, completion_list))
        return completion_list

    def handle_response(self, response: Optional[Union[dict, List]],
                        completion_list: sublime.CompletionList, change_id: Any) -> None:
        response_items = []  # type: List[Dict]
        incomplete = False
        if isinstance(response, dict):
            response_items = response["items"] or []
            incomplete = response.get("isIncomplete", False)
        elif isinstance(response, list):
            response_items = response
        response_items = sorted(response_items, key=lambda item: item.get("sortText") or item["label"])

        flags = 0
        if settings.only_show_lsp_completions:
            flags |= sublime.INHIBIT_WORD_COMPLETIONS
            flags |= sublime.INHIBIT_EXPLICIT_COMPLETIONS

        if incomplete:
            flags |= sublime.DYNAMIC_COMPLETIONS
        resolve(completion_list, [format_completion(i, change_id) for i in response_items], flags)

    def handle_error(self, error: dict, completion_list: sublime.CompletionList) -> None:
        resolve(completion_list, [])
        sublime.status_message('Completion error: ' + str(error.get('message')))<|MERGE_RESOLUTION|>--- conflicted
+++ resolved
@@ -166,11 +166,6 @@
             if trigger_chars:
                 self.register_trigger_chars(session, trigger_chars)
             # This is to make ST match with labels that have a weird prefix like a space character.
-<<<<<<< HEAD
-            # It is unfortunately untestable as this problem will only show up when typing characters, not when
-            # running view.run_command('auto_complete') in a test. See: https://github.com/sublimelsp/LSP/issues/935
-=======
->>>>>>> a8ec31fb
             self.view.settings().set("auto_complete_preserve_order", "none")
 
     def _view_language(self, config_name: str) -> Optional[str]:
