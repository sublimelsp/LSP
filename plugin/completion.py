import sublime
import sublime_plugin

try:
    from typing import Any, List, Dict, Tuple, Callable, Optional, Union
    assert Any and List and Dict and Tuple and Callable and Optional and Union
except ImportError:
    pass

from .core.protocol import Request, Range, InsertTextFormat
from .core.settings import settings, client_configs
from .core.logging import debug
from .core.completion import parse_completion_response, format_completion
from .core.registry import session_for_view, client_from_session, LSPViewEventListener
from .core.configurations import is_supported_syntax
from .core.documents import get_document_position, position_is_word
from .core.sessions import Session
from .core.edit import parse_text_edit
from .core.views import range_to_region


last_text_command = None


class LspSelectCompletionItemCommand(sublime_plugin.TextCommand):
    def run(self, edit: 'Any', item) -> None:
        insert_text_format = item.get("insertTextFormat")

        text_edit = item.get('textEdit')
        if text_edit:
            range = Range.from_lsp(text_edit['range'])
            region = range_to_region(range, self.view)
            new_text = text_edit.get('newText')
            if insert_text_format == InsertTextFormat.Snippet:
                self.view.run_command("insert_snippet", { "contents": new_text })
            else:
                self.view.replace(edit, region, new_text)
        else:
            completion = item.get('insertText') or item.get('label')
            current_point = self.view.sel()[0].begin()
            if insert_text_format == InsertTextFormat.Snippet:
                self.view.run_command("insert_snippet", { "contents": completion })
            else:
                self.view.insert(edit, current_point, completion)

        # import statements, etc. some servers only return these after a resolve.
        additional_edits = item.get('additionalTextEdits')
        if additional_edits:
            self.apply_additional_edits(additional_edits)
        # elif self.resolve:
        elif True:
            self.do_resolve(item)

    def do_resolve(self, item: dict) -> None:
        client = client_from_session(session_for_view(self.view, 'completionProvider', self.view.sel()[0].begin()))
        if not client:
            return

        client.send_request(Request.resolveCompletionItem(item), self.handle_resolve_response)

    def handle_resolve_response(self, response: 'Optional[Dict]') -> None:
        if response:
            additional_edits = response.get('additionalTextEdits')
            if additional_edits:
                self.apply_additional_edits(additional_edits)

    def apply_additional_edits(self, additional_edits: 'List[Dict]') -> None:
        edits = list(parse_text_edit(additional_edit) for additional_edit in additional_edits)
        debug('applying additional edits:', edits)
        self.view.run_command("lsp_apply_document_edit", {'changes': edits})
        sublime.status_message('Applied additional edits for completion')


class CompletionHelper(sublime_plugin.EventListener):
    def on_text_command(self, view: sublime.View, command_name: str, args: 'Optional[Any]') -> None:
        global last_text_command
        last_text_command = command_name


class LspTrimCompletionCommand(sublime_plugin.TextCommand):

    def run(self, edit: sublime.Edit, range: 'Optional[Tuple[int, int]]' = None) -> None:
        if range:
            start, end = range
            region = sublime.Region(start, end)
            self.view.erase(edit, region)


class CompletionHandler(LSPViewEventListener):
    def __init__(self, view: sublime.View) -> None:
        super().__init__(view)
        self.initialized = False
        self.enabled = False
        self.trigger_chars = []  # type: List[str]
<<<<<<< HEAD

        self.completion_list = sublime.CompletionList()
=======
        self.auto_complete_selector = ""
        self.resolve = False
        self.state = CompletionState.IDLE
        self.completions = []  # type: List[Any]
        self.next_request = None  # type: Optional[Tuple[str, List[int]]]
>>>>>>> 54e10923
        self.last_prefix = ""
        self.last_location = -1
        self.committing = False
        self.response_items = []  # type: List[dict]
        self.selected_item_index = -1

    @classmethod
    def is_applicable(cls, view_settings: dict) -> bool:
        if 'completion' in settings.disabled_capabilities:
            return False

        syntax = view_settings.get('syntax')
        return is_supported_syntax(syntax, client_configs.all) if syntax else False

    def initialize(self) -> None:
        self.initialized = True
        session = session_for_view(self.view, 'completionProvider')
        if session:
            completionProvider = session.get_capability('completionProvider') or dict()  # type: dict
            # A language server may have an empty dict as CompletionOptions. In that case,
            # no trigger characters will be registered but we'll still respond to Sublime's
            # usual query for completions. So the explicit check for None is necessary.
            self.enabled = True

            self.trigger_chars = completionProvider.get(
                'triggerCharacters') or []
            if self.trigger_chars:
                self.register_trigger_chars(session)
            self.auto_complete_selector = self.view.settings().get("auto_complete_selector", "") or ""

    def _view_language(self, config_name: str) -> 'Optional[str]':
        languages = self.view.settings().get('lsp_language')
        return languages.get(config_name) if languages else None

    def register_trigger_chars(self, session: Session) -> None:
        completion_triggers = self.view.settings().get('auto_complete_triggers', []) or []  # type: List[Dict[str, str]]
        view_language = self._view_language(session.config.name)
        if view_language:
            for language in session.config.languages:
                if language.id == view_language:
                    for scope in language.scopes:
                        # debug("registering", self.trigger_chars, "for", scope)
                        scope_trigger = next(
                            (trigger for trigger in completion_triggers if trigger.get('selector', None) == scope),
                            None
                        )
                        if not scope_trigger:  # do not override user's trigger settings.
                            completion_triggers.append({
                                'characters': "".join(self.trigger_chars),
                                'selector': scope
                            })

            self.view.settings().set('auto_complete_triggers', completion_triggers)

    def on_query_completions(self, prefix: str, locations: 'List[int]') -> 'Optional[sublime.CompletionList]':

        if not self.initialized:
            self.initialize()

        if not self.enabled:
            return None

        self.completion_list = sublime.CompletionList()
        self.last_prefix = prefix
        self.last_location = locations[0]
        self.do_request(prefix, locations)

        return self.completion_list

    def on_text_command(self, command_name: str, args: 'Optional[Any]') -> None:
        self.committing = command_name in ('commit_completion', 'auto_complete')

    def do_request(self, prefix: str, locations: 'List[int]') -> None:
        print('send  request')
        # don't store client so we can handle restarts
        client = client_from_session(session_for_view(self.view, 'completionProvider', locations[0]))
        if not client:
            return

        self.manager.documents.purge_changes(self.view)
        document_position = get_document_position(self.view, locations[0])
        if document_position:
            client.send_request(
                Request.complete(document_position),
                self.handle_response,
                self.handle_error)

    def handle_response(self, response: 'Optional[Union[Dict,List]]') -> None:
        _last_row, last_col = self.view.rowcol(self.last_location)

<<<<<<< HEAD
        response_items, response_incomplete = parse_completion_response(response)
        self.response_items = response_items
        items = list(format_completion(item, last_col) for item in response_items)
=======
    def match_selector(self, location: int) -> bool:
        return self.view.match_selector(location, self.auto_complete_selector)

    def on_query_completions(self, prefix: str, locations: 'List[int]') -> 'Optional[Tuple[List[Tuple[str,str]], int]]':
        if not self.initialized:
            self.initialize()
>>>>>>> 54e10923

        flags = 0
        if settings.only_show_lsp_completions:
            flags |= sublime.INHIBIT_WORD_COMPLETIONS
            flags |= sublime.INHIBIT_EXPLICIT_COMPLETIONS

<<<<<<< HEAD
        if response_incomplete:
            flags |= sublime.DYNAMIC_COMPLETIONS
=======
        if self.enabled:
            if not self.match_selector(locations[0]):
                return ([], flags)

            reuse_completion = self.is_same_completion(prefix, locations)
            if self.state == CompletionState.IDLE:
                if not reuse_completion:
                    self.last_prefix = prefix
                    self.last_location = locations[0]
                    self.do_request(prefix, locations)
                    self.completions = []

            elif self.state in (CompletionState.REQUESTING, CompletionState.CANCELLING):
                if not reuse_completion:
                    self.next_request = (prefix, locations)
                    self.state = CompletionState.CANCELLING

            elif self.state == CompletionState.APPLYING:
                self.state = CompletionState.IDLE
>>>>>>> 54e10923

        self.completion_list.set_completions(items, flags)

    def handle_error(self, error: dict) -> None:
        sublime.status_message('Completion error: ' + str(error.get('message')))

    def do_resolve(self, item: dict) -> None:
        client = client_from_session(session_for_view(self.view, 'completionProvider', self.last_location))
        if not client:
            return

        client.send_request(Request.resolveCompletionItem(item), self.handle_resolve_response)

    def handle_resolve_response(self, response: 'Optional[Dict]') -> None:
        if response:
            additional_edits = response.get('additionalTextEdits')
            if additional_edits:
                self.apply_additional_edits(additional_edits)

    def apply_additional_edits(self, additional_edits: 'List[Dict]') -> None:
        edits = list(parse_text_edit(additional_edit) for additional_edit in additional_edits)
        debug('applying additional edits:', edits)
        self.view.run_command("lsp_apply_document_edit", {'changes': edits})
        sublime.status_message('Applied additional edits for completion')<|MERGE_RESOLUTION|>--- conflicted
+++ resolved
@@ -92,16 +92,7 @@
         self.initialized = False
         self.enabled = False
         self.trigger_chars = []  # type: List[str]
-<<<<<<< HEAD
-
         self.completion_list = sublime.CompletionList()
-=======
-        self.auto_complete_selector = ""
-        self.resolve = False
-        self.state = CompletionState.IDLE
-        self.completions = []  # type: List[Any]
-        self.next_request = None  # type: Optional[Tuple[str, List[int]]]
->>>>>>> 54e10923
         self.last_prefix = ""
         self.last_location = -1
         self.committing = False
@@ -192,48 +183,17 @@
     def handle_response(self, response: 'Optional[Union[Dict,List]]') -> None:
         _last_row, last_col = self.view.rowcol(self.last_location)
 
-<<<<<<< HEAD
         response_items, response_incomplete = parse_completion_response(response)
         self.response_items = response_items
         items = list(format_completion(item, last_col) for item in response_items)
-=======
-    def match_selector(self, location: int) -> bool:
-        return self.view.match_selector(location, self.auto_complete_selector)
-
-    def on_query_completions(self, prefix: str, locations: 'List[int]') -> 'Optional[Tuple[List[Tuple[str,str]], int]]':
-        if not self.initialized:
-            self.initialize()
->>>>>>> 54e10923
 
         flags = 0
         if settings.only_show_lsp_completions:
             flags |= sublime.INHIBIT_WORD_COMPLETIONS
             flags |= sublime.INHIBIT_EXPLICIT_COMPLETIONS
 
-<<<<<<< HEAD
         if response_incomplete:
             flags |= sublime.DYNAMIC_COMPLETIONS
-=======
-        if self.enabled:
-            if not self.match_selector(locations[0]):
-                return ([], flags)
-
-            reuse_completion = self.is_same_completion(prefix, locations)
-            if self.state == CompletionState.IDLE:
-                if not reuse_completion:
-                    self.last_prefix = prefix
-                    self.last_location = locations[0]
-                    self.do_request(prefix, locations)
-                    self.completions = []
-
-            elif self.state in (CompletionState.REQUESTING, CompletionState.CANCELLING):
-                if not reuse_completion:
-                    self.next_request = (prefix, locations)
-                    self.state = CompletionState.CANCELLING
-
-            elif self.state == CompletionState.APPLYING:
-                self.state = CompletionState.IDLE
->>>>>>> 54e10923
 
         self.completion_list.set_completions(items, flags)
 
