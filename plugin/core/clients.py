import sublime
import os
from .protocol import WorkspaceFolder
from .sessions import create_session, Session
from .settings import ClientConfig, settings
from .typing import List, Dict, Tuple, Callable, Optional


def get_window_env(window: sublime.Window, config: ClientConfig) -> Tuple[List[str], Dict[str, str]]:

    # Create a dictionary of Sublime Text variables
    variables = window.extract_variables()

    # Expand language server command line environment variables
    expanded_args = list(
        sublime.expand_variables(os.path.expanduser(arg), variables)
        for arg in config.binary_args
    )

    # Override OS environment variables
    env = os.environ.copy()
    for var, value in config.env.items():
        # Expand both ST and OS environment variables
        env[var] = os.path.expandvars(sublime.expand_variables(value, variables))

    return expanded_args, env


def start_window_config(window: sublime.Window,
                        workspace_folders: List[WorkspaceFolder],
                        config: ClientConfig,
<<<<<<< HEAD
                        on_pre_initialize: Callable[[Session], None],
                        on_post_initialize: Callable[[Session], None],
                        on_post_exit: Callable[[str], None]) -> Optional[Session]:
=======
                        on_pre_initialize: 'Callable[[Session], None]',
                        on_post_initialize: 'Callable[[Session], None]',
                        on_post_exit: 'Callable[[str], None]',
                        on_stderr_log: 'Optional[Callable[[str], None]]') -> 'Optional[Session]':
>>>>>>> 4233ec10
    args, env = get_window_env(window, config)
    config.binary_args = args
    return create_session(config=config,
                          workspace_folders=workspace_folders,
                          env=env,
                          settings=settings,
                          on_pre_initialize=on_pre_initialize,
                          on_post_initialize=on_post_initialize,
                          on_post_exit=lambda config_name: on_session_ended(window, config_name, on_post_exit),
                          on_stderr_log=on_stderr_log)


def on_session_ended(window: sublime.Window, config_name: str, on_post_exit_handler: Callable[[str], None]) -> None:
    on_post_exit_handler(config_name)<|MERGE_RESOLUTION|>--- conflicted
+++ resolved
@@ -1,12 +1,23 @@
 import sublime
 import os
+from .sessions import create_session, Session
+
+# typing only
+from .rpc import Client
 from .protocol import WorkspaceFolder
-from .sessions import create_session, Session
 from .settings import ClientConfig, settings
-from .typing import List, Dict, Tuple, Callable, Optional
+assert Client and ClientConfig and WorkspaceFolder
 
 
-def get_window_env(window: sublime.Window, config: ClientConfig) -> Tuple[List[str], Dict[str, str]]:
+try:
+    from typing import Any, List, Dict, Tuple, Callable, Optional, Set
+    assert Any and List and Dict and Tuple and Callable and Optional and Set
+    assert Session
+except ImportError:
+    pass
+
+
+def get_window_env(window: sublime.Window, config: ClientConfig) -> 'Tuple[List[str], Dict[str, str]]':
 
     # Create a dictionary of Sublime Text variables
     variables = window.extract_variables()
@@ -27,18 +38,12 @@
 
 
 def start_window_config(window: sublime.Window,
-                        workspace_folders: List[WorkspaceFolder],
+                        workspace_folders: 'List[WorkspaceFolder]',
                         config: ClientConfig,
-<<<<<<< HEAD
-                        on_pre_initialize: Callable[[Session], None],
-                        on_post_initialize: Callable[[Session], None],
-                        on_post_exit: Callable[[str], None]) -> Optional[Session]:
-=======
                         on_pre_initialize: 'Callable[[Session], None]',
                         on_post_initialize: 'Callable[[Session], None]',
                         on_post_exit: 'Callable[[str], None]',
                         on_stderr_log: 'Optional[Callable[[str], None]]') -> 'Optional[Session]':
->>>>>>> 4233ec10
     args, env = get_window_env(window, config)
     config.binary_args = args
     return create_session(config=config,
@@ -51,5 +56,5 @@
                           on_stderr_log=on_stderr_log)
 
 
-def on_session_ended(window: sublime.Window, config_name: str, on_post_exit_handler: Callable[[str], None]) -> None:
+def on_session_ended(window: sublime.Window, config_name: str, on_post_exit_handler: 'Callable[[str], None]') -> None:
     on_post_exit_handler(config_name)