--- conflicted
+++ resolved
@@ -10,12 +10,9 @@
         self.notification_classname = "notification"
         self.sheets = sublime.load_resource("Packages/LSP/sheets.css")
         self.sheets_classname = "lsp_sheet"
-<<<<<<< HEAD
+        self.inlay_hints = sublime.load_resource("Packages/LSP/inlay_hints.css")
         self.annotations = sublime.load_resource("Packages/LSP/annotations.css")
         self.annotations_classname = "lsp_annotation"
-=======
-        self.inlay_hints = sublime.load_resource("Packages/LSP/inlay_hints.css")
->>>>>>> fde4afa9
 
 
 _css = None  # type: Optional[CSS]
