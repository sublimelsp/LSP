--- conflicted
+++ resolved
@@ -1,12 +1,5 @@
-<<<<<<< HEAD
-=======
-import sublime
-
-from .logging import debug
->>>>>>> cf1b9a98
 from .registry import get_position
 from .registry import LSPViewEventListener
-from .session_view import PendingBuffer
 from .session_view import SessionView
 from .sessions import Session
 from .typing import Any, Optional, Dict, Generator, Iterable
@@ -50,7 +43,6 @@
         super().__init__(view)
         self._registered = False
         self._session_views = {}  # type: Dict[str, SessionView]
-        self._pending_buffer = None  # type: Optional[PendingBuffer]
 
     def on_session_initialized(self, session: Session) -> None:
         assert not self.view.is_loading()
@@ -65,42 +57,29 @@
 
     def on_activated(self) -> None:
         assert not self.view.is_loading()
-        if self.view.file_name() and not is_transient_view(self.view):
+        if self.view.file_name() and self.view.element() is None:
             self.manager.register_listener(self)
             self._registered = True
 
+    def purge_changes(self) -> None:
+        if self._registered:
+            for sv in self.session_views():
+                sv.purge_changes()
+
     def on_text_changed(self, changes: Iterable[sublime.TextChange]) -> None:
-<<<<<<< HEAD
-        change_count = self.view.change_count()
-        if self._pending_buffer is None:
-            self._pending_buffer = PendingBuffer(change_count, changes)
-        else:
-            self._pending_buffer.update(change_count, changes)
-        sublime.set_timeout(lambda: self._purge_did_change(change_count), 500)
-=======
-        if self.view.file_name():
-            last_change = list(changes)[-1]
-            if last_change.a.pt == 0 and last_change.b.pt == 0 and last_change.str == '' and self.view.size() != 0:
-                # Issue https://github.com/sublimehq/sublime_text/issues/3323
-                # A special situation when changes externally. We receive two changes,
-                # one that removes all content and one that has 0,0,'' parameters. We resend whole
-                # file in that case to fix broken state.
-                debug('Working around the on_text_changed bug {}'.format(self.view.file_name()))
-                self.manager.documents.purge_changes(self.view)
-                self.manager.documents.notify_sessions(self.view, None)
-            else:
-                self.manager.documents.handle_did_change(self.view, changes)
->>>>>>> cf1b9a98
+        if self._registered:
+            for sv in self.session_views():
+                sv.on_text_changed(changes)
 
     def on_pre_save(self) -> None:
-        if self.view.file_name():
+        if self._registered:
             for sv in self.session_views():
-                sv.will_save(reason=1)  # TextDocumentSaveReason.Manual
+                sv.on_pre_save()
 
     def on_post_save(self) -> None:
-        self.purge_changes()
-        for sv in self.session_views():
-            sv.did_save()
+        if self._registered:
+            for sv in self.session_views():
+                sv.on_post_save()
 
     def on_close(self) -> None:
         if self._registered and self.view.is_primary():
@@ -116,16 +95,6 @@
         else:
             return False
 
-    def _purge_did_change(self, change_count: int) -> None:
-        if change_count == self.view.change_count():
-            self.purge_changes()
-
-    def purge_changes(self) -> None:
-        if self._pending_buffer is not None:
-            for sv in self.session_views():
-                sv.did_change(self._pending_buffer.changes)
-            self._pending_buffer = None
-
     def __hash__(self) -> int:
         return hash(id(self))
 
