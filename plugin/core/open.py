--- conflicted
+++ resolved
@@ -43,29 +43,11 @@
     return promise
 
 
-<<<<<<< HEAD
-def open_file_and_center(window: sublime.Window, file_path: str, r: Optional[RangeLsp], flag: int = 0,
-=======
 def open_file_and_center(window: sublime.Window, file_path: str, r: Optional[RangeLsp], flags: int = 0,
->>>>>>> 1bc9cff7
                          group: int = -1) -> Promise[Optional[sublime.View]]:
     """Open a file asynchronously and center the range. It is only safe to call this function from the UI thread."""
 
     def center_selection(v: Optional[sublime.View]) -> Optional[sublime.View]:
-<<<<<<< HEAD
-        if not v or not v.is_valid() or not r:
-            return None
-        selection = range_to_region(Range.from_lsp(r), v)
-        v.show_at_center(selection.a)
-        v.run_command("lsp_selection_set", {"regions": [(selection.a, selection.b)]})
-        return v
-
-    # TODO: ST API does not allow us to say "do not focus this new view"
-    return open_file(window, file_path, flag, group).then(center_selection)
-
-
-def open_file_and_center_async(window: sublime.Window, file_path: str, r: Optional[RangeLsp], flag: int = 0,
-=======
         if v and v.is_valid():
             if r:
                 selection = range_to_region(Range.from_lsp(r), v)
@@ -79,16 +61,11 @@
 
 
 def open_file_and_center_async(window: sublime.Window, file_path: str, r: Optional[RangeLsp], flags: int = 0,
->>>>>>> 1bc9cff7
                                group: int = -1) -> Promise[Optional[sublime.View]]:
     """Open a file asynchronously and center the range, worker thread version."""
     pair = Promise.packaged_task()  # type: PackagedTask[Optional[sublime.View]]
     sublime.set_timeout(
-<<<<<<< HEAD
-        lambda: open_file_and_center(window, file_path, r, flag, group).then(
-=======
         lambda: open_file_and_center(window, file_path, r, flags, group).then(
->>>>>>> 1bc9cff7
             lambda view: sublime.set_timeout_async(
                 lambda: pair[1](view)
             )
