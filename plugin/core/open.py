from .logging import exception_log
from .promise import Promise
from .promise import ResolveFunc
from .protocol import DocumentUri
from .protocol import Range
from .protocol import RangeLsp
from .typing import Dict, Tuple, Optional
from .url import parse_uri
from .views import range_to_region
import os
import sublime
import subprocess


opening_files = {}  # type: Dict[str, Tuple[Promise[Optional[sublime.View]], ResolveFunc[Optional[sublime.View]]]]


def open_file(
    window: sublime.Window, uri: DocumentUri, flags: int = 0, group: int = -1
) -> Promise[Optional[sublime.View]]:
<<<<<<< HEAD
    """
    Open a file asynchronously.
    It is only safe to call this function from the UI thread.
    The provided uri MUST be a file URI
    """
    file = parse_uri(uri)[1]
    view = window.open_file(file, flags, group)
=======
    """Open a file asynchronously. It is only safe to call this function from the UI thread."""

    # window.open_file brings the file to focus if it's already opened, which we don't want.
    # So we first check if there's already a view for that file.
    view = window.find_open_file(file_path)
    if view:
        return Promise.resolve(view)

    view = window.open_file(file_path, flags, group)
>>>>>>> b7114c4e
    if not view.is_loading():
        # It's already loaded. Possibly already open in a tab.
        return Promise.resolve(view)

    # Is the view opening right now? Then return the associated unresolved promise
    for fn, value in opening_files.items():
        if fn == file or os.path.samefile(fn, file):
            # Return the unresolved promise. A future on_load event will resolve the promise.
            return value[0]

    # Prepare a new promise to be resolved by a future on_load event (see the event listener in main.py)
    def fullfill(resolve: ResolveFunc[Optional[sublime.View]]) -> None:
        global opening_files
        # Save the promise in the first element of the tuple -- except we cannot yet do that here
        opening_files[file] = (None, resolve)  # type: ignore

    promise = Promise(fullfill)
    tup = opening_files[file]
    # Save the promise in the first element of the tuple so that the for-loop above can return it
    opening_files[file] = (promise, tup[1])
    return promise


def center_selection(v: sublime.View, r: RangeLsp) -> sublime.View:
    selection = range_to_region(Range.from_lsp(r), v)
    v.run_command("lsp_selection_set", {"regions": [(selection.a, selection.a)]})
    window = v.window()
    if window:
        window.focus_view(v)
    v.show_at_center(selection)
    return v


def open_externally(uri: str, take_focus: bool) -> bool:
    """
    A blocking function that invokes the OS's "open with default extension"
    """
    try:
        # TODO: handle take_focus
        if sublime.platform() == "windows":
            os.startfile(uri)  # type: ignore
        elif sublime.platform() == "osx":
            subprocess.check_call(("/usr/bin/open", uri))
        else:  # linux
            subprocess.check_call(("xdg-open", uri))
        return True
    except Exception as ex:
        exception_log("Failed to open {}".format(uri), ex)
        return False<|MERGE_RESOLUTION|>--- conflicted
+++ resolved
@@ -18,17 +18,13 @@
 def open_file(
     window: sublime.Window, uri: DocumentUri, flags: int = 0, group: int = -1
 ) -> Promise[Optional[sublime.View]]:
-<<<<<<< HEAD
     """
     Open a file asynchronously.
     It is only safe to call this function from the UI thread.
     The provided uri MUST be a file URI
     """
-    file = parse_uri(uri)[1]
+    file_path = parse_uri(uri)[1]
     view = window.open_file(file, flags, group)
-=======
-    """Open a file asynchronously. It is only safe to call this function from the UI thread."""
-
     # window.open_file brings the file to focus if it's already opened, which we don't want.
     # So we first check if there's already a view for that file.
     view = window.find_open_file(file_path)
@@ -36,7 +32,6 @@
         return Promise.resolve(view)
 
     view = window.open_file(file_path, flags, group)
->>>>>>> b7114c4e
     if not view.is_loading():
         # It's already loaded. Possibly already open in a tab.
         return Promise.resolve(view)
