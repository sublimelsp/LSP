from .logging import exception_log
from .promise import Promise
from .promise import ResolveFunc
from .protocol import DocumentUri
from .protocol import Range
from .protocol import UINT_MAX
from .typing import Dict, Tuple, Optional
from .typing import cast
from .url import parse_uri
from .views import range_to_region
from urllib.parse import unquote, urlparse
import os
import re
import sublime
import sublime_plugin
import subprocess
import webbrowser


opening_files = {}  # type: Dict[str, Tuple[Promise[Optional[sublime.View]], ResolveFunc[Optional[sublime.View]]]]
FRAGMENT_PATTERN = re.compile(r'^L?(\d+)(?:,(\d+))?(?:-L?(\d+)(?:,(\d+))?)?')


def open_file_uri(
    window: sublime.Window, uri: DocumentUri, flags: int = 0, group: int = -1
) -> Promise[Optional[sublime.View]]:

    def parse_fragment(fragment: str) -> Optional[Range]:
        match = FRAGMENT_PATTERN.match(fragment)
        if match:
            selection = {'start': {'line': 0, 'character': 0}, 'end': {'line': 0, 'character': 0}}  # type: Range
            # Line and column numbers in the fragment are assumed to be 1-based and need to be converted to 0-based
            # numbers for the LSP Position structure.
            start_line, start_column, end_line, end_column = [max(0, int(g) - 1) if g else None for g in match.groups()]
            if start_line:
                selection['start']['line'] = start_line
                selection['end']['line'] = start_line
            if start_column:
                selection['start']['character'] = start_column
                selection['end']['character'] = start_column
            if end_line:
                selection['end']['line'] = end_line
                selection['end']['character'] = UINT_MAX
            if end_column is not None:
                selection['end']['character'] = end_column
            return selection
        return None

    decoded_uri = unquote(uri)  # decode percent-encoded characters
    parsed = urlparse(decoded_uri)
    open_promise = open_file(window, decoded_uri, flags, group)
    if parsed.fragment:
        selection = parse_fragment(parsed.fragment)
        if selection:
            return open_promise.then(lambda view: _select_and_center(view, cast(Range, selection)))
    return open_promise


def _select_and_center(view: Optional[sublime.View], r: Range) -> Optional[sublime.View]:
    if view:
        return center_selection(view, r)
    return None


def _return_existing_view(flags: int, existing_view_group: int, active_group: int, specified_group: int) -> bool:
    if specified_group > -1:
        return existing_view_group == specified_group
    if bool(flags & (sublime.ADD_TO_SELECTION | sublime.REPLACE_MRU)):
        return False
    if existing_view_group == active_group:
        return True
    return not bool(flags & sublime.FORCE_GROUP)


def open_file(
    window: sublime.Window, uri: DocumentUri, flags: int = 0, group: int = -1
) -> Promise[Optional[sublime.View]]:
    """
    Open a file asynchronously.
    It is only safe to call this function from the UI thread.
    The provided uri MUST be a file URI
    """
    file = parse_uri(uri)[1]
    # window.open_file brings the file to focus if it's already opened, which we don't want (unless it's supposed
    # to open as a separate view).
    view = window.find_open_file(file)
    if view and _return_existing_view(flags, window.get_view_index(view)[0], window.active_group(), group):
        return Promise.resolve(view)

    was_already_open = view is not None
    view = window.open_file(file, flags, group)
    if not view.is_loading():
        if was_already_open and (flags & sublime.SEMI_TRANSIENT):
<<<<<<< HEAD
            # work-around bug https://github.com/sublimehq/sublime_text/issues/2411 where transient view might not get
=======
            # workaround bug https://github.com/sublimehq/sublime_text/issues/2411 where transient view might not get
>>>>>>> ff572795
            # its view listeners initialized.
            sublime_plugin.check_view_event_listeners(view)  # type: ignore
        # It's already loaded. Possibly already open in a tab.
        return Promise.resolve(view)

    # Is the view opening right now? Then return the associated unresolved promise
    for fn, value in opening_files.items():
        if fn == file or os.path.samefile(fn, file):
            # Return the unresolved promise. A future on_load event will resolve the promise.
            return value[0]

    # Prepare a new promise to be resolved by a future on_load event (see the event listener in main.py)
    def fullfill(resolve: ResolveFunc[Optional[sublime.View]]) -> None:
        global opening_files
        # Save the promise in the first element of the tuple -- except we cannot yet do that here
        opening_files[file] = (None, resolve)  # type: ignore

    promise = Promise(fullfill)
    tup = opening_files[file]
    # Save the promise in the first element of the tuple so that the for-loop above can return it
    opening_files[file] = (promise, tup[1])
    return promise


def center_selection(v: sublime.View, r: Range) -> sublime.View:
    selection = range_to_region(r, v)
    v.run_command("lsp_selection_set", {"regions": [(selection.a, selection.a)]})
    window = v.window()
    if window:
        window.focus_view(v)
    if int(sublime.version()) >= 4124:
        v.show_at_center(selection.begin(), animate=False)
    else:
        # TODO: remove later when a stable build lands
        v.show_at_center(selection.begin())  # type: ignore
    return v


def open_in_browser(uri: str) -> None:
    # NOTE: Remove this check when on py3.8.
    if not uri.lower().startswith(("http://", "https://")):
        uri = "https://" + uri
    if not webbrowser.open(uri):
        sublime.status_message("failed to open: " + uri)


def open_externally(uri: str, take_focus: bool) -> bool:
    """
    A blocking function that invokes the OS's "open with default extension"
    """
    try:
        # TODO: handle take_focus
        if sublime.platform() == "windows":
            os.startfile(uri)  # type: ignore
        elif sublime.platform() == "osx":
            subprocess.check_call(("/usr/bin/open", uri))
        else:  # linux
            subprocess.check_call(("xdg-open", uri))
        return True
    except Exception as ex:
        exception_log("Failed to open {}".format(uri), ex)
        return False<|MERGE_RESOLUTION|>--- conflicted
+++ resolved
@@ -91,11 +91,7 @@
     view = window.open_file(file, flags, group)
     if not view.is_loading():
         if was_already_open and (flags & sublime.SEMI_TRANSIENT):
-<<<<<<< HEAD
-            # work-around bug https://github.com/sublimehq/sublime_text/issues/2411 where transient view might not get
-=======
             # workaround bug https://github.com/sublimehq/sublime_text/issues/2411 where transient view might not get
->>>>>>> ff572795
             # its view listeners initialized.
             sublime_plugin.check_view_event_listeners(view)  # type: ignore
         # It's already loaded. Possibly already open in a tab.
