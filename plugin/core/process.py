from .logging import debug, exception_log
import os
import shutil
import subprocess
import threading

try:
    from typing import Any, List, Dict, Tuple, Callable, Optional, Union, IO
    assert Any and List and Dict and Tuple and Callable and Optional and Union and IO
except ImportError:
    pass


def add_extension_if_missing(server_binary_args: 'List[str]') -> 'List[str]':
    if len(server_binary_args) > 0:
        executable_arg = server_binary_args[0]
        fname, ext = os.path.splitext(executable_arg)
        if len(ext) < 1:
            path_to_executable = shutil.which(executable_arg)

            # what extensions should we append so CreateProcess can find it?
            # node has .cmd
            # dart has .bat
            # python has .exe wrappers - not needed
            for extension in ['.cmd', '.bat']:
                if path_to_executable and path_to_executable.lower().endswith(extension):
                    executable_arg = executable_arg + extension
                    updated_args = [executable_arg]
                    updated_args.extend(server_binary_args[1:])
                    return updated_args

    return server_binary_args


<<<<<<< HEAD
def start_server(
    server_binary_args: 'List[str]',
    working_dir: str,
    env: 'Dict[str,str]',
    on_stderr_log: 'Optional[Callable[[str], None]]'
) -> 'Optional[subprocess.Popen]':
=======
def start_server(server_binary_args: 'List[str]', working_dir: 'Optional[str]',
                 env: 'Dict[str,str]', attach_stderr: bool) -> 'Optional[subprocess.Popen]':
>>>>>>> c5e5473e
    si = None
    if os.name == "nt":
        server_binary_args = add_extension_if_missing(server_binary_args)
        si = subprocess.STARTUPINFO()  # type: ignore
        si.dwFlags |= subprocess.SW_HIDE | subprocess.STARTF_USESHOWWINDOW  # type: ignore

    debug("starting " + str(server_binary_args))

    stderr_destination = subprocess.PIPE if on_stderr_log else subprocess.DEVNULL

    process = subprocess.Popen(
        server_binary_args,
        stdin=subprocess.PIPE,
        stdout=subprocess.PIPE,
        stderr=stderr_destination,
        cwd=working_dir,
        env=env,
        startupinfo=si)

    if on_stderr_log is not None:
        attach_logger(process, process.stderr, on_stderr_log)

    return process


def attach_logger(process: 'subprocess.Popen', stream: 'IO[Any]', log_callback: 'Callable[[str], None]') -> None:
    threading.Thread(target=log_stream, args=(process, stream, log_callback)).start()


def log_stream(process: 'subprocess.Popen', stream: 'IO[Any]', log_callback: 'Callable[[str], None]') -> None:
    """
    Read lines from a stream and invoke the log_callback on the result
    """
    running = True
    while running:
        running = process.poll() is None

        try:
            content = stream.readline()
            if not content:
                break
            log_callback(content.decode('UTF-8', 'replace').strip())
        except IOError as err:
            exception_log("Failure reading stream", err)
            return

    debug("LSP stream logger stopped.")<|MERGE_RESOLUTION|>--- conflicted
+++ resolved
@@ -32,17 +32,12 @@
     return server_binary_args
 
 
-<<<<<<< HEAD
 def start_server(
     server_binary_args: 'List[str]',
-    working_dir: str,
+    working_dir: 'Optional[str]',
     env: 'Dict[str,str]',
     on_stderr_log: 'Optional[Callable[[str], None]]'
 ) -> 'Optional[subprocess.Popen]':
-=======
-def start_server(server_binary_args: 'List[str]', working_dir: 'Optional[str]',
-                 env: 'Dict[str,str]', attach_stderr: bool) -> 'Optional[subprocess.Popen]':
->>>>>>> c5e5473e
     si = None
     if os.name == "nt":
         server_binary_args = add_extension_if_missing(server_binary_args)
