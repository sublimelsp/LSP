--- conflicted
+++ resolved
@@ -301,18 +301,16 @@
     'range': RangeLsp
 }, total=True)
 
-<<<<<<< HEAD
+CompletionItemLabelDetails = TypedDict('CompletionItemLabelDetails', {
+    'detail': str,
+    'description': str
+}, total=False)
+
 InsertReplaceEdit = TypedDict('InsertReplaceEdit', {
     'newText': str,
     'insert': RangeLsp,
     'replace': RangeLsp
 }, total=True)
-=======
-CompletionItemLabelDetails = TypedDict('CompletionItemLabelDetails', {
-    'detail': str,
-    'description': str
-}, total=False)
->>>>>>> fe36b2d2
 
 CompletionItem = TypedDict('CompletionItem', {
     'additionalTextEdits': List[TextEdit],
@@ -331,13 +329,8 @@
     'labelDetails': CompletionItemLabelDetails,
     'preselect': bool,
     'sortText': str,
-<<<<<<< HEAD
-    'tags': List[CompletionItemTag],
+    'tags': List[int],
     'textEdit': Union[TextEdit, InsertReplaceEdit]
-=======
-    'tags': List[int],
-    'textEdit': TextEdit
->>>>>>> fe36b2d2
 }, total=False)
 
 CompletionList = TypedDict('CompletionList', {
