--- conflicted
+++ resolved
@@ -1,10 +1,7 @@
-<<<<<<< HEAD
 from .url import filename_to_uri
+from .url import uri_to_filename
 import os
 
-=======
-from .url import uri_to_filename
->>>>>>> 766e259f
 try:
     from typing import Any, List, Dict, Tuple, Callable, Optional, Union, Mapping
     assert Any and List and Dict and Tuple and Callable and Optional and Union and Mapping
