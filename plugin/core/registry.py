import sublime
import sublime_plugin
<<<<<<< HEAD
from .configurations import ConfigManager, is_supported_syntax
=======
from .clients import start_window_config
from .configurations import ConfigManager
from .handlers import LanguageHandler
from .logging import debug
>>>>>>> 57546fd1
from .rpc import Client
from .sessions import Session
from .settings import settings, client_configs
from .types import ClientConfig, ClientStates, view2scope
from .windows import WindowRegistry, DocumentHandlerFactory, WindowManager
from .typing import Optional, Callable, Dict, Any, Generator


client_start_listeners = {}  # type: Dict[str, Callable]
client_initialization_listeners = {}  # type: Dict[str, Callable]


class LSPViewEventListener(sublime_plugin.ViewEventListener):
    def __init__(self, view: sublime.View) -> None:
        self._manager = None  # type: Optional[WindowManager]
        super().__init__(view)

    @classmethod
    def has_supported_syntax(cls, view_settings: dict) -> bool:
        syntax = view_settings.get('syntax')
        return bool(syntax and client_configs.is_syntax_supported(syntax))

    @property
    def manager(self) -> WindowManager:
        if not self._manager:
            self._manager = windows.lookup(self.view.window())

        assert self._manager
        return self._manager

    def has_manager(self) -> bool:
        return self._manager is not None


def client_from_session(session: Optional[Session]) -> Optional[Session]:
    return session if session else None


def sessions_for_view(view: sublime.View, capability: Optional[str] = None) -> Generator[Session, None, None]:
    """
    Returns all sessions for this view, optionally matching the capability path.
    """
    yield from _sessions_for_view_and_window(view, view.window(), capability)


def session_for_view(view: sublime.View, capability: str, point: Optional[int] = None) -> Optional[Session]:
    """
    returns the "best matching" session for that particular point. This is determined by the feature_selector property
    of the relevant LanguageConfig.

    If point is None, then the point is understood to be the position of the first cursor.
    """
    if point is None:
        try:
            point = view.sel()[0].b
        except IndexError:
            return None
    scope = view.scope_name(point)
    try:
        return max(sessions_for_view(view, capability), key=lambda session: session.config.score_feature(scope))
    except ValueError:
        return None


def _sessions_for_view_and_window(view: sublime.View, window: Optional[sublime.Window],
                                  capability: Optional[str]) -> Generator[Session, None, None]:
    if window:
        file_path = view.file_name()
        if file_path:
            manager = windows.lookup(window)
            scope = view2scope(view)
            for sessions in manager._sessions.values():
                for session in sessions:
                    if session.state == ClientStates.READY and session.config.match_document(scope):
                        if session.handles_path(file_path):
                            if capability is None or session.has_capability(capability):
                                yield session


def unload_sessions(window: sublime.Window) -> None:
    wm = windows.lookup(window)
    wm.end_sessions()


configs = ConfigManager(client_configs.all)
client_configs.set_listener(configs.update)
documents = DocumentHandlerFactory(sublime, settings)
windows = WindowRegistry(configs, documents, sublime)


def configurations_for_view(view: sublime.View) -> Generator[ClientConfig, None, None]:
    window = view.window()
    if window:
        # todo: don't expose _configs
        yield from windows.lookup(window)._configs.match_view(view)


def is_supported_view(view: sublime.View) -> bool:
    # TODO: perhaps make this check for a client instead of a config
    return any(configurations_for_view(view))


class LspTextCommand(sublime_plugin.TextCommand):
    def __init__(self, view: sublime.View) -> None:
        super().__init__(view)

    def is_visible(self, event: Optional[dict] = None) -> bool:
        return is_supported_view(self.view)

    def has_client_with_capability(self, capability: str) -> bool:
        return session_for_view(self.view, capability) is not None

    def client_with_capability(self, capability: str) -> Optional[Client]:
        return client_from_session(session_for_view(self.view, capability))


class LspRestartClientCommand(sublime_plugin.TextCommand):
    def is_enabled(self) -> bool:
        return is_supported_view(self.view)

    def run(self, edit: Any) -> None:
        window = self.view.window()
        if window:
            windows.lookup(window).restart_sessions()<|MERGE_RESOLUTION|>--- conflicted
+++ resolved
@@ -1,19 +1,12 @@
-import sublime
-import sublime_plugin
-<<<<<<< HEAD
-from .configurations import ConfigManager, is_supported_syntax
-=======
-from .clients import start_window_config
 from .configurations import ConfigManager
-from .handlers import LanguageHandler
-from .logging import debug
->>>>>>> 57546fd1
 from .rpc import Client
 from .sessions import Session
 from .settings import settings, client_configs
 from .types import ClientConfig, ClientStates, view2scope
+from .typing import Optional, Callable, Dict, Any, Generator
 from .windows import WindowRegistry, DocumentHandlerFactory, WindowManager
-from .typing import Optional, Callable, Dict, Any, Generator
+import sublime
+import sublime_plugin
 
 
 client_start_listeners = {}  # type: Dict[str, Callable]
