import sublime
import sublime_plugin
<<<<<<< HEAD
from .windows import WindowRegistry, DocumentHandlerFactory, WindowManager
from .configurations import (
    ConfigManager, is_supported_syntax
)
from .clients import (
    start_window_config
)
from .types import ClientConfig, WindowLike
=======
from .clients import start_window_config
from .configurations import ConfigManager, is_supported_syntax
>>>>>>> 9a009d65
from .handlers import LanguageHandler
from .logging import debug
from .rpc import Client
from .sessions import Session
from .settings import settings, client_configs
from .types import ClientStates, ClientConfig, WindowLike
from .windows import WindowRegistry, DocumentHandlerFactory, WindowManager
from .typing import Optional, Callable, Dict, Any, Iterable


client_start_listeners = {}  # type: Dict[str, Callable]
client_initialization_listeners = {}  # type: Dict[str, Callable]


class LSPViewEventListener(sublime_plugin.ViewEventListener):
    def __init__(self, view: sublime.View) -> None:
        self._manager = None  # type: Optional[WindowManager]
        super().__init__(view)

    @classmethod
    def has_supported_syntax(cls, view_settings: dict) -> bool:
        syntax = view_settings.get('syntax')
        if syntax:
            return is_supported_syntax(syntax, client_configs.all)
        else:
            return False

    @property
    def manager(self) -> WindowManager:
        if not self._manager:
            self._manager = windows.lookup(self.view.window())

        assert self._manager
        return self._manager

    def has_manager(self) -> bool:
        return self._manager is not None


class LanguageHandlerDispatcher(object):

    def on_start(self, config_name: str, window: WindowLike) -> bool:
        if config_name in client_start_listeners:
            return client_start_listeners[config_name](window)
        else:
            return True

    def on_initialized(self, config_name: str, window: WindowLike, client: Client) -> None:
        if config_name in client_initialization_listeners:
            client_initialization_listeners[config_name](client)


def load_handlers() -> None:
    for handler in LanguageHandler.instantiate_all():
        register_language_handler(handler)
    client_configs.update_configs()


def register_language_handler(handler: LanguageHandler) -> None:
    debug("received config {} from {}".format(handler.name, handler.__class__.__name__))
    client_configs.add_external_config(handler.config)
    if handler.on_start:
        client_start_listeners[handler.name] = handler.on_start
    if handler.on_initialized:
        client_initialization_listeners[handler.name] = handler.on_initialized


<<<<<<< HEAD
def client_from_session(session: 'Optional[Session]') -> 'Optional[Client]':
    return session.client if session is not None else None
=======
def client_from_session(session: Optional[Session]) -> Optional[Client]:
    if session:
        if session.client:
            return session.client
        else:
            debug(session.config.name, "in state", session.state)
            return None
    else:
        debug('no session found')
        return None
>>>>>>> 9a009d65


def sessions_for_view(view: sublime.View, point: Optional[int] = None) -> Iterable[Session]:
    return _sessions_for_view_and_window(view, view.window(), point)


def session_for_view(view: sublime.View,
                     capability: str,
                     point: Optional[int] = None) -> Optional[Session]:
    return next((session for session in sessions_for_view(view, point)
                 if session.has_capability(capability)), None)


def _sessions_for_view_and_window(view: sublime.View, window: Optional[sublime.Window],
                                  point: Optional[int] = None) -> Iterable[Session]:
    if not window:
        debug("no window for view", view.file_name())
        return []

    file_path = view.file_name()
    if not file_path:
        # debug("no session for unsaved file")
        return []

    manager = windows.lookup(window)
    scope_configs = manager._configs.scope_configs(view, point)
    for config in scope_configs:
        session = manager.get_session(config.name, file_path)
        if session:
            yield session


def unload_sessions(window: sublime.Window) -> None:
    wm = windows.lookup(window)
    wm.end_sessions()


configs = ConfigManager(client_configs.all)
client_configs.set_listener(configs.update)
documents = DocumentHandlerFactory(sublime, settings)
handlers_dispatcher = LanguageHandlerDispatcher()
windows = WindowRegistry(configs, documents, start_window_config, sublime, handlers_dispatcher)


def configs_for_scope(view: Any, point: Optional[int] = None) -> Iterable[ClientConfig]:
    window = view.window()
    if window:
        # todo: don't expose _configs
        return windows.lookup(window)._configs.scope_configs(view, point)
    return []


def is_supported_view(view: sublime.View) -> bool:
    # TODO: perhaps make this check for a client instead of a config
    if configs_for_scope(view):
        return True
    else:
        return False


class LspTextCommand(sublime_plugin.TextCommand):
    def __init__(self, view: sublime.View) -> None:
        super().__init__(view)

    def is_visible(self, event: Optional[dict] = None) -> bool:
        return is_supported_view(self.view)

    def has_client_with_capability(self, capability: str) -> bool:
        return session_for_view(self.view, capability) is not None

    def client_with_capability(self, capability: str) -> Optional[Client]:
        return client_from_session(session_for_view(self.view, capability))


class LspRestartClientCommand(sublime_plugin.TextCommand):
    def is_enabled(self) -> bool:
        return is_supported_view(self.view)

    def run(self, edit: Any) -> None:
        window = self.view.window()
        if window:
            windows.lookup(window).restart_sessions()<|MERGE_RESOLUTION|>--- conflicted
+++ resolved
@@ -1,24 +1,13 @@
 import sublime
 import sublime_plugin
-<<<<<<< HEAD
-from .windows import WindowRegistry, DocumentHandlerFactory, WindowManager
-from .configurations import (
-    ConfigManager, is_supported_syntax
-)
-from .clients import (
-    start_window_config
-)
-from .types import ClientConfig, WindowLike
-=======
 from .clients import start_window_config
 from .configurations import ConfigManager, is_supported_syntax
->>>>>>> 9a009d65
 from .handlers import LanguageHandler
 from .logging import debug
 from .rpc import Client
 from .sessions import Session
 from .settings import settings, client_configs
-from .types import ClientStates, ClientConfig, WindowLike
+from .types import ClientConfig, WindowLike
 from .windows import WindowRegistry, DocumentHandlerFactory, WindowManager
 from .typing import Optional, Callable, Dict, Any, Iterable
 
@@ -80,21 +69,8 @@
         client_initialization_listeners[handler.name] = handler.on_initialized
 
 
-<<<<<<< HEAD
-def client_from_session(session: 'Optional[Session]') -> 'Optional[Client]':
-    return session.client if session is not None else None
-=======
 def client_from_session(session: Optional[Session]) -> Optional[Client]:
-    if session:
-        if session.client:
-            return session.client
-        else:
-            debug(session.config.name, "in state", session.state)
-            return None
-    else:
-        debug('no session found')
-        return None
->>>>>>> 9a009d65
+    return session.client if session else None
 
 
 def sessions_for_view(view: sublime.View, point: Optional[int] = None) -> Iterable[Session]:
