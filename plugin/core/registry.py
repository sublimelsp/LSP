import sublime
import sublime_plugin
from .clients import start_window_config
from .configurations import ConfigManager, is_supported_syntax
from .handlers import LanguageHandler
from .logging import debug
from .rpc import Client
from .sessions import Session
from .settings import settings, client_configs
from .types import ClientConfig, ClientStates, WindowLike
from .windows import WindowRegistry, DocumentHandlerFactory, WindowManager
from .typing import Optional, Callable, Dict, Any, Iterable

client_start_listeners = {}  # type: Dict[str, Callable]
client_initialization_listeners = {}  # type: Dict[str, Callable]


class LSPViewEventListener(sublime_plugin.ViewEventListener):
    def __init__(self, view: sublime.View) -> None:
        self._manager = None  # type: Optional[WindowManager]
        super().__init__(view)

    @classmethod
    def has_supported_syntax(cls, view_settings: dict) -> bool:
        syntax = view_settings.get('syntax')
        if syntax:
            return is_supported_syntax(syntax, client_configs.all)
        else:
            return False

    @property
    def manager(self) -> WindowManager:
        if not self._manager:
            self._manager = windows.lookup(self.view.window())

        assert self._manager
        return self._manager

    def has_manager(self) -> bool:
        return self._manager is not None


class LanguageHandlerDispatcher(object):

    def on_start(self, config_name: str, window: WindowLike) -> bool:
        if config_name in client_start_listeners:
            return client_start_listeners[config_name](window)
        else:
            return True

    def on_initialized(self, config_name: str, window: WindowLike, client: Client) -> None:
        if config_name in client_initialization_listeners:
            client_initialization_listeners[config_name](client)


def load_handlers() -> None:
    for handler in LanguageHandler.instantiate_all():
        register_language_handler(handler)
    client_configs.update_configs()


def register_language_handler(handler: LanguageHandler) -> None:
    debug("received config {} from {}".format(handler.name, handler.__class__.__name__))
    client_configs.add_external_config(handler.config)
    if handler.on_start:
        client_start_listeners[handler.name] = handler.on_start
    if handler.on_initialized:
        client_initialization_listeners[handler.name] = handler.on_initialized


def client_from_session(session: Optional[Session]) -> Optional[Client]:
    return session.client if session else None


def sessions_for_view(view: sublime.View, point: Optional[int] = None) -> Iterable[Session]:
    return _sessions_for_view_and_window(view, view.window(), point)


def session_for_view(view: sublime.View,
                     capability: str,
                     point: Optional[int] = None) -> Optional[Session]:
    return next((session for session in sessions_for_view(view, point)
                 if session.has_capability(capability)), None)


def _sessions_for_view_and_window(view: sublime.View, window: Optional[sublime.Window],
                                  point: Optional[int] = None) -> Iterable[Session]:
    if not window:
        debug("no window for view", view.file_name())
        return []

    file_path = view.file_name()
    if not file_path:
        # debug("no session for unsaved file")
        return []

    manager = windows.lookup(window)
    scope_configs = manager._configs.scope_configs(view, point)
    sessions = (manager.get_session(config.name, file_path) for config in scope_configs)
    ready_sessions = (session for session in sessions if session and session.state == ClientStates.READY)
    return ready_sessions


def unload_sessions(window: sublime.Window) -> None:
    wm = windows.lookup(window)
    wm.end_sessions()


configs = ConfigManager(client_configs.all)
client_configs.set_listener(configs.update)
documents = DocumentHandlerFactory(sublime, settings)
handlers_dispatcher = LanguageHandlerDispatcher()
windows = WindowRegistry(configs, documents, start_window_config, sublime, handlers_dispatcher)


def configs_for_scope(view: Any, point: Optional[int] = None) -> Iterable[ClientConfig]:
    window = view.window()
    if window:
        # todo: don't expose _configs
        return windows.lookup(window)._configs.scope_configs(view, point)
    return []


def is_supported_view(view: sublime.View) -> bool:
    # TODO: perhaps make this check for a client instead of a config
    if configs_for_scope(view):
        return True
    else:
        return False


class LspTextCommand(sublime_plugin.TextCommand):
    def __init__(self, view: sublime.View) -> None:
        super().__init__(view)

    def is_visible(self, event: Optional[dict] = None) -> bool:
        return is_supported_view(self.view)

    def has_client_with_capability(self, capability: str) -> bool:
        return session_for_view(self.view, capability) is not None

    def client_with_capability(self, capability: str) -> Optional[Client]:
        return client_from_session(session_for_view(self.view, capability))


class LspRestartAllServersCommand(sublime_plugin.TextCommand):
    def is_enabled(self) -> bool:
        return is_supported_view(self.view)

    def run(self, edit: Any) -> None:
        window = self.view.window()
        if window:
            windows.lookup(window).restart_sessions()


class LspRestartServerCommand(sublime_plugin.TextCommand):
    def is_enabled(self) -> bool:
<<<<<<< HEAD
        return is_supported_view(self.view) and windows.lookup(self.view.window()).has_active_sessions()
=======
        window = self.view.window()
        if not window:
            return False
        return is_supported_view(self.view) and windows.lookup(window).has_active_sessions()
>>>>>>> 192db9b7

    def run(self, edit: Any) -> None:
        self.window = self.view.window()
        if not self.window:
            return

<<<<<<< HEAD
        sessions = windows.lookup(self.window).get_sessions()
        if sessions:
            self.window.show_quick_panel(sessions, lambda index: self.restart_server(index, sessions))

    def restart_server(self, index, sessions) -> None:
        if index == -1:
            return
        windows.lookup(self.window).restart_session(config_name=sessions[index])
=======
        self.lsp_sessions = windows.lookup(self.window).get_sessions()
        if self.lsp_sessions:
            self.window.show_quick_panel(self.lsp_sessions, self.restart_server)

    def restart_server(self, index) -> None:
        windows.lookup(self.window).restart_session(config_name=self.lsp_sessions[index])
>>>>>>> 192db9b7
        return<|MERGE_RESOLUTION|>--- conflicted
+++ resolved
@@ -155,21 +155,13 @@
 
 class LspRestartServerCommand(sublime_plugin.TextCommand):
     def is_enabled(self) -> bool:
-<<<<<<< HEAD
         return is_supported_view(self.view) and windows.lookup(self.view.window()).has_active_sessions()
-=======
-        window = self.view.window()
-        if not window:
-            return False
-        return is_supported_view(self.view) and windows.lookup(window).has_active_sessions()
->>>>>>> 192db9b7
 
     def run(self, edit: Any) -> None:
         self.window = self.view.window()
         if not self.window:
             return
 
-<<<<<<< HEAD
         sessions = windows.lookup(self.window).get_sessions()
         if sessions:
             self.window.show_quick_panel(sessions, lambda index: self.restart_server(index, sessions))
@@ -178,12 +170,4 @@
         if index == -1:
             return
         windows.lookup(self.window).restart_session(config_name=sessions[index])
-=======
-        self.lsp_sessions = windows.lookup(self.window).get_sessions()
-        if self.lsp_sessions:
-            self.window.show_quick_panel(self.lsp_sessions, self.restart_server)
-
-    def restart_server(self, index) -> None:
-        windows.lookup(self.window).restart_session(config_name=self.lsp_sessions[index])
->>>>>>> 192db9b7
         return