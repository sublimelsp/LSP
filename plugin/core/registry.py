--- conflicted
+++ resolved
@@ -122,13 +122,6 @@
         else:
             return None
 
-<<<<<<< HEAD
-    def sessions(self) -> Generator[Session, None, None]:
-        for session in windows.lookup(self.window).get_sessions():
-            if self.capability and not session.has_capability(self.capability):
-                continue
-            yield session
-=======
     def session_by_name(self, session_name: str) -> Optional[Session]:
         wm = windows.lookup(self.window)
         if not wm:
@@ -140,7 +133,12 @@
                 return session
         else:
             return None
->>>>>>> 74ce47c6
+
+    def sessions(self) -> Generator[Session, None, None]:
+        for session in windows.lookup(self.window).get_sessions():
+            if self.capability and not session.has_capability(self.capability):
+                continue
+            yield session
 
 
 class LspTextCommand(sublime_plugin.TextCommand):
