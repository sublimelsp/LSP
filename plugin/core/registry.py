from .configurations import ConfigManager
from .sessions import Session
from .settings import client_configs
from .typing import Optional, Callable, Dict, Any, Generator, Iterable
from .windows import WindowManager
from .windows import WindowRegistry
import sublime
import sublime_plugin

client_start_listeners = {}  # type: Dict[str, Callable]
client_initialization_listeners = {}  # type: Dict[str, Callable]


class LSPViewEventListener(sublime_plugin.ViewEventListener):
    def __init__(self, view: sublime.View) -> None:
        self._manager = None  # type: Optional[WindowManager]
        super().__init__(view)

    @classmethod
    def has_supported_syntax(cls, view_settings: dict) -> bool:
        syntax = view_settings.get('syntax')
        return bool(syntax and client_configs.is_syntax_supported(syntax))

    @property
    def manager(self) -> WindowManager:  # TODO: Return type is an Optional[WindowManager] !
        if not self._manager:
            window = self.view.window()
            if window:
                self._manager = windows.lookup(window)
        return self._manager  # type: ignore

    def has_manager(self) -> bool:
        return self._manager is not None

    def purge_changes_async(self) -> None:
        # Supermassive hack that will go away later.
        listeners = sublime_plugin.view_event_listeners.get(self.view.id(), [])
        for listener in listeners:
            if listener.__class__.__name__ == 'DocumentSyncListener':
                listener.purge_changes_async()  # type: ignore
                return

    def sessions(self, capability: Optional[str]) -> Generator[Session, None, None]:
        yield from self.manager.sessions(self.view, capability)

    def session(self, capability: str, point: Optional[int] = None) -> Optional[Session]:
        return _best_session(self.view, self.sessions(capability), point)


def sessions_for_view(view: sublime.View, capability: Optional[str] = None) -> Generator[Session, None, None]:
    """
    Returns all sessions for this view, optionally matching the capability path.
    """
    window = view.window()
    if window:
        manager = windows.lookup(window)
        yield from manager.sessions(view, capability)


def _best_session(view: sublime.View, sessions: Iterable[Session], point: Optional[int] = None) -> Optional[Session]:
    if point is None:
        try:
            point = view.sel()[0].b
        except IndexError:
            return None
    scope = view.scope_name(point)
    try:
        return max(sessions, key=lambda session: session.config.score_feature(scope))
    except ValueError:
        return None


configs = ConfigManager(client_configs.all)
client_configs.set_listener(configs.update)
windows = WindowRegistry(configs)


def get_position(view: sublime.View, event: Optional[dict] = None) -> int:
    if event:
        return view.window_to_text((event["x"], event["y"]))
    else:
        return view.sel()[0].begin()


class LspTextCommand(sublime_plugin.TextCommand):

    capability = ''

    def is_enabled(self, event: Optional[dict] = None) -> bool:
        if self.capability:
            # At least one active session with the given capability must exist.
            return bool(self.session(self.capability, get_position(self.view, event)))
        else:
            # Any session will do.
            return any(self.sessions())

    def want_event(self) -> bool:
        return True

    def session(self, capability: str, point: Optional[int] = None) -> Optional[Session]:
        return _best_session(self.view, self.sessions(capability), point)

    def sessions(self, capability: Optional[str] = None) -> Generator[Session, None, None]:
        yield from sessions_for_view(self.view, capability)


<<<<<<< HEAD
class LspRestartAllServersCommand(sublime_plugin.TextCommand):
    def is_enabled(self) -> bool:
        return is_supported_view(self.view)

    def run(self, edit: Any) -> None:
        window = self.view.window()
        if window:
            windows.lookup(window).restart_sessions()


class LspRestartServerCommand(sublime_plugin.TextCommand):
    def is_enabled(self) -> bool:
        return is_supported_view(self.view) and windows.lookup(self.view.window()).has_active_sessions()

    def run(self, edit: Any) -> None:
        window = self.view.window()
        if not window:
            return

        sessions = windows.lookup(window).get_sessions()
        if sessions:
            window.show_quick_panel(sessions, lambda index: self.restart_server(index, sessions))

    def restart_server(self, index, sessions) -> None:
        if index == -1:
            return
        windows.lookup(self.view.window()).restart_session(config_name=sessions[index])
        return
=======
class LspRestartClientCommand(sublime_plugin.TextCommand):
    def run(self, edit: Any) -> None:
        window = self.view.window()
        if window:
            windows.lookup(window).restart_sessions_async()
>>>>>>> 046003db
<|MERGE_RESOLUTION|>--- conflicted
+++ resolved
@@ -6,6 +6,7 @@
 from .windows import WindowRegistry
 import sublime
 import sublime_plugin
+
 
 client_start_listeners = {}  # type: Dict[str, Callable]
 client_initialization_listeners = {}  # type: Dict[str, Callable]
@@ -104,39 +105,8 @@
         yield from sessions_for_view(self.view, capability)
 
 
-<<<<<<< HEAD
-class LspRestartAllServersCommand(sublime_plugin.TextCommand):
-    def is_enabled(self) -> bool:
-        return is_supported_view(self.view)
-
-    def run(self, edit: Any) -> None:
-        window = self.view.window()
-        if window:
-            windows.lookup(window).restart_sessions()
-
-
-class LspRestartServerCommand(sublime_plugin.TextCommand):
-    def is_enabled(self) -> bool:
-        return is_supported_view(self.view) and windows.lookup(self.view.window()).has_active_sessions()
-
-    def run(self, edit: Any) -> None:
-        window = self.view.window()
-        if not window:
-            return
-
-        sessions = windows.lookup(window).get_sessions()
-        if sessions:
-            window.show_quick_panel(sessions, lambda index: self.restart_server(index, sessions))
-
-    def restart_server(self, index, sessions) -> None:
-        if index == -1:
-            return
-        windows.lookup(self.view.window()).restart_session(config_name=sessions[index])
-        return
-=======
 class LspRestartClientCommand(sublime_plugin.TextCommand):
     def run(self, edit: Any) -> None:
         window = self.view.window()
         if window:
-            windows.lookup(window).restart_sessions_async()
->>>>>>> 046003db
+            windows.lookup(window).restart_sessions_async()