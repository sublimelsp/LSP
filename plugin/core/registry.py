--- conflicted
+++ resolved
@@ -5,11 +5,7 @@
 from .rpc import Client
 from .sessions import Session
 from .settings import settings, client_configs
-<<<<<<< HEAD
-from .types import ClientConfig, ClientStates
-=======
-from .types import ClientConfig, ClientStates, WindowLike, view2scope
->>>>>>> fef33c1b
+from .types import ClientConfig, ClientStates, view2scope
 from .windows import WindowRegistry, DocumentHandlerFactory, WindowManager
 from .typing import Optional, Callable, Dict, Any, Generator
 
