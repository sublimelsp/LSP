import json
import sublime
import threading

try:
    from typing import Any, List, Dict, Tuple, Callable, Optional
    assert Any and List and Dict and Tuple and Callable and Optional
except ImportError:
    pass

from .settings import settings
from .logging import debug, exception_log, server_log
from .protocol import Request, Notification


def format_request(payload: 'Dict[str, Any]'):
    """Converts the request into json and adds the Content-Length header"""
    content = json.dumps(payload, sort_keys=False)
    content_length = len(content)
    result = "Content-Length: {}\r\n\r\n{}".format(content_length, content)
    return result


class Client(object):
    def __init__(self, process, project_path):
        self.process = process
        self.stdout_thread = threading.Thread(target=self.read_stdout)
        self.stdout_thread.start()
        self.stderr_thread = threading.Thread(target=self.read_stderr)
        self.stderr_thread.start()
        self.project_path = project_path
        self.request_id = 0
        self._response_handlers = {}  # type: Dict[int, Callable]
        self._request_handlers = {}  # type: Dict[str, Callable]
        self._notification_handlers = {}  # type: Dict[str, Callable]
        self.capabilities = {}  # type: Dict[str, Any]
        self._lock = threading.Lock()
        self._condition = threading.Condition(self._lock)
        self._blocking_request_id = -1
        self._scratch_response = None

    def set_capabilities(self, capabilities):
        self.capabilities = capabilities

    def get_project_path(self):
        return self.project_path

    def has_capability(self, capability):
        return capability in self.capabilities

    def get_capability(self, capability):
        return self.capabilities.get(capability)

    def send_request(self, request: Request, handler: 'Callable', blocking=False):
        self.request_id += 1
<<<<<<< HEAD
        debug('request', self.request_id, ':', request.method, ', blocking =', blocking)
        if blocking:
            with self._condition:
                try:
                    self._blocking_request_id = self.request_id
                    self.send_payload(request.to_payload(self.request_id))
                    if not self._condition.wait_for(lambda: self._scratch_response is not None, 6):
                        debug("blocking request timed out")
                    elif self._scratch_response == "ERROR":
                        pass  # Errors are handled in the stdout thread.
                    elif self._scratch_response == "EMPTY":
                        handler(None)
                    else:
                        handler(self._scratch_response)
                except Exception as e:
                    raise e
                finally:
                    self._blocking_request_id = -1
                    self._scratch_response = None
        else:
            if handler is not None:
                self._response_handlers[self.request_id] = handler
            self.send_payload(request.to_payload(self.request_id))
=======
        debug(' --> ' + request.method)
        if handler is not None:
            self._response_handlers[self.request_id] = handler
        self.send_payload(request.to_payload(self.request_id))
>>>>>>> 9bae2c03

    def send_notification(self, notification: Notification):
        debug(' --> ' + notification.method)
        self.send_payload(notification.to_payload())

    def kill(self):
        self.process.kill()

    def send_payload(self, payload):
        try:
            message = format_request(payload)
            self.process.stdin.write(bytes(message, 'UTF-8'))
            self.process.stdin.flush()
        except BrokenPipeError as err:
            sublime.status_message("Failure sending LSP server message, exiting")
            exception_log("Failure writing payload", err)
            self.process.terminate()
            self.process = None

    def read_stdout(self):
        """
        Reads JSON responses from process and dispatch them to response_handler
        """
        ContentLengthHeader = b"Content-Length: "

        running = True
        while running:
            running = self.process.poll() is None

            try:
                content_length = 0
                while True:
                    header = self.process.stdout.readline()
                    if header:
                        header = header.strip()
                    if not header:
                        break
                    if header.startswith(ContentLengthHeader):
                        content_length = int(header[len(ContentLengthHeader):])

                if (content_length > 0):
                    content = self.process.stdout.read(content_length).decode(
                        "UTF-8")

                    payload = None
                    try:
                        payload = json.loads(content)
                        # limit = min(len(content), 200)
                        # debug("got json: ", content[0:limit], "...")
                    except IOError as err:
                        exception_log("got a non-JSON payload: " + content, err)
                        continue

                    try:
                        if "error" in payload:
                            error = payload['error']
                            debug("Got error from server: ", error)
                            sublime.status_message(error.get('message'))
                            if self._blocking_request_id >= 0:
                                self._scratch_response = "ERROR"
                                with self._condition:
                                    self._condition.notify()
                        elif "method" in payload:
                            if "id" in payload:
                                self.request_handler(payload)
                            else:
                                self.notification_handler(payload)
                        elif "id" in payload:
                            self.response_handler(payload)
                        else:
                            debug("Unknown payload type: ", payload)
                    except Exception as err:
                        exception_log("Error handling server payload", err)

            except IOError as err:
                sublime.status_message("Failure reading LSP server response, exiting")
                exception_log("Failure reading stdout", err)
                self.process.terminate()
                self.process = None
                return

        debug("LSP stdout process ended.")

    def read_stderr(self):
        """
        Reads any errors from the LSP process.
        """
        running = True
        while running:
            running = self.process.poll() is None

            try:
                content = self.process.stderr.readline()
                if not content:
                    break
                if settings.log_stderr:
                    server_log("(stderr): ", content.strip())
            except IOError as err:
                exception_log("Failure reading stderr", err)
                return

        debug("LSP stderr process ended.")

    def response_handler(self, response):
        handler_id = int(response.get("id"))  # dotty sends strings back :(
<<<<<<< HEAD
        if self._blocking_request_id == handler_id:
            self._scratch_response = response.get("result", "EMPTY")
            with self._condition:
                self._condition.notify()
=======
        result = response.get('result', None)
        if settings.log_payloads and result:
            debug('     ' + str(result))
        if (self._response_handlers[handler_id]):
            self._response_handlers[handler_id](result)
>>>>>>> 9bae2c03
        else:
            result = response.get('result', None)
            if (self._response_handlers[handler_id]):
                self._response_handlers[handler_id](result)
            else:
                debug("No handler found for id" + response.get("id"))

    def on_request(self, request_method: str, handler: 'Callable'):
        self._request_handlers[request_method] = handler

    def on_notification(self, notification_method: str, handler: 'Callable'):
        self._notification_handlers[notification_method] = handler

    def request_handler(self, request):
        method = request.get("method")
        debug('<--  ' + method)
        params = request.get("params")
        if settings.log_payloads and params:
            debug('     ' + str(params))
        if method in self._request_handlers:
            try:
                self._request_handlers[method](params)
            except Exception as err:
                exception_log("Error handling request " + method, err)
        else:
            debug("Unhandled request", method)

    def notification_handler(self, notification):
        method = notification.get("method")
        debug('<--  ' + method)
        params = notification.get("params")
        if settings.log_payloads and params:
            debug('     ' + str(params))
        if method in self._notification_handlers:
            try:
                self._notification_handlers[method](params)
            except Exception as err:
                exception_log("Error handling notification " + method, err)
        else:
            debug("Unhandled notification:", method)<|MERGE_RESOLUTION|>--- conflicted
+++ resolved
@@ -53,8 +53,7 @@
 
     def send_request(self, request: Request, handler: 'Callable', blocking=False):
         self.request_id += 1
-<<<<<<< HEAD
-        debug('request', self.request_id, ':', request.method, ', blocking =', blocking)
+        debug(' --> ' + request.method)
         if blocking:
             with self._condition:
                 try:
@@ -77,12 +76,9 @@
             if handler is not None:
                 self._response_handlers[self.request_id] = handler
             self.send_payload(request.to_payload(self.request_id))
-=======
-        debug(' --> ' + request.method)
         if handler is not None:
             self._response_handlers[self.request_id] = handler
         self.send_payload(request.to_payload(self.request_id))
->>>>>>> 9bae2c03
 
     def send_notification(self, notification: Notification):
         debug(' --> ' + notification.method)
@@ -188,20 +184,16 @@
 
     def response_handler(self, response):
         handler_id = int(response.get("id"))  # dotty sends strings back :(
-<<<<<<< HEAD
         if self._blocking_request_id == handler_id:
             self._scratch_response = response.get("result", "EMPTY")
+            if settings.log_payloads and self._scratch_response != "EMPTY":
+                debug('     ' + str(self._scratch_response))
             with self._condition:
                 self._condition.notify()
-=======
-        result = response.get('result', None)
-        if settings.log_payloads and result:
-            debug('     ' + str(result))
-        if (self._response_handlers[handler_id]):
-            self._response_handlers[handler_id](result)
->>>>>>> 9bae2c03
         else:
             result = response.get('result', None)
+            if settings.log_payloads:
+                debug('     ' + str(result))
             if (self._response_handlers[handler_id]):
                 self._response_handlers[handler_id](result)
             else:
