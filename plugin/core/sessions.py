--- conflicted
+++ resolved
@@ -597,7 +597,6 @@
         """
         pass
 
-<<<<<<< HEAD
     def on_open_uri_async(self, uri: DocumentUri, callback: Callable[[str, str, str], None]) -> bool:
         """
         Called when a language server reports to open an URI. If you know how to handle this URI, then return True and
@@ -610,7 +609,7 @@
         - The third argument is the syntax to apply for the new view
         """
         return False
-=======
+
     def on_register_capability_async(self, registration_id: str, capability_path: str, options: Dict[str, Any]) -> None:
         """
         Notifies about server dynamically registering a capability using the client/registerCapability request.
@@ -644,7 +643,6 @@
         This API is triggered on async thread.
         """
         pass
->>>>>>> f1595d7a
 
 
 _plugins = {}  # type: Dict[str, Tuple[Type[AbstractPlugin], SettingsRegistration]]
