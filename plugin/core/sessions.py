from .edit import apply_workspace_edit
from .edit import parse_workspace_edit
from .logging import debug
from .logging import exception_log
from .promise import Promise
from .protocol import CompletionItemTag
from .protocol import Error
from .protocol import ErrorCode
from .protocol import Notification
from .protocol import Request
from .protocol import Response
from .protocol import WorkspaceFolder
from .settings import client_configs
from .transports import Transport
from .transports import TransportCallbacks
from .types import Capabilities
from .types import ClientConfig
from .types import ClientStates
from .types import debounced
from .types import diff
from .types import DocumentSelector
from .types import method_to_capability
from .typing import Callable, Dict, Any, Optional, List, Tuple, Generator, Type, Protocol, Mapping
from .url import uri_to_filename
from .version import __version__
from .views import COMPLETION_KINDS
from .views import did_change_configuration
from .views import extract_variables
from .views import SYMBOL_KINDS
from .workspace import is_subpath_of
from abc import ABCMeta
from abc import abstractmethod
from threading import Lock
from weakref import WeakSet
import os
import sublime
import weakref


InitCallback = Callable[['Session', bool], None]


class Manager(metaclass=ABCMeta):
    """
    A Manager is a container of Sessions.
    """

    # Observers

    @abstractmethod
    def window(self) -> sublime.Window:
        """
        Get the window associated with this manager.
        """
        pass

    @abstractmethod
    def sessions(self, view: sublime.View, capability: Optional[str] = None) -> 'Generator[Session, None, None]':
        """
        Iterate over the sessions stored in this manager, applicable to the given view, with the given capability.
        """
        pass

    @abstractmethod
    def get_project_path(self, file_path: str) -> Optional[str]:
        """
        Get the project path for the given file.
        """
        pass

    # Mutators

    @abstractmethod
    def start_async(self, configuration: ClientConfig, initiating_view: sublime.View) -> None:
        """
        Start a new Session with the given configuration. The initiating view is the view that caused this method to
        be called.

        A normal flow of calls would be start -> on_post_initialize -> do language server things -> on_post_exit.
        However, it is possible that the subprocess cannot start, in which case on_post_initialize will never be called.
        """
        pass

    @abstractmethod
    def update_diagnostics_panel_async(self) -> None:
        pass

    @abstractmethod
    def show_diagnostics_panel_async(self) -> None:
        pass

    @abstractmethod
    def hide_diagnostics_panel_async(self) -> None:
        pass

    # Event callbacks

    @abstractmethod
    def on_post_exit_async(self, session: 'Session', exit_code: int, exception: Optional[Exception]) -> None:
        """
        The given Session has stopped with the given exit code.
        """
        pass


def get_initialize_params(variables: Dict[str, str], workspace_folders: List[WorkspaceFolder],
                          config: ClientConfig) -> dict:
    completion_kinds = list(range(1, len(COMPLETION_KINDS) + 1))
    symbol_kinds = list(range(1, len(SYMBOL_KINDS) + 1))
    completion_tag_value_set = [v for k, v in CompletionItemTag.__dict__.items() if not k.startswith('_')]
    first_folder = workspace_folders[0] if workspace_folders else None
    capabilities = {
        "textDocument": {
            "synchronization": {
                "dynamicRegistration": True,  # exceptional
                "didSave": True,
                "willSave": True,
                "willSaveWaitUntil": True
            },
            "hover": {
                "dynamicRegistration": True,
                "contentFormat": ["markdown", "plaintext"]
            },
            "completion": {
                "dynamicRegistration": True,
                "completionItem": {
                    "snippetSupport": True,
                    "deprecatedSupport": True,
                    "documentationFormat": ["markdown", "plaintext"],
                    "tagSupport": {
                        "valueSet": completion_tag_value_set
                    }
                },
                "completionItemKind": {
                    "valueSet": completion_kinds
                }
            },
            "signatureHelp": {
                "dynamicRegistration": True,
                "signatureInformation": {
                    "documentationFormat": ["markdown", "plaintext"],
                    "parameterInformation": {
                        "labelOffsetSupport": True
                    }
                }
            },
            "references": {
                "dynamicRegistration": True
            },
            "documentHighlight": {
                "dynamicRegistration": True
            },
            "documentSymbol": {
                "dynamicRegistration": True,
                "hierarchicalDocumentSymbolSupport": True,
                "symbolKind": {
                    "valueSet": symbol_kinds
                }
            },
            "formatting": {
                "dynamicRegistration": True  # exceptional
            },
            "rangeFormatting": {
                "dynamicRegistration": True
            },
            "declaration": {
                "dynamicRegistration": True,
                "linkSupport": True
            },
            "definition": {
                "dynamicRegistration": True,
                "linkSupport": True
            },
            "typeDefinition": {
                "dynamicRegistration": True,
                "linkSupport": True
            },
            "implementation": {
                "dynamicRegistration": True,
                "linkSupport": True
            },
            "codeAction": {
                "dynamicRegistration": True,
                "codeActionLiteralSupport": {
                    "codeActionKind": {
                        "valueSet": [
                            "quickfix",
                            "refactor",
                            "refactor.extract",
                            "refactor.inline",
                            "refactor.rewrite",
                            "source.organizeImports"
                        ]
                    }
                }
            },
            "rename": {
                "dynamicRegistration": True,
                "prepareSupport": True
            },
            "colorProvider": {
                "dynamicRegistration": True  # exceptional
            },
            "publishDiagnostics": {
                "relatedInformation": True
            },
            "selectionRange": {
                "dynamicRegistration": True
            }
        },
        "workspace": {
            "applyEdit": True,
            "didChangeConfiguration": {
                "dynamicRegistration": True
            },
            "executeCommand": {},
            "workspaceEdit": {
                "documentChanges": True,
                "failureHandling": "abort",
            },
            "workspaceFolders": True,
            "symbol": {
                "dynamicRegistration": True,  # exceptional
                "symbolKind": {
                    "valueSet": symbol_kinds
                }
            },
            "configuration": True
        },
        "window": {
            "workDoneProgress": True
        }
    }
    if config.experimental_capabilities is not None:
        capabilities['experimental'] = config.experimental_capabilities
    return {
        "processId": os.getpid(),
        "clientInfo": {
            "name": "Sublime Text LSP",
            "version": ".".join(map(str, __version__))
        },
        "rootUri": first_folder.uri() if first_folder else None,
        "rootPath": first_folder.path if first_folder else None,
        "workspaceFolders": [folder.to_lsp() for folder in workspace_folders] if workspace_folders else None,
        "capabilities": capabilities,
        "initializationOptions": sublime.expand_variables(config.init_options.get(), variables)
    }


class SessionViewProtocol(Protocol):

    session = None  # type: Session
    view = None  # type: sublime.View
    listener = None  # type: Any
    session_buffer = None  # type: Any

    def on_capability_added_async(self, capability_path: str, options: Dict[str, Any]) -> None:
        ...

    def on_capability_removed_async(self, discarded_capabilities: Dict[str, Any]) -> None:
        ...

    def has_capability_async(self, capability_path: str) -> bool:
        ...

    def shutdown_async(self) -> None:
        ...

    def present_diagnostics_async(self, flags: int) -> None:
        ...

    def on_request_started_async(self, request_id: int, request: Request) -> None:
        ...

    def on_request_finished_async(self, request_id: int) -> None:
        ...


class SessionBufferProtocol(Protocol):

    session = None  # type: Session
    session_views = None  # type: WeakSet[SessionViewProtocol]
    file_name = None  # type: str

    def register_capability_async(
        self,
        registration_id: str,
        capability_path: str,
        registration_path: str,
        options: Dict[str, Any]
    ) -> None:
        ...

    def unregister_capability_async(
        self,
        registration_id: str,
        capability_path: str,
        registration_path: str
    ) -> None:
        ...

    def on_diagnostics_async(self, diagnostics: List[Dict[str, Any]], version: Optional[int]) -> None:
        ...


class AbstractPlugin(metaclass=ABCMeta):
    """
    Inherit from this class to handle non-standard requests and notifications.
    Given a request/notification, replace the non-alphabetic characters with an underscore, and prepend it with "m_".
    This will be the name of your method.
    For instance, to implement the non-standard eslint/openDoc request, define the Python method

        def m_eslint_openDoc(self, params, request_id):
            session = self.weaksession()
            if session:
                webbrowser.open_tab(params['url'])
                session.send_response(Response(request_id, None))

    To handle the non-standard eslint/status notification, define the Python method

        def m_eslint_status(self, params):
            pass

    To understand how this works, see the __getattr__ method of the Session class.
    """

    @classmethod
    @abstractmethod
    def name(cls) -> str:
        """
        A human-friendly name. If your plugin is called "LSP-foobar", then this should return "foobar". If you also
        have your settings file called "LSP-foobar.sublime-settings", then you don't even need to re-implement the
        configuration method (see below).
        """
        raise NotImplementedError()

    @classmethod
    def configuration(cls) -> Tuple[sublime.Settings, str]:
        """
        Return the Settings object that defines the "command", "languages", and optionally the "initializationOptions",
        "default_settings", "env" and "tcp_port" as the first element in the tuple, and the path to the base settings
        filename as the second element in the tuple.

        The second element in the tuple is used to handle "settings" overrides from users properly. For example, if your
        plugin is called LSP-foobar, you would return "Packages/LSP-foobar/LSP-foobar.sublime-settings".

        The "command", "initializationOptions" and "env" are subject to template string substitution. The following
        template strings are recognized:

        $file
        $file_base_name
        $file_extension
        $file_name
        $file_path
        $platform
        $project
        $project_base_name
        $project_extension
        $project_name
        $project_path

        These are just the values from window.extract_variables(). Additionally,

        $cache_path   sublime.cache_path()
        $temp_dir     tempfile.gettempdir()
        $home         os.path.expanduser('~')
        $port         A random free TCP-port on localhost in case "tcp_port" is set to 0. This string template can only
                      be used in the "command"

        The "command" and "env" are expanded upon starting the subprocess of the Session. The "initializationOptions"
        are expanded upon doing the initialize request. "initializationOptions" does not expand $port.

        When you're managing your own server binary, you would typically place it in sublime.cache_path(). So your
        "command" should look like this: "command": ["$cache_path/LSP-foobar/server_binary", "--stdio"]
        """
        name = cls.name()
        basename = "LSP-{}.sublime-settings".format(name)
        filepath = "Packages/LSP-{}/{}".format(name, basename)
        return sublime.load_settings(basename), filepath

    @classmethod
    def additional_variables(cls) -> Optional[Dict[str, str]]:
        """
        In addition to the above variables, add more variables here to be expanded.
        """
        return None

    @classmethod
    def needs_update_or_installation(cls) -> bool:
        """
        If this plugin manages its own server binary, then this is the place to check whether the binary needs
        an update, or whether it needs to be installed before starting the language server.
        """
        return False

    @classmethod
    def install_or_update(cls) -> None:
        """
        Do the actual update/installation of the server binary. This runs in a separate thread, so don't spawn threads
        yourself here.
        """
        pass

    @classmethod
    def can_start(cls, window: sublime.Window, initiating_view: sublime.View,
                  workspace_folders: List[WorkspaceFolder], configuration: ClientConfig) -> Optional[str]:
        """
        Determines ability to start. This is called after needs_update_or_installation and after install_or_update.
        So you may assume that if you're managing your server binary, then it is already installed when this
        classmethod is called.

        :param      window:             The window
        :param      initiating_view:    The initiating view
        :param      workspace_folders:  The workspace folders
        :param      configuration:      The configuration

        :returns:   A string describing the reason why we should not start a language server session, or None if we
                    should go ahead and start a session.
        """
        return None

    def __init__(self, weaksession: 'weakref.ref[Session]') -> None:
        """
        Constructs a new instance.

        :param      weaksession:  A weak reference to the Session. You can grab a strong reference through
                                  self.weaksession(), but don't hold on to that reference.
        """
        self.weaksession = weaksession

    def on_workspace_configuration(self, params: Dict, configuration: Any) -> None:
        """
        Override to augment configuration returned for the workspace/configuration request.

        :param      params:         A ConfigurationItem for which configuration is requested.
        :param      configuration:  The resolved configuration for given params.
        """
        pass

    def on_pre_server_command(self, command: Mapping[str, Any]) -> Optional[Promise]:
        """
        Intercept a command that is about to be sent to the language server. Return a `Promise` to signal that you are
        handling this command in your plugin. The command will then not be sent to the language server.

        :param    command:  The payload containing a "command" and optionally "arguments".

        :returns: An optional promise.
        """
        return None


_plugins = {}  # type: Dict[str, Type[AbstractPlugin]]


def register_plugin(plugin: Type[AbstractPlugin]) -> None:
    global _plugins
    name = plugin.name()
    try:
        client_configs.add_external_config(name, *plugin.configuration())
        _plugins[name] = plugin
    except Exception as ex:
        exception_log('Failed to register plugin "{}"'.format(name), ex)


def unregister_plugin(plugin: Type[AbstractPlugin]) -> None:
    global _plugins
    name = plugin.name()
    try:
        client_configs.remove_external_config(name)
        _plugins.pop(name, None)
    except Exception as ex:
        exception_log('Failed to unregister plugin "{}"'.format(name), ex)
    finally:
        client_configs.update_configs()


def get_plugin(name: str) -> Optional[Type[AbstractPlugin]]:
    global _plugins
    return _plugins.get(name, None)


class Logger(metaclass=ABCMeta):

    @abstractmethod
    def stderr_message(self, message: str) -> None:
        pass

    @abstractmethod
    def outgoing_response(self, request_id: Any, params: Any) -> None:
        pass

    @abstractmethod
    def outgoing_error_response(self, request_id: Any, error: Error) -> None:
        pass

    @abstractmethod
    def outgoing_request(self, request_id: int, method: str, params: Any) -> None:
        pass

    @abstractmethod
    def outgoing_notification(self, method: str, params: Any) -> None:
        pass

    @abstractmethod
    def incoming_response(self, request_id: int, params: Any, is_error: bool) -> None:
        pass

    @abstractmethod
    def incoming_request(self, request_id: Any, method: str, params: Any) -> None:
        pass

    @abstractmethod
    def incoming_notification(self, method: str, params: Any, unhandled: bool) -> None:
        pass


def print_to_status_bar(error: Dict[str, Any]) -> None:
    sublime.status_message(error["message"])


def method2attr(method: str) -> str:
    # window/messageRequest -> m_window_messageRequest
    # $/progress -> m___progress
    # client/registerCapability -> m_client_registerCapability
    return 'm_' + ''.join(map(lambda c: c if c.isalpha() else '_', method))


class _RegistrationData:

    __slots__ = ("registration_id", "capability_path", "registration_path", "options", "session_buffers", "selector")

    def __init__(
        self,
        registration_id: str,
        capability_path: str,
        registration_path: str,
        options: Dict[str, Any]
    ) -> None:
        self.registration_id = registration_id
        self.registration_path = registration_path
        self.capability_path = capability_path
        document_selector = options.pop("documentSelector", None)
        if not isinstance(document_selector, list):
            document_selector = []
        self.selector = DocumentSelector(document_selector)
        self.options = options
        self.session_buffers = WeakSet()  # type: WeakSet[SessionBufferProtocol]

    def __del__(self) -> None:
        for sb in self.session_buffers:
            sb.unregister_capability_async(self.registration_id, self.capability_path, self.registration_path)

    def check_applicable(self, sb: SessionBufferProtocol) -> None:
        for sv in sb.session_views:
            if self.selector.matches(sv.view):
                self.session_buffers.add(sb)
                sb.register_capability_async(
                    self.registration_id, self.capability_path, self.registration_path, self.options)
                return


class Session(TransportCallbacks):

    def __init__(self, manager: Manager, logger: Logger, workspace_folders: List[WorkspaceFolder],
                 config: ClientConfig, plugin_class: Optional[Type[AbstractPlugin]]) -> None:
        self.transport = None  # type: Optional[Transport]
        self.request_id = 0  # Our request IDs are always integers.
        self._logger = logger
        self._response_handlers = {}  # type: Dict[int, Tuple[Request, Callable, Optional[Callable[[Any], None]]]]
        self._response_handlers_lock = Lock()
        self.config = config
        self.manager = weakref.ref(manager)
        self.window = manager.window()
        self.state = ClientStates.STARTING
        self.capabilities = Capabilities()
        self.exiting = False
        self._registrations = {}  # type: Dict[str, _RegistrationData]
        self._init_callback = None  # type: Optional[InitCallback]
        self._initialize_error = None  # type: Optional[Tuple[int, Optional[Exception]]]
        self._views_opened = 0
        self._workspace_folders = workspace_folders
        self._session_views = WeakSet()  # type: WeakSet[SessionViewProtocol]
        self._session_buffers = WeakSet()  # type: WeakSet[SessionBufferProtocol]
        self._progress = {}  # type: Dict[Any, Dict[str, str]]
        self._plugin_class = plugin_class
        self._plugin = None  # type: Optional[AbstractPlugin]

    def __del__(self) -> None:
        debug(self.config.command, "ended")
        for token in self._progress.keys():
            key = self._progress_status_key(token)
            for sv in self.session_views_async():
                if sv.view.is_valid():
                    sv.view.erase_status(key)

    def __getattr__(self, name: str) -> Any:
        """
        If we don't have a request/notification handler, look up the request/notification handler in the plugin.
        """
        if name.startswith('m_'):
            attr = getattr(self._plugin, name)
            if attr is not None:
                return attr
        raise AttributeError(name)

    # TODO: Create an assurance that the API doesn't change here as it can be used by plugins.
    def get_workspace_folders(self) -> List[WorkspaceFolder]:
        return self._workspace_folders

    # --- session view management --------------------------------------------------------------------------------------

    def register_session_view_async(self, sv: SessionViewProtocol) -> None:
        self._session_views.add(sv)
        self._views_opened += 1

    def unregister_session_view_async(self, sv: SessionViewProtocol) -> None:
        self._session_views.discard(sv)
        if not self._session_views:
            current_count = self._views_opened
            debounced(self.end_async, 3000, lambda: self._views_opened == current_count, async_thread=True)

    def session_views_async(self) -> Generator[SessionViewProtocol, None, None]:
        """
        It is only safe to iterate over this in the async thread
        """
        yield from self._session_views

    def session_view_for_view_async(self, view: sublime.View) -> Optional[SessionViewProtocol]:
        for sv in self.session_views_async():
            if sv.view == view:
                return sv
        return None

    # --- session buffer management ------------------------------------------------------------------------------------

    def register_session_buffer_async(self, sb: SessionBufferProtocol) -> None:
        self._session_buffers.add(sb)
        for data in self._registrations.values():
            data.check_applicable(sb)

    def unregister_session_buffer_async(self, sb: SessionBufferProtocol) -> None:
        self._session_buffers.discard(sb)

    def session_buffers_async(self) -> Generator[SessionBufferProtocol, None, None]:
        """
        It is only safe to iterate over this in the async thread
        """
        yield from self._session_buffers

    def get_session_buffer_for_uri_async(self, uri: str) -> Optional[SessionBufferProtocol]:
        file_name = uri_to_filename(uri)
        for sb in self.session_buffers_async():
            try:
                if sb.file_name == file_name or os.path.samefile(file_name, sb.file_name):
                    return sb
            except FileNotFoundError:
                pass
        return None

    # --- capability observers -----------------------------------------------------------------------------------------

    def can_handle(self, view: sublime.View, capability: Optional[str], inside_workspace: bool) -> bool:
        file_name = view.file_name() or ''
        if (self.config.match_view(view)
                and self.state == ClientStates.READY
                and self.handles_path(file_name, inside_workspace)):
            # If there's no capability requirement then this session can handle the view
            if capability is None:
                return True
            sv = self.session_view_for_view_async(view)
            if sv:
                return sv.has_capability_async(capability)
            else:
                return self.has_capability(capability)
        return False

    def has_capability(self, capability: str) -> bool:
        value = self.get_capability(capability)
        return value is not False and value is not None

    def get_capability(self, capability: str) -> Optional[Any]:
        return self.capabilities.get(capability)

    def should_notify_did_open(self) -> bool:
        return self.capabilities.should_notify_did_open()

    def text_sync_kind(self) -> int:
        return self.capabilities.text_sync_kind()

    def should_notify_did_change(self) -> bool:
        return self.capabilities.should_notify_did_change()

    def should_notify_will_save(self) -> bool:
        return self.capabilities.should_notify_will_save()

    def should_notify_did_save(self) -> Tuple[bool, bool]:
        return self.capabilities.should_notify_did_save()

    def should_notify_did_close(self) -> bool:
        return self.capabilities.should_notify_did_close()

    # --- misc methods -------------------------------------------------------------------------------------------------

    def handles_path(self, file_path: Optional[str], inside_workspace: bool) -> bool:
        if self._supports_workspace_folders():
            # A workspace-aware language server handles any path, both inside and outside the workspaces.
            return True
        # If we end up here then the language server is workspace-unaware. This means there can be more than one
        # language server with the same config name. So we have to actually do the subpath checks.
        if not file_path:
            return False
        if not self._workspace_folders or not inside_workspace:
            return True
        for folder in self._workspace_folders:
            if is_subpath_of(file_path, folder.path):
                return True
        return False

    def update_folders(self, folders: List[WorkspaceFolder]) -> None:
        if self.should_notify_did_change_workspace_folders():
            added, removed = diff(self._workspace_folders, folders)
            params = {
                "event": {
                    "added": [a.to_lsp() for a in added],
                    "removed": [r.to_lsp() for r in removed]
                }
            }
            notification = Notification.didChangeWorkspaceFolders(params)
            self.send_notification(notification)
        if self._supports_workspace_folders():
            self._workspace_folders = folders

    def initialize(self, variables: Dict[str, str], transport: Transport, init_callback: InitCallback) -> None:
        self.transport = transport
        params = get_initialize_params(variables, self._workspace_folders, self.config)
        self._init_callback = init_callback
        self.send_request(Request.initialize(params), self._handle_initialize_success, self._handle_initialize_error)

    def _handle_initialize_success(self, result: Any) -> None:
        self.capabilities.assign(result.get('capabilities', dict()))
        if self._workspace_folders and not self._supports_workspace_folders():
            self._workspace_folders = self._workspace_folders[:1]
        self.state = ClientStates.READY
        if self._plugin_class is not None:
            self._plugin = self._plugin_class(weakref.ref(self))
        self.send_notification(Notification.initialized())
        self._maybe_send_did_change_configuration()
        execute_commands = self.get_capability('executeCommandProvider.commands')
        if execute_commands:
            debug("{}: Supported execute commands: {}".format(self.config.name, execute_commands))
        code_action_kinds = self.get_capability('codeActionProvider.codeActionKinds')
        if code_action_kinds:
            debug('{}: supported code action kinds: {}'.format(self.config.name, code_action_kinds))
        if self._init_callback:
            self._init_callback(self, False)
            self._init_callback = None

    def _handle_initialize_error(self, result: Any) -> None:
        self._initialize_error = (result.get('code', -1), Exception(result.get('message', 'Error initializing server')))
        # Init callback called after transport is closed to avoid pre-mature GC of Session.
        self.end_async()

    def call_manager(self, method: str, *args: Any) -> None:
        mgr = self.manager()
        if mgr:
            getattr(mgr, method)(*args)

    def clear_diagnostics_async(self) -> None:
        # XXX: Remove this functionality?
        for sb in self.session_buffers_async():
            sb.on_diagnostics_async([], None)

    def on_stderr_message(self, message: str) -> None:
        self.call_manager('handle_stderr_log', self, message)
        self._logger.stderr_message(message)

    def _supports_workspace_folders(self) -> bool:
        return self.has_capability("workspace.workspaceFolders.supported")

    def _maybe_send_did_change_configuration(self) -> None:
        if self.config.settings:
            self.send_notification(did_change_configuration(self.config.settings, self._template_variables()))

    def _template_variables(self) -> Dict[str, str]:
        variables = extract_variables(self.window)
        if self._plugin_class is not None:
            extra_vars = self._plugin_class.additional_variables()
            if extra_vars:
                variables.update(extra_vars)
        return variables

    def run_command(self, command: Mapping[str, Any]) -> Promise:
        if self._plugin:
            promise = self._plugin.on_pre_server_command(command)
            if promise:
                return promise
        # TODO: Our Promise class should be able to handle errors/exceptions
        return Promise(
            lambda resolve: self.send_request(
                request=Request.executeCommand(command),
                handler=resolve,
                error_handler=lambda err: resolve(Error(err["code"], err["message"], err.get("data")))
            )
        )

<<<<<<< HEAD
    def run_code_action(self, code_action: Mapping[str, Any]) -> Promise:
        command = code_action.get("command")
        if isinstance(command, str):
            # This is actually a command.
            return self.run_command(code_action)
        # At this point it cannot be a command anymore, it has to be a proper code action.
        if isinstance(command, dict):
            return self.run_command(command)
        edit = code_action.get("edit")
        if edit:
            self.window.run_command('lsp_apply_workspace_edit', {'changes': parse_workspace_edit(edit)})
            # TODO: We should ideally wait for all changes to have been applied. This is currently not "async".
            return Promise.resolve()
        debug("unrecognized code action structure:", code_action)
        return Promise.resolve()
=======
    def _apply_workspace_edit_async(self, edit: Any) -> Promise:
        """
        Apply workspace edits, and return a promise that resolves on the async thread again after the edits have been
        applied.
        """
        changes = parse_workspace_edit(edit)
        return Promise.on_main_thread() \
            .then(lambda _: apply_workspace_edit(self.window, changes)) \
            .then(Promise.on_async_thread)
>>>>>>> 964a02a1

    # --- server request handlers --------------------------------------------------------------------------------------

    def m_window_showMessageRequest(self, params: Any, request_id: Any) -> None:
        """handles the window/showMessageRequest request"""
        self.call_manager('handle_message_request', self, params, request_id)

    def m_window_showMessage(self, params: Any) -> None:
        """handles the window/showMessage notification"""
        self.call_manager('handle_show_message', self, params)

    def m_window_logMessage(self, params: Any) -> None:
        """handles the window/logMessage notification"""
        self.call_manager('handle_log_message', self, params)

    def m_workspace_workspaceFolders(self, _: Any, request_id: Any) -> None:
        """handles the workspace/workspaceFolders request"""
        self.send_response(Response(request_id, [wf.to_lsp() for wf in self._workspace_folders]))

    def m_workspace_configuration(self, params: Dict[str, Any], request_id: Any) -> None:
        """handles the workspace/configuration request"""
        items = []  # type: List[Any]
        requested_items = params.get("items") or []
        for requested_item in requested_items:
            configuration = self.config.settings.copy(requested_item.get('section') or None)
            if self._plugin:
                self._plugin.on_workspace_configuration(requested_item, configuration)
            items.append(configuration)
        self.send_response(Response(request_id, sublime.expand_variables(items, self._template_variables())))

    def m_workspace_applyEdit(self, params: Any, request_id: Any) -> None:
        """handles the workspace/applyEdit request"""
        self._apply_workspace_edit_async(params.get('edit', {})).then(
            lambda _: self.send_response(Response(request_id, {"applied": True})))

    def m_textDocument_publishDiagnostics(self, params: Any) -> None:
        """handles the textDocument/publishDiagnostics notification"""
        uri = params["uri"]
        sb = self.get_session_buffer_for_uri_async(uri)
        if sb:
            sb.on_diagnostics_async(params["diagnostics"], params.get("version"))

    def m_client_registerCapability(self, params: Any, request_id: Any) -> None:
        """handles the client/registerCapability request"""
        registrations = params["registrations"]
        for registration in registrations:
            registration_id = registration["id"]
            capability_path, registration_path = method_to_capability(registration["method"])
            debug("{}: registering capability:".format(self.config.name), capability_path)
            options = registration.get("registerOptions")  # type: Optional[Dict[str, Any]]
            if not isinstance(options, dict):
                options = {}
            data = _RegistrationData(registration_id, capability_path, registration_path, options)
            self._registrations[registration_id] = data
            if data.selector:
                # The registration is applicable only to certain buffers, so let's check which buffers apply.
                for sb in self.session_buffers_async():
                    data.check_applicable(sb)
            else:
                # The registration applies globally to all buffers.
                self.capabilities.register(registration_id, capability_path, registration_path, options)
        self.send_response(Response(request_id, None))

    def m_client_unregisterCapability(self, params: Any, request_id: Any) -> None:
        """handles the client/unregisterCapability request"""
        unregistrations = params["unregisterations"]  # typo in the official specification
        for unregistration in unregistrations:
            registration_id = unregistration["id"]
            capability_path, registration_path = method_to_capability(unregistration["method"])
            debug("{}: unregistering capability:".format(self.config.name), capability_path)
            data = self._registrations.pop(registration_id, None)
            if not data:
                message = "no registration data found for registration ID {}".format(registration_id)
                self.send_error_response(request_id, Error(ErrorCode.InvalidParams, message))
                return
            elif not data.selector:
                self.capabilities.unregister(registration_id, capability_path, registration_path)
        self.send_response(Response(request_id, None))

    def m_window_workDoneProgress_create(self, params: Any, request_id: Any) -> None:
        """handles the window/workDoneProgress/create request"""
        self._progress[params['token']] = dict()
        self.send_response(Response(request_id, None))

    def _progress_status_key(self, token: str) -> str:
        return "lspprogress{}{}".format(self.config.name, token)

    def m___progress(self, params: Any) -> None:
        """handles the $/progress notification"""
        token = params['token']
        data = self._progress.get(token)
        if not isinstance(data, dict):
            debug('unknown $/progress token: {}'.format(token))
            return
        value = params['value']
        kind = value['kind']
        key = self._progress_status_key(token)
        if kind == 'begin':
            data['title'] = value['title']  # mandatory
            data['message'] = value.get('message')  # optional
            progress_string = self._progress_string(data, value)
            for sv in self.session_views_async():
                sv.view.set_status(key, progress_string)
        elif kind == 'report':
            progress_string = self._progress_string(data, value)
            for sv in self.session_views_async():
                sv.view.set_status(key, progress_string)
        elif kind == 'end':
            message = value.get('message')
            if message:
                self.window.status_message(data['title'] + ': ' + message)
            for sv in self.session_views_async():
                sv.view.erase_status(key)
            self._progress.pop(token, None)

    def _progress_string(self, data: Dict[str, Any], value: Dict[str, Any]) -> str:
        status_msg = data['title']
        progress_message = value.get('message')  # optional
        progress_percentage = value.get('percentage')  # optional
        if progress_message:
            data['message'] = progress_message
            status_msg += ': ' + progress_message
        elif data['message']:  # reuse last known message if not present
            status_msg += ': ' + data['message']
        if progress_percentage:
            fmt = ' ({:.1f}%)' if isinstance(progress_percentage, float) else ' ({}%)'
            status_msg += fmt.format(progress_percentage)
        return status_msg

    # --- shutdown dance -----------------------------------------------------------------------------------------------

    def end_async(self) -> None:
        # TODO: Ensure this function is called only from the async thread
        if self.exiting:
            return
        self.exiting = True
        self._plugin = None
        for sv in self.session_views_async():
            sv.shutdown_async()
        self.capabilities.clear()
        self._registrations.clear()
        self.state = ClientStates.STOPPING
        self.send_request(Request.shutdown(), self._handle_shutdown_result, self._handle_shutdown_result)

    def _handle_shutdown_result(self, _: Any) -> None:
        self.exit()

    def on_transport_close(self, exit_code: int, exception: Optional[Exception]) -> None:
        self.exiting = True
        self.state = ClientStates.STOPPING
        self.transport = None
        self._response_handlers.clear()
        if self._initialize_error:
            # Override potential exit error with a saved one.
            exit_code, exception = self._initialize_error
        mgr = self.manager()
        if mgr:
            if self._init_callback:
                self._init_callback(self, True)
                self._init_callback = None
            mgr.on_post_exit_async(self, exit_code, exception)

    # --- RPC message handling ----------------------------------------------------------------------------------------

    def send_request(
            self,
            request: Request,
            handler: Callable[[Optional[Any]], None],
            error_handler: Optional[Callable[[Any], None]] = None,
    ) -> None:
        with self._response_handlers_lock:
            self.request_id += 1
            request_id = self.request_id
            self._response_handlers[request_id] = (request, handler, error_handler)
        if request.view:
            # TODO: send_request MUST be sent only from the async thread, otherwise this can result in exceptions
            # ("list mutated during iteration")
            sv = self.session_view_for_view_async(request.view)
            if sv:
                sv.on_request_started_async(request_id, request)
        else:
            # This is a workspace or window request
            for sv in self.session_views_async():
                sv.on_request_started_async(request_id, request)
        self._logger.outgoing_request(request_id, request.method, request.params)
        self.send_payload(request.to_payload(request_id))

    def send_notification(self, notification: Notification) -> None:
        self._logger.outgoing_notification(notification.method, notification.params)
        self.send_payload(notification.to_payload())

    def send_response(self, response: Response) -> None:
        self._logger.outgoing_response(response.request_id, response.result)
        self.send_payload(response.to_payload())

    def send_error_response(self, request_id: Any, error: Error) -> None:
        self._logger.outgoing_error_response(request_id, error)
        self.send_payload({'jsonrpc': '2.0', 'id': request_id, 'error': error.to_lsp()})

    def exit(self) -> None:
        self.send_notification(Notification.exit())
        try:
            self.transport.close()  # type: ignore
        except AttributeError:
            pass

    def send_payload(self, payload: Dict[str, Any]) -> None:
        try:
            self.transport.send(payload)  # type: ignore
        except AttributeError:
            pass

    def deduce_payload(
        self,
        payload: Dict[str, Any]
    ) -> Tuple[Optional[Callable], Any, Optional[int], Optional[str], Optional[str]]:
        if "method" in payload:
            method = payload["method"]
            handler = self._get_handler(method)
            result = payload.get("params")
            if "id" in payload:
                req_id = payload["id"]
                self._logger.incoming_request(req_id, method, result)
                if handler is None:
                    self.send_error_response(req_id, Error(ErrorCode.MethodNotFound, method))
                else:
                    tup = (handler, result, req_id, "request", method)
                    return tup
            else:
                res = (handler, result, None, "notification", method)
                self._logger.incoming_notification(method, result, res[0] is None)
                return res
        elif "id" in payload:
            response_id = int(payload["id"])
            handler, result, is_error = self.response_handler(response_id, payload)
            response_tuple = (handler, result, None, None, None)
            self._logger.incoming_response(response_id, result, is_error)
            return response_tuple
        else:
            debug("Unknown payload type: ", payload)
        return (None, None, None, None, None)

    def on_payload(self, payload: Dict[str, Any]) -> None:
        handler, result, req_id, typestr, method = self.deduce_payload(payload)
        if handler:
            try:
                if req_id is None:
                    # notification or response
                    handler(result)
                else:
                    # request
                    try:
                        handler(result, req_id)
                    except Error as err:
                        self.send_error_response(req_id, err)
                    except Exception as ex:
                        self.send_error_response(req_id, Error.from_exception(ex))
                        raise
            except Exception as err:
                exception_log("Error handling {}".format(typestr), err)

    def response_handler(self, response_id: int, response: Dict[str, Any]) -> Tuple[Optional[Callable], Any, bool]:
        with self._response_handlers_lock:
            request, handler, error_handler = self._response_handlers.pop(response_id, (None, None, None))
        if not request:
            error = {"code": ErrorCode.InvalidParams, "message": "unknown response ID {}".format(response_id)}
            return (print_to_status_bar, error, True)
        if request.view:
            sv = self.session_view_for_view_async(request.view)
            if sv:
                sv.on_request_finished_async(response_id)
        else:
            for sv in self.session_views_async():
                sv.on_request_finished_async(response_id)
        if "result" in response and "error" not in response:
            return (handler, response["result"], False)
        if not error_handler:
            error_handler = print_to_status_bar
        if "result" not in response and "error" in response:
            error = response["error"]
        else:
            error = {"code": ErrorCode.InvalidParams, "message": "invalid response payload"}
        return (error_handler, error, True)

    def _get_handler(self, method: str) -> Optional[Callable]:
        return getattr(self, method2attr(method), None)<|MERGE_RESOLUTION|>--- conflicted
+++ resolved
@@ -803,7 +803,6 @@
             )
         )
 
-<<<<<<< HEAD
     def run_code_action(self, code_action: Mapping[str, Any]) -> Promise:
         command = code_action.get("command")
         if isinstance(command, str):
@@ -814,12 +813,10 @@
             return self.run_command(command)
         edit = code_action.get("edit")
         if edit:
-            self.window.run_command('lsp_apply_workspace_edit', {'changes': parse_workspace_edit(edit)})
-            # TODO: We should ideally wait for all changes to have been applied. This is currently not "async".
-            return Promise.resolve()
+            return self._apply_workspace_edit_async(edit)
         debug("unrecognized code action structure:", code_action)
         return Promise.resolve()
-=======
+
     def _apply_workspace_edit_async(self, edit: Any) -> Promise:
         """
         Apply workspace edits, and return a promise that resolves on the async thread again after the edits have been
@@ -829,7 +826,6 @@
         return Promise.on_main_thread() \
             .then(lambda _: apply_workspace_edit(self.window, changes)) \
             .then(Promise.on_async_thread)
->>>>>>> 964a02a1
 
     # --- server request handlers --------------------------------------------------------------------------------------
 
