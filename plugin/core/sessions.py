from .collections import DottedDict
from .edit import parse_workspace_edit
from .logging import debug
from .logging import exception_log
from .protocol import TextDocumentSyncKindNone, TextDocumentSyncKindIncremental, CompletionItemTag
from .protocol import WorkspaceFolder, Request, Notification, Response
from .rpc import Client
from .rpc import Logger
from .settings import client_configs
from .transports import Transport
<<<<<<< HEAD
from .types import ClientConfig, ClientStates, Settings
from .typing import Dict, Any, Optional, List, Tuple, Generator, Type, Protocol
=======
from .types import ClientConfig, ClientStates
from .typing import Dict, Any, Optional, List, Tuple, Generator, Type
>>>>>>> cf1b9a98
from .views import COMPLETION_KINDS
from .views import did_change_configuration
from .views import SYMBOL_KINDS
from .workspace import is_subpath_of
from abc import ABCMeta, abstractmethod
from weakref import WeakSet
import os
import sublime
import weakref


__version__ = (0, 11, 0)


class Manager(metaclass=ABCMeta):
    """
    A Manager is a container of Sessions.
    """

    # Observers

    @abstractmethod
    def window(self) -> sublime.Window:
        """
        Get the window associated with this manager.
        """
        pass

    @abstractmethod
    def sessions(self, view: sublime.View, capability: Optional[str] = None) -> 'Generator[Session, None, None]':
        """
        Iterate over the sessions stored in this manager, applicable to the given view, with the given capability.
        """
        pass

    # Mutators

    @abstractmethod
    def start(self, configuration: ClientConfig, initiating_view: sublime.View) -> None:
        """
        Start a new Session with the given configuration. The initiating view is the view that caused this method to
        be called.

        A normal flow of calls would be start -> on_post_initialize -> do language server things -> on_post_exit.
        However, it is possible that the subprocess cannot start, in which case on_post_initialize will never be called.
        """
        pass

    # Event callbacks

    @abstractmethod
    def on_post_exit(self, session: 'Session', exit_code: int, exception: Optional[Exception]) -> None:
        """
        The given Session has stopped with the given exit code.
        """
        pass

    @abstractmethod
    def on_post_initialize(self, session: 'Session') -> None:
        """
        The language server returned a response from the initialize request. The response is stored in
        session.capabilities.
        """
        pass


def get_initialize_params(variables: Dict[str, str], workspace_folders: List[WorkspaceFolder],
                          config: ClientConfig) -> dict:
    completion_kinds = list(range(1, len(COMPLETION_KINDS) + 1))
    symbol_kinds = list(range(1, len(SYMBOL_KINDS) + 1))
    completion_tag_value_set = [v for k, v in CompletionItemTag.__dict__.items() if not k.startswith('_')]
    first_folder = workspace_folders[0] if workspace_folders else None
    capabilities = {
        "textDocument": {
            "synchronization": {
                "dynamicRegistration": True,  # exceptional
                "didSave": True,
                "willSave": True,
                "willSaveWaitUntil": True
            },
            "hover": {
                "dynamicRegistration": True,
                "contentFormat": ["markdown", "plaintext"]
            },
            "completion": {
                "dynamicRegistration": True,
                "completionItem": {
                    "snippetSupport": True,
                    "deprecatedSupport": True,
                    "tagSupport": {
                        "valueSet": completion_tag_value_set
                    }
                },
                "completionItemKind": {
                    "valueSet": completion_kinds
                }
            },
            "signatureHelp": {
                "dynamicRegistration": True,
                "signatureInformation": {
                    "documentationFormat": ["markdown", "plaintext"],
                    "parameterInformation": {
                        "labelOffsetSupport": True
                    }
                }
            },
            "references": {
                "dynamicRegistration": True
            },
            "documentHighlight": {
                "dynamicRegistration": True
            },
            "documentSymbol": {
                "dynamicRegistration": True,
                "hierarchicalDocumentSymbolSupport": True,
                "symbolKind": {
                    "valueSet": symbol_kinds
                }
            },
            "formatting": {
                "dynamicRegistration": True  # exceptional
            },
            "rangeFormatting": {
                "dynamicRegistration": True
            },
            "declaration": {
                "dynamicRegistration": True,
                "linkSupport": True
            },
            "definition": {
                "dynamicRegistration": True,
                "linkSupport": True
            },
            "typeDefinition": {
                "dynamicRegistration": True,
                "linkSupport": True
            },
            "implementation": {
                "dynamicRegistration": True,
                "linkSupport": True
            },
            "codeAction": {
                "dynamicRegistration": True,
                "codeActionLiteralSupport": {
                    "codeActionKind": {
                        "valueSet": []
                    }
                }
            },
            "rename": {
                "dynamicRegistration": True
            },
            "colorProvider": {
                "dynamicRegistration": True  # exceptional
            },
            "publishDiagnostics": {
                "relatedInformation": True
            }
        },
        "workspace": {
            "applyEdit": True,
            "didChangeConfiguration": {
                "dynamicRegistration": True
            },
            "executeCommand": {},
            "workspaceEdit": {
                "documentChanges": True,
                "failureHandling": "abort",
            },
            "workspaceFolders": True,
            "symbol": {
                "dynamicRegistration": True,  # exceptional
                "symbolKind": {
                    "valueSet": symbol_kinds
                }
            },
            "configuration": True
        },
        "window": {
            "workDoneProgress": True
        }
    }
    if config.experimental_capabilities is not None:
        capabilities['experimental'] = config.experimental_capabilities
    params = {
        "processId": os.getpid(),
        "clientInfo": {
            "name": "Sublime Text LSP",
            "version": ".".join(map(str, __version__))
        },
        "rootUri": first_folder.uri() if first_folder else None,
        "rootPath": first_folder.path if first_folder else None,
        "workspaceFolders": [folder.to_lsp() for folder in workspace_folders] if workspace_folders else None,
        "capabilities": capabilities
    }
    if config.init_options is not None:
        params['initializationOptions'] = sublime.expand_variables(config.init_options, variables)
    return params


# method -> (capability dotted path, optional registration dotted path)
# these are the EXCEPTIONS. The general rule is: method foo/bar --> (barProvider, barProvider.id)
METHOD_TO_CAPABILITY_EXCEPTIONS = {
    'workspace/symbol': ('workspaceSymbolProvider', None),
    'workspace/didChangeWorkspaceFolders': ('workspace.workspaceFolders',
                                            'workspace.workspaceFolders.changeNotifications'),
    'textDocument/didOpen': ('textDocumentSync.openClose', None),
    'textDocument/didChange': ('textDocumentSync.change', None),
    'textDocument/didSave': ('textDocumentSync.save', None),
    'textDocument/willSave': ('textDocumentSync.willSave', None),
    'textDocument/willSaveWaitUntil': ('textDocumentSync.willSaveWaitUntil', None),
    'textDocument/formatting': ('documentFormattingProvider', None),
    'textDocument/documentColor': ('colorProvider', None)
}  # type: Dict[str, Tuple[str, Optional[str]]]


def method_to_capability(method: str) -> Tuple[str, str]:
    """
    Given a method, returns the corresponding capability path, and the associated path to stash the registration key.

    Examples:

        textDocument/definition --> (definitionProvider, definitionProvider.id)
        textDocument/references --> (referencesProvider, referencesProvider.id)
        textDocument/didOpen --> (textDocumentSync.openClose, textDocumentSync.openClose.id)
    """
    capability_path, registration_path = METHOD_TO_CAPABILITY_EXCEPTIONS.get(method, (None, None))
    if capability_path is None:
        capability_path = method.split('/')[1] + "Provider"
    if registration_path is None:
        # This path happens to coincide with the StaticRegistrationOptions' id, which is on purpose. As a consequence,
        # if a server made a "registration" via the initialize response, it can call client/unregisterCapability at
        # a later date, and the capability will pop from the capabilities dict.
        registration_path = capability_path + ".id"
    return capability_path, registration_path


def diff_folders(old: List[WorkspaceFolder],
                 new: List[WorkspaceFolder]) -> Tuple[List[WorkspaceFolder], List[WorkspaceFolder]]:
    added = []  # type: List[WorkspaceFolder]
    removed = []  # type: List[WorkspaceFolder]
    for folder in old:
        if folder not in new:
            removed.append(folder)
    for folder in new:
        if folder not in old:
            added.append(folder)
    return added, removed


class SessionViewProtocol(Protocol):

    session = None  # type: Session
    view = None  # type: sublime.View
    listener = None  # type: Any

    def register_capability(self, capability: str) -> None:
        ...

    def unregister_capability(self, capability: str) -> None:
        ...

    def on_diagnostics(self, diagnostics: Any) -> None:
        ...

    def shutdown(self) -> None:
        ...

    def __hash__(self) -> int:
        ...


class AbstractPlugin(metaclass=ABCMeta):
    """
    Inherit from this class to handle non-standard requests and notifications.
    Given a request/notification, replace the non-alphabetic characters with an underscore, and prepend it with "m_".
    This will be the name of your method.
    For instance, to implement the non-standard eslint/openDoc request, define the Python method

        def m_eslint_openDoc(self, params, request_id):
            session = self.weaksession()
            if session:
                webbrowser.open_tab(params['url'])
                session.send_response(Response(request_id, None))

    To handle the non-standard eslint/status notification, define the Python method

        def m_eslint_status(self, params):
            pass

    To understand how this works, see the __getattr__ method of the Session class.
    """

    @classmethod
    @abstractmethod
    def name(cls) -> str:
        """
        A human-friendly name. If your plugin is called "LSP-foobar", then this should return "foobar". If you also
        have your settings file called "LSP-foobar.sublime-settings", then you don't even need to re-implement the
        configuration method (see below).
        """
        raise NotImplementedError()

    @classmethod
    def configuration(cls) -> sublime.Settings:
        """
        The Settings object that defines the `command`, `languages`, and optionally the `initializationOptions`,
        `settings`, `env` and `tcp_port`.

        The `command`, `initializationOptions` and `env` are subject to template string substitution. The following
        template strings are recognized:

        $file
        $file_base_name
        $file_extension
        $file_name
        $file_path
        $platform
        $project
        $project_base_name
        $project_extension
        $project_name
        $project_path

        These are just the values from window.extract_variables(). Additionally,

        $cache_path   sublime.cache_path()
        $temp_dir     tempfile.gettempdir()
        $home         os.path.expanduser('~')
        $port         A random free TCP-port on localhost in case `tcp_port` is set to 0. This string template can only
                      be used in the `command`

        The `command` and `env` are expanded upon starting the subprocess of the Session. The `initializationOptions`
        are expanded upon doing the initialize request. `initializationOptions` does not expand $port.

        When you're managing your own server binary, you would typically place it in sublime.cache_path(). So your
        `command` should look like this: "command": ["$cache_path/LSP-foobar/server_binary", "--stdio"]
        """
        return sublime.load_settings('LSP-{}.sublime-settings'.format(cls.name()))

    @classmethod
    def additional_variables(cls) -> Optional[Dict[str, str]]:
        """
        In addition to the above variables, add more variables here to be expanded.
        """
        return None

    @classmethod
    def needs_update_or_installation(cls) -> bool:
        """
        If this plugin manages its own server binary, then this is the place to check whether the binary needs
        an update, or whether it needs to be installed before starting the language server.
        """
        return False

    @classmethod
    def install_or_update(cls) -> None:
        """
        Do the actual update/installation of the server binary. This runs in a separate thread, so don't spawn threads
        yourself here.
        """
        pass

    @classmethod
    def can_start(cls, window: sublime.Window, initiating_view: sublime.View,
                  workspace_folders: List[WorkspaceFolder], configuration: ClientConfig) -> Optional[str]:
        """
        Determines ability to start. This is called after needs_update_or_installation and after install_or_update.
        So you may assume that if you're managing your server binary, then it is already installed when this
        classmethod is called.

        :param      window:             The window
        :param      initiating_view:    The initiating view
        :param      workspace_folders:  The workspace folders
        :param      configuration:      The configuration

        :returns:   A string describing the reason why we should not start a language server session, or None if we
                    should go ahead and start a session.
        """
        return None

    def __init__(self, weaksession: 'weakref.ref[Session]') -> None:
        """
        Constructs a new instance.

        :param      weaksession:  A weak reference to the Session. You can grab a strong reference through
                                  self.weaksession(), but don't hold on to that reference.
        """
        self.weaksession = weaksession


_plugins = {}  # type: Dict[str, Type[AbstractPlugin]]


def register_plugin(plugin: Type[AbstractPlugin]) -> None:
    global _plugins
    try:
        name = plugin.name()
        client_configs.add_external_config(name, plugin.configuration())
        _plugins[name] = plugin
    except Exception as ex:
        exception_log("Failed to register plugin", ex)


def unregister_plugin(plugin: Type[AbstractPlugin]) -> None:
    global _plugins
    try:
        name = plugin.name()
        client_configs.remove_external_config(name)
        _plugins.pop(name, None)
    except Exception as ex:
        exception_log("Failed to unregister plugin", ex)
    finally:
        client_configs.update_configs()


def get_plugin(name: str) -> Optional[Type[AbstractPlugin]]:
    global _plugins
    return _plugins.get(name, None)


class Session(Client):

    def __init__(self, manager: Manager, logger: Logger, workspace_folders: List[WorkspaceFolder],
                 config: ClientConfig, plugin_class: Optional[Type[AbstractPlugin]]) -> None:
        self.config = config
        self.manager = weakref.ref(manager)
        self.window = manager.window()
        self.state = ClientStates.STARTING
        self.capabilities = DottedDict()
        self.exiting = False
        self._workspace_folders = workspace_folders
        self._session_views = WeakSet()  # type: WeakSet[SessionViewProtocol]
        self._progress = {}  # type: Dict[Any, Dict[str, str]]
        self._plugin_class = plugin_class
        self._plugin = None  # type: Optional[AbstractPlugin]
        super().__init__(logger)

    def __getattr__(self, name: str) -> Any:
        """
        If we don't have a request/notification handler, look up the request/notification handler in the plugin.
        """
        if name.startswith('m_'):
            attr = getattr(self._plugin, name)
            if attr is not None:
                return attr
        raise AttributeError(name)

    def register_session_view(self, sv: SessionViewProtocol) -> None:
        self._session_views.add(sv)

    def unregister_session_view(self, sv: SessionViewProtocol) -> None:
        self._session_views.discard(sv)

    def session_views(self) -> Generator[SessionViewProtocol, None, None]:
        yield from self._session_views

    def can_handle(self, view: sublime.View, capability: Optional[str] = None) -> bool:
        if self.state == ClientStates.READY and self.config.match_view(view):
            if self.handles_path(view.file_name() or ''):
                if capability is None or capability in self.capabilities:
                    return True
        return False

    def has_capability(self, capability: str) -> bool:
        value = self.get_capability(capability)
        return value is not False and value is not None

    def get_capability(self, capability: str) -> Optional[Any]:
        return self.capabilities.get(capability)

    def should_notify_did_open(self) -> bool:
        if self.has_capability('textDocumentSync.openClose'):
            return True
        textsync = self.get_capability('textDocumentSync')
        return isinstance(textsync, int) and textsync > TextDocumentSyncKindNone

    def text_sync_kind(self) -> int:
        textsync = self.capabilities.get('textDocumentSync')
        if isinstance(textsync, dict):
            change = textsync.get('change', TextDocumentSyncKindNone)
            if isinstance(change, dict):
                # dynamic registration
                return TextDocumentSyncKindIncremental  # or TextDocumentSyncKindFull?
            return int(change)
        if isinstance(textsync, int):
            return textsync
        return TextDocumentSyncKindNone

    def should_notify_did_change(self) -> bool:
        return self.text_sync_kind() > TextDocumentSyncKindNone

    def should_notify_will_save(self) -> bool:
        return self.has_capability('textDocumentSync.willSave')

    def should_notify_did_save(self) -> Tuple[bool, bool]:
        textsync = self.capabilities.get('textDocumentSync')
        if isinstance(textsync, dict):
            options = textsync.get('save')
            if isinstance(options, dict):
                return True, bool(options.get('includeText'))
            elif isinstance(options, bool):
                return options, False
        return False, False

    def should_notify_did_close(self) -> bool:
        return self.should_notify_did_open()

    def should_notify_did_change_workspace_folders(self) -> bool:
        return self.has_capability("workspace.workspaceFolders.changeNotifications")

    def should_notify_did_change_configuration(self) -> bool:
        return self.has_capability("didChangeConfigurationProvider")

    def handles_path(self, file_path: Optional[str]) -> bool:
        if self._supports_workspace_folders():
            return True
        if not file_path:
            return False
        if not self._workspace_folders:
            return True
        for folder in self._workspace_folders:
            if is_subpath_of(file_path, folder.path):
                return True
        return False

    def update_folders(self, folders: List[WorkspaceFolder]) -> None:
        if self.should_notify_did_change_workspace_folders():
            added, removed = diff_folders(self._workspace_folders, folders)
            params = {
                "event": {
                    "added": [a.to_lsp() for a in added],
                    "removed": [r.to_lsp() for r in removed]
                }
            }
            notification = Notification.didChangeWorkspaceFolders(params)
            self.send_notification(notification)
        if self._supports_workspace_folders():
            self._workspace_folders = folders

    def initialize(self, variables: Dict[str, str], transport: Transport) -> None:
        self.transport = transport
        params = get_initialize_params(variables, self._workspace_folders, self.config)
        self.send_request(Request.initialize(params), self._handle_initialize_result, lambda _: self.end())

    def call_manager(self, method: str, *args: Any) -> None:
        mgr = self.manager()
        if mgr:
            getattr(mgr, method)(*args)

    def on_stderr_message(self, message: str) -> None:
        self.call_manager('handle_stderr_log', self, message)

    def _supports_workspace_folders(self) -> bool:
        return self.has_capability("workspace.workspaceFolders.supported")

    def _handle_initialize_result(self, result: Any) -> None:
        self.capabilities.assign(result.get('capabilities', dict()))
        if self._workspace_folders and not self._supports_workspace_folders():
            self._workspace_folders = self._workspace_folders[:1]
        self.state = ClientStates.READY
        if self._plugin_class is not None:
            self._plugin = self._plugin_class(weakref.ref(self))
        if self.config.settings:
            self.send_notification(did_change_configuration(self.config.settings))
        execute_commands = self.get_capability('executeCommandProvider.commands')
        if execute_commands:
            debug("{}: Supported execute commands: {}".format(self.config.name, execute_commands))
        mgr = self.manager()
        if mgr:
            mgr.on_post_initialize(self)

    def m_window_showMessageRequest(self, params: Any, request_id: Any) -> None:
        """handles the window/showMessageRequest request"""
        self.call_manager('handle_message_request', self, params, request_id)

    def m_window_showMessage(self, params: Any) -> None:
        """handles the window/showMessage notification"""
        self.call_manager('handle_show_message', self, params)

    def m_window_logMessage(self, params: Any) -> None:
        """handles the window/logMessage notification"""
        self.call_manager('handle_log_message', self, params)

    def m_workspace_workspaceFolders(self, _: Any, request_id: Any) -> None:
        """handles the workspace/workspaceFolders request"""
        self.send_response(Response(request_id, [wf.to_lsp() for wf in self._workspace_folders]))

    def m_workspace_configuration(self, params: Dict[str, Any], request_id: Any) -> None:
        """handles the workspace/configuration request"""
        items = []  # type: List[Any]
        requested_items = params.get("items") or []
        for requested_item in requested_items:
            items.append(self.config.settings.get(requested_item.get('section') or None))
        self.send_response(Response(request_id, items))

    def m_workspace_applyEdit(self, params: Any, request_id: Any) -> None:
        """handles the workspace/applyEdit request"""
        edit = params.get('edit', {})
        self.window.run_command('lsp_apply_workspace_edit', {'changes': parse_workspace_edit(edit)})
        # TODO: We should ideally wait for all changes to have been applied. This is currently not "async".
        self.send_response(Response(request_id, {"applied": True}))

    def m_textDocument_publishDiagnostics(self, params: Any) -> None:
        """handles the textDocument/publishDiagnostics notification"""
        mgr = self.manager()
        if mgr:
            mgr.diagnostics.receive(self.config.name, params)  # type: ignore

    def m_client_registerCapability(self, params: Any, request_id: Any) -> None:
        """handles the client/registerCapability request"""
        registrations = params["registrations"]
        for registration in registrations:
            method = registration["method"]
            capability_path, registration_path = method_to_capability(method)
            debug("{}: registering capability:".format(self.config.name), capability_path)
            self.capabilities.set(capability_path, registration.get("registerOptions", {}))
            self.capabilities.set(registration_path, registration["id"])
            toplevel_key = capability_path.split('.')[0]
            if toplevel_key.endswith('Provider'):
                for sv in self.session_views():
                    sv.register_capability(toplevel_key)
        self.send_response(Response(request_id, None))

    def m_client_unregisterCapability(self, params: Any, request_id: Any) -> None:
        """handles the client/unregisterCapability request"""
        unregistrations = params["unregisterations"]  # typo in the official specification
        for unregistration in unregistrations:
            capability_path, registration_path = method_to_capability(unregistration["method"])
            debug("{}: unregistering capability:".format(self.config.name), capability_path)
            self.capabilities.remove(capability_path)
            self.capabilities.remove(registration_path)
            toplevel_key = capability_path.split('.')[0]
            if toplevel_key.endswith('Provider'):
                for sv in self.session_views():
                    sv.unregister_capability(toplevel_key)
        self.send_response(Response(request_id, None))

    def m_window_workDoneProgress_create(self, params: Any, request_id: Any) -> None:
        """handles the window/workDoneProgress/create request"""
        self._progress[params['token']] = dict()
        self.send_response(Response(request_id, None))

    def m___progress(self, params: Any) -> None:
        """handles the $/progress notification"""
        token = params['token']
        if token not in self._progress:
            debug('unknown $/progress token: {}'.format(token))
            return
        value = params['value']
        if value['kind'] == 'begin':
            self._progress[token]['title'] = value['title']  # mandatory
            self._progress[token]['message'] = value.get('message')  # optional
            self.window.status_message(self._progress_string(token, value))
        elif value['kind'] == 'report':
            self.window.status_message(self._progress_string(token, value))
        elif value['kind'] == 'end':
            if value.get('message'):
                status_msg = self._progress[token]['title'] + ': ' + value['message']
                self.window.status_message(status_msg)
            self._progress.pop(token, None)

    def _progress_string(self, token: Any, value: Dict[str, Any]) -> str:
        status_msg = self._progress[token]['title']
        progress_message = value.get('message')  # optional
        progress_percentage = value.get('percentage')  # optional
        if progress_message:
            self._progress[token]['message'] = progress_message
            status_msg += ': ' + progress_message
        elif self._progress[token]['message']:  # reuse last known message if not present
            status_msg += ': ' + self._progress[token]['message']
        if progress_percentage:
            fmt = ' ({:.1f}%)' if isinstance(progress_percentage, float) else ' ({}%)'
            status_msg += fmt.format(progress_percentage)
        return status_msg

    def end(self) -> None:
        self.exiting = True
        self._plugin = None
        for sv in self.session_views():
            sv.shutdown()
        self.capabilities.clear()
        self.state = ClientStates.STOPPING
        self.send_request(Request.shutdown(), self._handle_shutdown_result, self._handle_shutdown_result)

    def _handle_shutdown_result(self, _: Any) -> None:
        self.exit()

    def on_transport_close(self, exit_code: int, exception: Optional[Exception]) -> None:
        self.exiting = True
        self.state = ClientStates.STOPPING
        super().on_transport_close(exit_code, exception)
        debug("stopped", self.config.name, "exit code", exit_code)
        mgr = self.manager()
        if mgr:
            mgr.on_post_exit(self, exit_code, exception)<|MERGE_RESOLUTION|>--- conflicted
+++ resolved
@@ -8,13 +8,8 @@
 from .rpc import Logger
 from .settings import client_configs
 from .transports import Transport
-<<<<<<< HEAD
-from .types import ClientConfig, ClientStates, Settings
+from .types import ClientConfig, ClientStates
 from .typing import Dict, Any, Optional, List, Tuple, Generator, Type, Protocol
-=======
-from .types import ClientConfig, ClientStates
-from .typing import Dict, Any, Optional, List, Tuple, Generator, Type
->>>>>>> cf1b9a98
 from .views import COMPLETION_KINDS
 from .views import did_change_configuration
 from .views import SYMBOL_KINDS
