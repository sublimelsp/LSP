--- conflicted
+++ resolved
@@ -8,25 +8,16 @@
 from .settings import client_configs
 from .transports import Transport
 from .types import ClientConfig, ClientStates, Settings
-<<<<<<< HEAD
-from .typing import Callable, Dict, Any, Optional, List, Tuple, Generator, Protocol
-=======
-from .typing import Dict, Any, Optional, List, Tuple, Generator, Type
->>>>>>> e65fe3ce
+from .typing import Callable, Dict, Any, Optional, List, Tuple, Generator, Type, Protocol
 from .views import COMPLETION_KINDS
 from .views import did_change_configuration
 from .views import SYMBOL_KINDS
 from .workspace import is_subpath_of
-<<<<<<< HEAD
+from abc import ABCMeta, abstractmethod
 from weakref import WeakSet
 import os
 import sublime
-=======
-from abc import ABCMeta, abstractmethod
-import os
-import sublime
 import weakref
->>>>>>> e65fe3ce
 
 
 __version__ = (0, 11, 0)
@@ -268,7 +259,6 @@
     return added, removed
 
 
-<<<<<<< HEAD
 class SessionViewProtocol(Protocol):
 
     session = None  # type: Session
@@ -282,15 +272,6 @@
         ...
 
 
-class Session(object):
-    def __init__(self,
-                 config: ClientConfig,
-                 workspace_folders: List[WorkspaceFolder],
-                 client: Client,
-                 on_pre_initialize: 'Optional[Callable[[Session], None]]' = None,
-                 on_post_initialize: 'Optional[Callable[[Session], None]]' = None,
-                 on_post_exit: Optional[Callable[[str], None]] = None) -> None:
-=======
 class AbstractPlugin(metaclass=ABCMeta):
     """
     Inherit from this class to handle non-standard requests and notifications.
@@ -444,19 +425,13 @@
 
     def __init__(self, manager: Manager, settings: Settings, workspace_folders: List[WorkspaceFolder],
                  config: ClientConfig, plugin_class: Optional[Type[AbstractPlugin]]) -> None:
->>>>>>> e65fe3ce
         self.config = config
         self.manager = weakref.ref(manager)
         self.window = manager.window()
         self.state = ClientStates.STARTING
         self.capabilities = DottedDict()
         self._workspace_folders = workspace_folders
-<<<<<<< HEAD
         self._session_views = WeakSet()  # type: WeakSet[SessionViewProtocol]
-        if on_pre_initialize:
-            on_pre_initialize(self)
-        self._initialize()
-=======
         self._progress = {}  # type: Dict[Any, Dict[str, str]]
         self._plugin_class = plugin_class
         self._plugin = None  # type: Optional[AbstractPlugin]
@@ -471,7 +446,6 @@
             if attr is not None:
                 return attr
         raise AttributeError(name)
->>>>>>> e65fe3ce
 
     def register_session_view(self, sv: SessionViewProtocol) -> None:
         self._session_views.add(sv)
