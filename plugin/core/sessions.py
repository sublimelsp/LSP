--- conflicted
+++ resolved
@@ -558,12 +558,9 @@
     def do_inlay_hints_async(self, view: sublime.View) -> None:
         ...
 
-<<<<<<< HEAD
-=======
     def set_inlay_hints_pending_refresh(self, needs_refresh: bool = True) -> None:
         ...
 
->>>>>>> ee8fc6e1
     def remove_inlay_hint_phantom(self, phantom_uuid: str) -> None:
         ...
 
