from .collections import DottedDict
from .edit import apply_workspace_edit
from .edit import parse_workspace_edit
from .logging import debug
from .logging import exception_log
from .open import open_externally
from .open import open_file_and_center_async
from .progress import WindowProgressReporter
from .promise import PackagedTask
from .promise import Promise
from .protocol import CodeAction
from .protocol import Command
from .protocol import CompletionItemTag
<<<<<<< HEAD
from .protocol import DiagnosticTag
from .protocol import SymbolTag
=======
>>>>>>> 1d9c6eb7
from .protocol import Diagnostic
from .protocol import Error
from .protocol import ErrorCode
from .protocol import ExecuteCommandParams
from .protocol import Notification
from .protocol import Request
from .protocol import Response
from .protocol import SymbolTag
from .protocol import WorkspaceFolder
from .settings import client_configs
from .transports import Transport
from .transports import TransportCallbacks
from .types import Capabilities
from .types import ClientConfig
from .types import ClientStates
from .types import debounced
from .types import diff
from .types import DocumentSelector
from .types import method_to_capability
from .types import SettingsRegistration
from .typing import Callable, cast, Dict, Any, Optional, List, Tuple, Generator, Type, Protocol, Mapping, Union
from .url import uri_to_filename
from .version import __version__
from .views import COMPLETION_KINDS
from .views import extract_variables
from .views import get_storage_path
from .views import SYMBOL_KINDS
from .workspace import is_subpath_of
from abc import ABCMeta
from abc import abstractmethod
from weakref import WeakSet
import functools
import mdpopups
import os
import sublime
import weakref


InitCallback = Callable[['Session', bool], None]


class Manager(metaclass=ABCMeta):
    """
    A Manager is a container of Sessions.
    """

    # Observers

    @abstractmethod
    def window(self) -> sublime.Window:
        """
        Get the window associated with this manager.
        """
        pass

    @abstractmethod
    def sessions(self, view: sublime.View, capability: Optional[str] = None) -> 'Generator[Session, None, None]':
        """
        Iterate over the sessions stored in this manager, applicable to the given view, with the given capability.
        """
        pass

    @abstractmethod
    def get_project_path(self, file_path: str) -> Optional[str]:
        """
        Get the project path for the given file.
        """
        pass

    # Mutators

    @abstractmethod
    def start_async(self, configuration: ClientConfig, initiating_view: sublime.View) -> None:
        """
        Start a new Session with the given configuration. The initiating view is the view that caused this method to
        be called.

        A normal flow of calls would be start -> on_post_initialize -> do language server things -> on_post_exit.
        However, it is possible that the subprocess cannot start, in which case on_post_initialize will never be called.
        """
        pass

    @abstractmethod
    def update_diagnostics_panel_async(self) -> None:
        pass

    @abstractmethod
    def show_diagnostics_panel_async(self) -> None:
        pass

    # Event callbacks

    @abstractmethod
    def on_post_exit_async(self, session: 'Session', exit_code: int, exception: Optional[Exception]) -> None:
        """
        The given Session has stopped with the given exit code.
        """
        pass


def get_initialize_params(variables: Dict[str, str], workspace_folders: List[WorkspaceFolder],
                          config: ClientConfig) -> dict:
    completion_kinds = list(range(1, len(COMPLETION_KINDS) + 1))
    symbol_kinds = list(range(1, len(SYMBOL_KINDS) + 1))
    diagnostic_tag_value_set = [v for k, v in DiagnosticTag.__dict__.items() if not k.startswith('_')]
    completion_tag_value_set = [v for k, v in CompletionItemTag.__dict__.items() if not k.startswith('_')]
    symbol_tag_value_set = [v for k, v in SymbolTag.__dict__.items() if not k.startswith('_')]
    first_folder = workspace_folders[0] if workspace_folders else None
    capabilities = {
        "general": {
            # https://microsoft.github.io/language-server-protocol/specification#regExp
            "regularExpressions": {
                # https://www.sublimetext.com/docs/completions.html#ver-dev
                # https://www.boost.org/doc/libs/1_64_0/libs/regex/doc/html/boost_regex/syntax/perl_syntax.html
                # ECMAScript syntax is a subset of Perl syntax
                "engine": "ECMAScript"
            },
            # https://microsoft.github.io/language-server-protocol/specification#markupContent
            "markdown": {
                # https://python-markdown.github.io
                "parser": "Python-Markdown",
                "version": mdpopups.markdown.__version__  # type: ignore
            }
        },
        "textDocument": {
            "synchronization": {
                "dynamicRegistration": True,  # exceptional
                "didSave": True,
                "willSave": True,
                "willSaveWaitUntil": True
            },
            "hover": {
                "dynamicRegistration": True,
                "contentFormat": ["markdown", "plaintext"]
            },
            "completion": {
                "dynamicRegistration": True,
                "completionItem": {
                    "snippetSupport": True,
                    "deprecatedSupport": True,
                    "documentationFormat": ["markdown", "plaintext"],
                    "tagSupport": {
                        "valueSet": completion_tag_value_set
                    }
                },
                "completionItemKind": {
                    "valueSet": completion_kinds
                }
            },
            "signatureHelp": {
                "dynamicRegistration": True,
                "signatureInformation": {
                    "documentationFormat": ["markdown", "plaintext"],
                    "parameterInformation": {
                        "labelOffsetSupport": True
                    }
                }
            },
            "references": {
                "dynamicRegistration": True
            },
            "documentHighlight": {
                "dynamicRegistration": True
            },
            "documentSymbol": {
                "dynamicRegistration": True,
                "hierarchicalDocumentSymbolSupport": True,
                "symbolKind": {
                    "valueSet": symbol_kinds
                },
                "tagSupport": {
                    "valueSet": symbol_tag_value_set
                }
            },
            "formatting": {
                "dynamicRegistration": True  # exceptional
            },
            "rangeFormatting": {
                "dynamicRegistration": True
            },
            "declaration": {
                "dynamicRegistration": True,
                "linkSupport": True
            },
            "definition": {
                "dynamicRegistration": True,
                "linkSupport": True
            },
            "typeDefinition": {
                "dynamicRegistration": True,
                "linkSupport": True
            },
            "implementation": {
                "dynamicRegistration": True,
                "linkSupport": True
            },
            "codeAction": {
                "dynamicRegistration": True,
                "codeActionLiteralSupport": {
                    "codeActionKind": {
                        "valueSet": [
                            "quickfix",
                            "refactor",
                            "refactor.extract",
                            "refactor.inline",
                            "refactor.rewrite",
                            "source.organizeImports"
                        ]
                    }
                },
                "dataSupport": True,
                "resolveSupport": {
                    "properties": [
                        "edit"
                    ]
                }
            },
            "rename": {
                "dynamicRegistration": True,
                "prepareSupport": True
            },
            "colorProvider": {
                "dynamicRegistration": True  # exceptional
            },
            "publishDiagnostics": {
                "relatedInformation": True,
                "tagSupport": {
                    "valueSet": diagnostic_tag_value_set
                },
                "versionSupport": True,
                "codeDescriptionSupport": True,
                "dataSupport": True
            },
            "selectionRange": {
                "dynamicRegistration": True
            },
            "codeLens": {
                "dynamicRegistration": True
            }
        },
        "workspace": {
            "applyEdit": True,
            "didChangeConfiguration": {
                "dynamicRegistration": True
            },
            "executeCommand": {},
            "workspaceEdit": {
                "documentChanges": True,
                "failureHandling": "abort",
            },
            "workspaceFolders": True,
            "symbol": {
                "dynamicRegistration": True,  # exceptional
                "symbolKind": {
                    "valueSet": symbol_kinds
                },
                "tagSupport": {
                    "valueSet": symbol_tag_value_set
                }
            },
            "configuration": True
        },
        "window": {
            "showDocument": {
                "support": True
            },
            "showMessage": {
                "messageActionItem": {
                    "additionalPropertiesSupport": True
                }
            },
            "workDoneProgress": True
        }
    }
    if config.experimental_capabilities is not None:
        capabilities['experimental'] = config.experimental_capabilities
    return {
        "processId": os.getpid(),
        "clientInfo": {
            "name": "Sublime Text LSP",
            "version": ".".join(map(str, __version__))
        },
        "rootUri": first_folder.uri() if first_folder else None,
        "rootPath": first_folder.path if first_folder else None,
        "workspaceFolders": [folder.to_lsp() for folder in workspace_folders] if workspace_folders else None,
        "capabilities": capabilities,
        "initializationOptions": config.init_options.get_resolved(variables)
    }


class SessionViewProtocol(Protocol):

    session = None  # type: Session
    view = None  # type: sublime.View
    listener = None  # type: Any
    session_buffer = None  # type: Any

    def on_capability_added_async(self, registration_id: str, capability_path: str, options: Dict[str, Any]) -> None:
        ...

    def on_capability_removed_async(self, registration_id: str, discarded_capabilities: Dict[str, Any]) -> None:
        ...

    def has_capability_async(self, capability_path: str) -> bool:
        ...

    def shutdown_async(self) -> None:
        ...

    def present_diagnostics_async(self, flags: int) -> None:
        ...

    def on_request_started_async(self, request_id: int, request: Request) -> None:
        ...

    def on_request_finished_async(self, request_id: int) -> None:
        ...

    def on_request_progress(self, request_id: int, params: Dict[str, Any]) -> None:
        ...


class SessionBufferProtocol(Protocol):

    session = None  # type: Session
    session_views = None  # type: WeakSet[SessionViewProtocol]
    file_name = None  # type: str
    language_id = None  # type: str

    def register_capability_async(
        self,
        registration_id: str,
        capability_path: str,
        registration_path: str,
        options: Dict[str, Any]
    ) -> None:
        ...

    def unregister_capability_async(
        self,
        registration_id: str,
        capability_path: str,
        registration_path: str
    ) -> None:
        ...

    def on_diagnostics_async(self, diagnostics: List[Diagnostic], version: Optional[int]) -> None:
        ...


class AbstractPlugin(metaclass=ABCMeta):
    """
    Inherit from this class to handle non-standard requests and notifications.
    Given a request/notification, replace the non-alphabetic characters with an underscore, and prepend it with "m_".
    This will be the name of your method.
    For instance, to implement the non-standard eslint/openDoc request, define the Python method

        def m_eslint_openDoc(self, params, request_id):
            session = self.weaksession()
            if session:
                webbrowser.open_tab(params['url'])
                session.send_response(Response(request_id, None))

    To handle the non-standard eslint/status notification, define the Python method

        def m_eslint_status(self, params):
            pass

    To understand how this works, see the __getattr__ method of the Session class.
    """

    @classmethod
    @abstractmethod
    def name(cls) -> str:
        """
        A human-friendly name. If your plugin is called "LSP-foobar", then this should return "foobar". If you also
        have your settings file called "LSP-foobar.sublime-settings", then you don't even need to re-implement the
        configuration method (see below).
        """
        raise NotImplementedError()

    @classmethod
    def configuration(cls) -> Tuple[sublime.Settings, str]:
        """
        Return the Settings object that defines the "command", "languages", and optionally the "initializationOptions",
        "default_settings", "env" and "tcp_port" as the first element in the tuple, and the path to the base settings
        filename as the second element in the tuple.

        The second element in the tuple is used to handle "settings" overrides from users properly. For example, if your
        plugin is called LSP-foobar, you would return "Packages/LSP-foobar/LSP-foobar.sublime-settings".

        The "command", "initializationOptions" and "env" are subject to template string substitution. The following
        template strings are recognized:

        $file
        $file_base_name
        $file_extension
        $file_name
        $file_path
        $platform
        $project
        $project_base_name
        $project_extension
        $project_name
        $project_path

        These are just the values from window.extract_variables(). Additionally,

        $storage_path The path to the package storage (see AbstractPlugin.storage_path)
        $cache_path   sublime.cache_path()
        $temp_dir     tempfile.gettempdir()
        $home         os.path.expanduser('~')
        $port         A random free TCP-port on localhost in case "tcp_port" is set to 0. This string template can only
                      be used in the "command"

        The "command" and "env" are expanded upon starting the subprocess of the Session. The "initializationOptions"
        are expanded upon doing the initialize request. "initializationOptions" does not expand $port.

        When you're managing your own server binary, you would typically place it in sublime.cache_path(). So your
        "command" should look like this: "command": ["$cache_path/LSP-foobar/server_binary", "--stdio"]
        """
        name = cls.name()
        basename = "LSP-{}.sublime-settings".format(name)
        filepath = "Packages/LSP-{}/{}".format(name, basename)
        return sublime.load_settings(basename), filepath

    @classmethod
    def additional_variables(cls) -> Optional[Dict[str, str]]:
        """
        In addition to the above variables, add more variables here to be expanded.
        """
        return None

    @classmethod
    def storage_path(cls) -> str:
        """
        The storage path. Use this as your base directory to install server files. Its path is '$DATA/Package Storage'.
        You should have an additional subdirectory preferrably the same name as your plugin. For instance:

        ```python
        from LSP.plugin import AbstractPlugin
        import os


        class MyPlugin(AbstractPlugin):

            @classmethod
            def name(cls) -> str:
                return "my-plugin"

            @classmethod
            def basedir(cls) -> str:
                # Do everything relative to this directory
                return os.path.join(cls.storage_path(), cls.name())
        ```
        """
        return get_storage_path()

    @classmethod
    def needs_update_or_installation(cls) -> bool:
        """
        If this plugin manages its own server binary, then this is the place to check whether the binary needs
        an update, or whether it needs to be installed before starting the language server.
        """
        return False

    @classmethod
    def install_or_update(cls) -> None:
        """
        Do the actual update/installation of the server binary. This runs in a separate thread, so don't spawn threads
        yourself here.
        """
        pass

    @classmethod
    def can_start(cls, window: sublime.Window, initiating_view: sublime.View,
                  workspace_folders: List[WorkspaceFolder], configuration: ClientConfig) -> Optional[str]:
        """
        Determines ability to start. This is called after needs_update_or_installation and after install_or_update.
        So you may assume that if you're managing your server binary, then it is already installed when this
        classmethod is called.

        :param      window:             The window
        :param      initiating_view:    The initiating view
        :param      workspace_folders:  The workspace folders
        :param      configuration:      The configuration

        :returns:   A string describing the reason why we should not start a language server session, or None if we
                    should go ahead and start a session.
        """
        return None

    @classmethod
    def on_pre_start(cls, window: sublime.Window, initiating_view: sublime.View,
                     workspace_folders: List[WorkspaceFolder], configuration: ClientConfig) -> Optional[str]:
        """
        Callback invoked just before the language server subprocess is started. This is the place to do last-minute
        adjustments to your "command" or "init_options" in the passed-in "configuration" argument, or change the
        order of the workspace folders. You can also choose to return a custom working directory, but consider that a
        language server should not care about the working directory.

        :param      window:             The window
        :param      initiating_view:    The initiating view
        :param      workspace_folders:  The workspace folders, you can modify these
        :param      configuration:      The configuration, you can modify this one

        :returns:   A desired working directory, or None if you don't care
        """
        return None

    @classmethod
    def on_post_start(cls, window: sublime.Window, initiating_view: sublime.View,
                      workspace_folders: List[WorkspaceFolder], configuration: ClientConfig) -> None:
        """
        Callback invoked when the subprocess was just started.

        :param      window:             The window
        :param      initiating_view:    The initiating view
        :param      workspace_folders:  The workspace folders
        :param      configuration:      The configuration
        """
        pass

    def __init__(self, weaksession: 'weakref.ref[Session]') -> None:
        """
        Constructs a new instance. Your instance is constructed after a response to the initialize request.

        :param      weaksession:  A weak reference to the Session. You can grab a strong reference through
                                  self.weaksession(), but don't hold on to that reference.
        """
        self.weaksession = weaksession

    def on_settings_changed(self, settings: DottedDict) -> None:
        """
        Override this method to alter the settings that are returned to the server for the
        workspace/didChangeConfiguration notification and the workspace/configuration requests.

        :param      settings:      The settings that the server should receive.
        """
        pass

    def on_workspace_configuration(self, params: Dict, configuration: Any) -> None:
        """
        Override to augment configuration returned for the workspace/configuration request.

        :param      params:         A ConfigurationItem for which configuration is requested.
        :param      configuration:  The resolved configuration for given params.
        """
        pass

    def on_pre_server_command(self, command: Mapping[str, Any], done_callback: Callable[[], None]) -> bool:
        """
        Intercept a command that is about to be sent to the language server.

        :param    command:        The payload containing a "command" and optionally "arguments".
        :param    done_callback:  The callback that you promise to invoke when you return true.

        :returns: True if *YOU* will handle this command plugin-side, false otherwise. You must invoke the
                  passed `done_callback` when you're done.
        """
        return False

    def on_pre_send_request_async(self, request_id: int, request: Request) -> None:
        """
        Notifies about a request that is about to be sent to the language server.
        This API is triggered on async thread.

        :param    request_id:  The request ID.
        :param    request:     The request object. The request params can be modified by the plugin.
        """
        pass

    def on_pre_send_notification_async(self, notification: Notification) -> None:
        """
        Notifies about a notification that is about to be sent to the language server.
        This API is triggered on async thread.

        :param    notification:  The notification object. The notification params can be modified by the plugin.
        """
        pass


_plugins = {}  # type: Dict[str, Tuple[Type[AbstractPlugin], SettingsRegistration]]


def _register_plugin_impl(plugin: Type[AbstractPlugin], notify_listener: bool) -> None:
    global _plugins
    name = plugin.name()
    if name in _plugins:
        return
    try:
        settings, base_file = plugin.configuration()
        if client_configs.add_external_config(name, settings, base_file, notify_listener):
            on_change = functools.partial(client_configs.update_external_config, name, settings, base_file)
            _plugins[name] = (plugin, SettingsRegistration(settings, on_change))
    except Exception as ex:
        exception_log('Failed to register plugin "{}"'.format(name), ex)


def register_plugin(plugin: Type[AbstractPlugin], notify_listener: bool = True) -> None:
    """
    Register an LSP plugin in LSP.

    You should put a call to this function in your `plugin_loaded` callback. This way, when your package is disabled
    by a user and then re-enabled again by a user, the changes in state are picked up by LSP, and your language server
    will start for the relevant views.

    While your helper package may still work without calling `register_plugin` in `plugin_loaded`, the user will have a
    better experience when you do call this function.

    Your implementation should look something like this:

    ```python
    from LSP.plugin import register_plugin
    from LSP.plugin import unregister_plugin
    from LSP.plugin import AbstractPlugin


    class MyPlugin(AbstractPlugin):
        ...


    def plugin_loaded():
        register_plugin(MyPlugin)

    def plugin_unloaded():
        unregister_plugin(MyPlugin)
    ```

    If you need to install supplementary files (e.g. javascript source code that implements the actual server), do so
    in `AbstractPlugin.install_or_update` in a blocking manner, without the use of Python's `threading` module.
    """
    if notify_listener:
        # There is a bug in Sublime Text's `plugin_loaded` callback. When the package is in the list of
        # `"ignored_packages"` in Packages/User/Preferences.sublime-settings, and then removed from that list, the
        # sublime.Settings object has missing keys/values. To circumvent this, we run the actual registration one tick
        # later. At that point, the settings object is fully loaded. At least, it seems that way. For more context,
        # see https://github.com/sublimehq/sublime_text/issues/3379
        # and https://github.com/sublimehq/sublime_text/issues/2099
        sublime.set_timeout(lambda: _register_plugin_impl(plugin, notify_listener))
    else:
        _register_plugin_impl(plugin, notify_listener)


def unregister_plugin(plugin: Type[AbstractPlugin]) -> None:
    """
    Unregister an LSP plugin in LSP.

    You should put a call to this function in your `plugin_unloaded` callback. this way, when your package is disabled
    by a user, your language server is shut down for the views that it is attached to. This results in a good user
    experience.
    """
    global _plugins
    name = plugin.name()
    try:
        _plugins.pop(name, None)
        client_configs.remove_external_config(name)
    except Exception as ex:
        exception_log('Failed to unregister plugin "{}"'.format(name), ex)


def get_plugin(name: str) -> Optional[Type[AbstractPlugin]]:
    global _plugins
    tup = _plugins.get(name, None)
    return tup[0] if tup else None


class Logger(metaclass=ABCMeta):

    @abstractmethod
    def stderr_message(self, message: str) -> None:
        pass

    @abstractmethod
    def outgoing_response(self, request_id: Any, params: Any) -> None:
        pass

    @abstractmethod
    def outgoing_error_response(self, request_id: Any, error: Error) -> None:
        pass

    @abstractmethod
    def outgoing_request(self, request_id: int, method: str, params: Any) -> None:
        pass

    @abstractmethod
    def outgoing_notification(self, method: str, params: Any) -> None:
        pass

    @abstractmethod
    def incoming_response(self, request_id: int, params: Any, is_error: bool) -> None:
        pass

    @abstractmethod
    def incoming_request(self, request_id: Any, method: str, params: Any) -> None:
        pass

    @abstractmethod
    def incoming_notification(self, method: str, params: Any, unhandled: bool) -> None:
        pass


def print_to_status_bar(error: Dict[str, Any]) -> None:
    sublime.status_message(error["message"])


def method2attr(method: str) -> str:
    # window/messageRequest -> m_window_messageRequest
    # $/progress -> m___progress
    # client/registerCapability -> m_client_registerCapability
    return 'm_' + ''.join(map(lambda c: c if c.isalpha() else '_', method))


class _RegistrationData:

    __slots__ = ("registration_id", "capability_path", "registration_path", "options", "session_buffers", "selector")

    def __init__(
        self,
        registration_id: str,
        capability_path: str,
        registration_path: str,
        options: Dict[str, Any]
    ) -> None:
        self.registration_id = registration_id
        self.registration_path = registration_path
        self.capability_path = capability_path
        document_selector = options.pop("documentSelector", None)
        if not isinstance(document_selector, list):
            document_selector = []
        self.selector = DocumentSelector(document_selector)
        self.options = options
        self.session_buffers = WeakSet()  # type: WeakSet[SessionBufferProtocol]

    def __del__(self) -> None:
        for sb in self.session_buffers:
            sb.unregister_capability_async(self.registration_id, self.capability_path, self.registration_path)

    def check_applicable(self, sb: SessionBufferProtocol) -> None:
        for sv in sb.session_views:
            if self.selector.matches(sv.view):
                self.session_buffers.add(sb)
                sb.register_capability_async(
                    self.registration_id, self.capability_path, self.registration_path, self.options)
                return


_WORK_DONE_PROGRESS_PREFIX = "wd"


class Session(TransportCallbacks):

    def __init__(self, manager: Manager, logger: Logger, workspace_folders: List[WorkspaceFolder],
                 config: ClientConfig, plugin_class: Optional[Type[AbstractPlugin]]) -> None:
        self.transport = None  # type: Optional[Transport]
        self.request_id = 0  # Our request IDs are always integers.
        self._logger = logger
        self._response_handlers = {}  # type: Dict[int, Tuple[Request, Callable, Optional[Callable[[Any], None]]]]
        self.config = config
        self.manager = weakref.ref(manager)
        self.window = manager.window()
        self.state = ClientStates.STARTING
        self.capabilities = Capabilities()
        self.exiting = False
        self._registrations = {}  # type: Dict[str, _RegistrationData]
        self._init_callback = None  # type: Optional[InitCallback]
        self._initialize_error = None  # type: Optional[Tuple[int, Optional[Exception]]]
        self._views_opened = 0
        self._workspace_folders = workspace_folders
        self._session_views = WeakSet()  # type: WeakSet[SessionViewProtocol]
        self._session_buffers = WeakSet()  # type: WeakSet[SessionBufferProtocol]
        self._progress = {}  # type: Dict[str, Optional[WindowProgressReporter]]
        self._plugin_class = plugin_class
        self._plugin = None  # type: Optional[AbstractPlugin]

    def __getattr__(self, name: str) -> Any:
        """
        If we don't have a request/notification handler, look up the request/notification handler in the plugin.
        """
        if name.startswith('m_'):
            attr = getattr(self._plugin, name)
            if attr is not None:
                return attr
        raise AttributeError(name)

    # TODO: Create an assurance that the API doesn't change here as it can be used by plugins.
    def get_workspace_folders(self) -> List[WorkspaceFolder]:
        return self._workspace_folders

    def uses_plugin(self) -> bool:
        return self._plugin is not None

    # --- session view management --------------------------------------------------------------------------------------

    def register_session_view_async(self, sv: SessionViewProtocol) -> None:
        self._session_views.add(sv)
        self._views_opened += 1

    def unregister_session_view_async(self, sv: SessionViewProtocol) -> None:
        self._session_views.discard(sv)
        if not self._session_views:
            current_count = self._views_opened
            debounced(self.end_async, 3000, lambda: self._views_opened == current_count, async_thread=True)

    def session_views_async(self) -> Generator[SessionViewProtocol, None, None]:
        """
        It is only safe to iterate over this in the async thread
        """
        yield from self._session_views

    def session_view_for_view_async(self, view: sublime.View) -> Optional[SessionViewProtocol]:
        for sv in self.session_views_async():
            if sv.view == view:
                return sv
        return None

    def set_window_status_async(self, key: str, message: str) -> None:
        for sv in self.session_views_async():
            sv.view.set_status(key, message)

    def erase_window_status_async(self, key: str) -> None:
        for sv in self.session_views_async():
            sv.view.erase_status(key)

    # --- session buffer management ------------------------------------------------------------------------------------

    def register_session_buffer_async(self, sb: SessionBufferProtocol) -> None:
        self._session_buffers.add(sb)
        for data in self._registrations.values():
            data.check_applicable(sb)

    def unregister_session_buffer_async(self, sb: SessionBufferProtocol) -> None:
        self._session_buffers.discard(sb)

    def session_buffers_async(self) -> Generator[SessionBufferProtocol, None, None]:
        """
        It is only safe to iterate over this in the async thread
        """
        yield from self._session_buffers

    def get_session_buffer_for_uri_async(self, uri: str) -> Optional[SessionBufferProtocol]:
        file_name = uri_to_filename(uri)
        for sb in self.session_buffers_async():
            try:
                if sb.file_name == file_name or os.path.samefile(file_name, sb.file_name):
                    return sb
            except FileNotFoundError:
                pass
        return None

    # --- capability observers -----------------------------------------------------------------------------------------

    def can_handle(self, view: sublime.View, capability: Optional[str], inside_workspace: bool) -> bool:
        file_name = view.file_name() or ''
        if (self.config.match_view(view)
                and self.state == ClientStates.READY
                and self.handles_path(file_name, inside_workspace)):
            # If there's no capability requirement then this session can handle the view
            if capability is None:
                return True
            sv = self.session_view_for_view_async(view)
            if sv:
                return sv.has_capability_async(capability)
            else:
                return self.has_capability(capability)
        return False

    def has_capability(self, capability: str) -> bool:
        value = self.get_capability(capability)
        return value is not False and value is not None

    def get_capability(self, capability: str) -> Optional[Any]:
        if self.config.is_disabled_capability(capability):
            return None
        return self.capabilities.get(capability)

    def should_notify_did_open(self) -> bool:
        return self.capabilities.should_notify_did_open()

    def text_sync_kind(self) -> int:
        return self.capabilities.text_sync_kind()

    def should_notify_did_change_workspace_folders(self) -> bool:
        return self.capabilities.should_notify_did_change_workspace_folders()

    def should_notify_will_save(self) -> bool:
        return self.capabilities.should_notify_will_save()

    def should_notify_did_save(self) -> Tuple[bool, bool]:
        return self.capabilities.should_notify_did_save()

    def should_notify_did_close(self) -> bool:
        return self.capabilities.should_notify_did_close()

    # --- misc methods -------------------------------------------------------------------------------------------------

    def handles_path(self, file_path: Optional[str], inside_workspace: bool) -> bool:
        if self._supports_workspace_folders():
            # A workspace-aware language server handles any path, both inside and outside the workspaces.
            return True
        # If we end up here then the language server is workspace-unaware. This means there can be more than one
        # language server with the same config name. So we have to actually do the subpath checks.
        if not file_path:
            return False
        if not self._workspace_folders or not inside_workspace:
            return True
        for folder in self._workspace_folders:
            if is_subpath_of(file_path, folder.path):
                return True
        return False

    def update_folders(self, folders: List[WorkspaceFolder]) -> None:
        if self.should_notify_did_change_workspace_folders():
            added, removed = diff(self._workspace_folders, folders)
            if added or removed:
                params = {
                    "event": {
                        "added": [a.to_lsp() for a in added],
                        "removed": [r.to_lsp() for r in removed]
                    }
                }
                self.send_notification(Notification.didChangeWorkspaceFolders(params))
        if self._supports_workspace_folders():
            self._workspace_folders = folders
        else:
            self._workspace_folders = folders[:1]

    def initialize_async(self, variables: Dict[str, str], transport: Transport, init_callback: InitCallback) -> None:
        self.transport = transport
        params = get_initialize_params(variables, self._workspace_folders, self.config)
        self._init_callback = init_callback
        self.send_request_async(
            Request.initialize(params), self._handle_initialize_success, self._handle_initialize_error)

    def _handle_initialize_success(self, result: Any) -> None:
        self.capabilities.assign(result.get('capabilities', dict()))
        if self._workspace_folders and not self._supports_workspace_folders():
            self._workspace_folders = self._workspace_folders[:1]
        self.state = ClientStates.READY
        if self._plugin_class is not None:
            self._plugin = self._plugin_class(weakref.ref(self))
        self.send_notification(Notification.initialized())
        self._maybe_send_did_change_configuration()
        execute_commands = self.get_capability('executeCommandProvider.commands')
        if execute_commands:
            debug("{}: Supported execute commands: {}".format(self.config.name, execute_commands))
        code_action_kinds = self.get_capability('codeActionProvider.codeActionKinds')
        if code_action_kinds:
            debug('{}: supported code action kinds: {}'.format(self.config.name, code_action_kinds))
        if self._init_callback:
            self._init_callback(self, False)
            self._init_callback = None

    def _handle_initialize_error(self, result: Any) -> None:
        self._initialize_error = (result.get('code', -1), Exception(result.get('message', 'Error initializing server')))
        # Init callback called after transport is closed to avoid pre-mature GC of Session.
        self.end_async()

    def call_manager(self, method: str, *args: Any) -> None:
        mgr = self.manager()
        if mgr:
            getattr(mgr, method)(*args)

    def on_stderr_message(self, message: str) -> None:
        self.call_manager('handle_stderr_log', self, message)
        self._logger.stderr_message(message)

    def _supports_workspace_folders(self) -> bool:
        return self.has_capability("workspace.workspaceFolders.supported")

    def _maybe_send_did_change_configuration(self) -> None:
        if self.config.settings:
            if self._plugin:
                self._plugin.on_settings_changed(self.config.settings)
            variables = self._template_variables()
            resolved = self.config.settings.get_resolved(variables)
            self.send_notification(Notification("workspace/didChangeConfiguration", {"settings": resolved}))

    def _template_variables(self) -> Dict[str, str]:
        variables = extract_variables(self.window)
        if self._plugin_class is not None:
            extra_vars = self._plugin_class.additional_variables()
            if extra_vars:
                variables.update(extra_vars)
        return variables

    def execute_command(self, command: ExecuteCommandParams, progress: bool) -> Promise:
        """Run a command from any thread. Your .then() continuations will run in Sublime's worker thread."""
        if self._plugin:
            task = Promise.packaged_task()  # type: PackagedTask[None]
            promise, resolve = task
            if self._plugin.on_pre_server_command(command, lambda: resolve(None)):
                return promise
        # TODO: Our Promise class should be able to handle errors/exceptions
        return Promise(
            lambda resolve: self.send_request(
                Request("workspace/executeCommand", command, None, progress),
                resolve,
                lambda err: resolve(Error(err["code"], err["message"], err.get("data")))
            )
        )

    def run_code_action_async(self, code_action: Union[Command, CodeAction], progress: bool) -> Promise:
        command = code_action.get("command")
        if isinstance(command, str):
            code_action = cast(Command, code_action)
            # This is actually a command.
            command_params = {'command': command}  # type: ExecuteCommandParams
            arguments = code_action.get('arguments', None)
            if isinstance(arguments, list):
                command_params['arguments'] = arguments
            return self.execute_command(command_params, progress)
        # At this point it cannot be a command anymore, it has to be a proper code action.
        # A code action can have an edit and/or command. Note that it can have *both*. In case both are present, we
        # must apply the edits before running the command.
        code_action = cast(CodeAction, code_action)
        return self._maybe_resolve_code_action(code_action).then(self._apply_code_action_async)

    def _maybe_resolve_code_action(self, code_action: CodeAction) -> Promise[Union[CodeAction, Error]]:
        if "edit" not in code_action and self.has_capability("codeActionProvider.resolveProvider"):
            # TODO: Should we accept a SessionBuffer? What if this capability is registered with a documentSelector?
            # We must first resolve the command and edit properties, because they can potentially be absent.
            request = Request("codeAction/resolve", code_action)
            return self.send_request_task(request)
        return Promise.resolve(code_action)

    def _apply_code_action_async(self, code_action: Union[CodeAction, Error, None]) -> Promise[None]:
        if not code_action:
            return Promise.resolve(None)
        if isinstance(code_action, Error):
            # TODO: our promise must be able to handle exceptions (or, wait until we can use coroutines)
            self.window.status_message("Failed to apply code action: {}".format(code_action))
            return Promise.resolve(None)
        edit = code_action.get("edit")
        promise = self._apply_workspace_edit_async(edit) if edit else Promise.resolve(None)
        command = code_action.get("command")
        if isinstance(command, dict):
            execute_command = {
                "command": command["command"],
                "arguments": command.get("arguments"),
            }  # type: ExecuteCommandParams
            return promise.then(lambda _: self.execute_command(execute_command, False))
        return promise

    def _apply_workspace_edit_async(self, edit: Any) -> Promise[None]:
        """
        Apply workspace edits, and return a promise that resolves on the async thread again after the edits have been
        applied.
        """
        changes = parse_workspace_edit(edit)
        return Promise.on_main_thread(None) \
            .then(lambda _: apply_workspace_edit(self.window, changes)) \
            .then(lambda _: Promise.on_async_thread(None))

    # --- server request handlers --------------------------------------------------------------------------------------

    def m_window_showMessageRequest(self, params: Any, request_id: Any) -> None:
        """handles the window/showMessageRequest request"""
        self.call_manager('handle_message_request', self, params, request_id)

    def m_window_showMessage(self, params: Any) -> None:
        """handles the window/showMessage notification"""
        self.call_manager('handle_show_message', self, params)

    def m_window_logMessage(self, params: Any) -> None:
        """handles the window/logMessage notification"""
        self.call_manager('handle_log_message', self, params)

    def m_workspace_workspaceFolders(self, _: Any, request_id: Any) -> None:
        """handles the workspace/workspaceFolders request"""
        self.send_response(Response(request_id, [wf.to_lsp() for wf in self._workspace_folders]))

    def m_workspace_configuration(self, params: Dict[str, Any], request_id: Any) -> None:
        """handles the workspace/configuration request"""
        items = []  # type: List[Any]
        requested_items = params.get("items") or []
        for requested_item in requested_items:
            configuration = self.config.settings.copy(requested_item.get('section') or None)
            if self._plugin:
                self._plugin.on_workspace_configuration(requested_item, configuration)
            items.append(configuration)
        self.send_response(Response(request_id, sublime.expand_variables(items, self._template_variables())))

    def m_workspace_applyEdit(self, params: Any, request_id: Any) -> None:
        """handles the workspace/applyEdit request"""
        self._apply_workspace_edit_async(params.get('edit', {})).then(
            lambda _: self.send_response(Response(request_id, {"applied": True})))

    def m_textDocument_publishDiagnostics(self, params: Any) -> None:
        """handles the textDocument/publishDiagnostics notification"""
        uri = params["uri"]
        sb = self.get_session_buffer_for_uri_async(uri)
        if sb:
            sb.on_diagnostics_async(params["diagnostics"], params.get("version"))

    def m_client_registerCapability(self, params: Any, request_id: Any) -> None:
        """handles the client/registerCapability request"""
        registrations = params["registrations"]
        for registration in registrations:
            capability_path, registration_path = method_to_capability(registration["method"])
            if self.config.is_disabled_capability(capability_path):
                continue
            debug("{}: registering capability:".format(self.config.name), capability_path)
            options = registration.get("registerOptions")  # type: Optional[Dict[str, Any]]
            if not isinstance(options, dict):
                options = {}
            options = self.config.filter_out_disabled_capabilities(capability_path, options)
            registration_id = registration["id"]
            data = _RegistrationData(registration_id, capability_path, registration_path, options)
            self._registrations[registration_id] = data
            if data.selector:
                # The registration is applicable only to certain buffers, so let's check which buffers apply.
                for sb in self.session_buffers_async():
                    data.check_applicable(sb)
            else:
                # The registration applies globally to all buffers.
                self.capabilities.register(registration_id, capability_path, registration_path, options)
                # We must inform our SessionViews of the new capabilities, in case it's for instance a hoverProvider
                # or a completionProvider for trigger characters.
                for sv in self.session_views_async():
                    inform = functools.partial(sv.on_capability_added_async, registration_id, capability_path, options)
                    # Inform only after the response is sent, otherwise we might start doing requests for capabilities
                    # which are technically not yet done registering.
                    sublime.set_timeout_async(inform)
        self.send_response(Response(request_id, None))

    def m_client_unregisterCapability(self, params: Any, request_id: Any) -> None:
        """handles the client/unregisterCapability request"""
        unregistrations = params["unregisterations"]  # typo in the official specification
        for unregistration in unregistrations:
            registration_id = unregistration["id"]
            capability_path, registration_path = method_to_capability(unregistration["method"])
            debug("{}: unregistering capability:".format(self.config.name), capability_path)
            data = self._registrations.pop(registration_id, None)
            if data and not data.selector:
                discarded = self.capabilities.unregister(registration_id, capability_path, registration_path)
                # We must inform our SessionViews of the removed capabilities, in case it's for instance a hoverProvider
                # or a completionProvider for trigger characters.
                if isinstance(discarded, dict):
                    for sv in self.session_views_async():
                        sv.on_capability_removed_async(registration_id, discarded)
        self.send_response(Response(request_id, None))

    def m_window_showDocument(self, params: Any, request_id: Any) -> None:
        """handles the window/showDocument request"""
        uri = params.get("uri")

        def success(b: bool) -> None:
            self.send_response(Response(request_id, {"success": b}))

        if params.get("external"):
            success(open_externally(uri, bool(params.get("takeFocus"))))
        else:
            # TODO: ST API does not allow us to say "do not focus this new view"
            filename = uri_to_filename(uri)
            selection = params.get("selection")
            open_file_and_center_async(self.window, filename, selection).then(lambda _: success(True))

    def m_window_workDoneProgress_create(self, params: Any, request_id: Any) -> None:
        """handles the window/workDoneProgress/create request"""
        self._progress[params['token']] = None
        self.send_response(Response(request_id, None))

    def _invoke_views(self, request: Request, method: str, *args: Any) -> None:
        if request.view:
            sv = self.session_view_for_view_async(request.view)
            if sv:
                getattr(sv, method)(*args)
        else:
            for sv in self.session_views_async():
                getattr(sv, method)(*args)

    def m___progress(self, params: Any) -> None:
        """handles the $/progress notification"""
        token = params['token']
        if token not in self._progress:
            try:
                request_id = int(token[len(_WORK_DONE_PROGRESS_PREFIX):])
                request = self._response_handlers[request_id][0]
                self._invoke_views(request, "on_request_progress", request_id, params)
                return
            except (IndexError, ValueError, KeyError):
                pass
            debug('unknown $/progress token: {}'.format(token))
            return
        value = params['value']
        kind = value['kind']
        if kind == 'begin':
            self._progress[token] = WindowProgressReporter(
                window=self.window,
                key="lspprogress{}{}".format(self.config.name, token),
                title=value["title"],
                message=value.get("message")
            )
        elif kind == 'report':
            progress = self._progress[token]
            assert isinstance(progress, WindowProgressReporter)
            progress(value.get("message"), value.get("percentage"))
        elif kind == 'end':
            progress = self._progress.pop(token)
            assert isinstance(progress, WindowProgressReporter)
            title = progress.title
            progress = None
            message = value.get('message')
            if message:
                self.window.status_message(title + ': ' + message)

    # --- shutdown dance -----------------------------------------------------------------------------------------------

    def end_async(self) -> None:
        # TODO: Ensure this function is called only from the async thread
        if self.exiting:
            return
        self.exiting = True
        self._plugin = None
        for sv in self.session_views_async():
            sv.shutdown_async()
        self.capabilities.clear()
        self._registrations.clear()
        self.state = ClientStates.STOPPING
        self.send_request_async(Request.shutdown(), self._handle_shutdown_result, self._handle_shutdown_result)

    def _handle_shutdown_result(self, _: Any) -> None:
        self.exit()

    def on_transport_close(self, exit_code: int, exception: Optional[Exception]) -> None:
        self.exiting = True
        self.state = ClientStates.STOPPING
        self.transport = None
        self._response_handlers.clear()
        if self._initialize_error:
            # Override potential exit error with a saved one.
            exit_code, exception = self._initialize_error
        mgr = self.manager()
        if mgr:
            if self._init_callback:
                self._init_callback(self, True)
                self._init_callback = None
            mgr.on_post_exit_async(self, exit_code, exception)

    # --- RPC message handling ----------------------------------------------------------------------------------------

    def send_request_async(
            self,
            request: Request,
            on_result: Callable[[Any], None],
            on_error: Optional[Callable[[Any], None]] = None
    ) -> None:
        """You must call this method from Sublime's worker thread. Callbacks will run in Sublime's worker thread."""
        self.request_id += 1
        request_id = self.request_id
        if request.progress and isinstance(request.params, dict):
            request.params["workDoneToken"] = _WORK_DONE_PROGRESS_PREFIX + str(request_id)
        self._response_handlers[request_id] = (request, on_result, on_error)
        self._invoke_views(request, "on_request_started_async", request_id, request)
        if self._plugin:
            self._plugin.on_pre_send_request_async(request_id, request)
        self._logger.outgoing_request(request_id, request.method, request.params)
        self.send_payload(request.to_payload(request_id))

    def send_request(
            self,
            request: Request,
            on_result: Callable[[Any], None],
            on_error: Optional[Callable[[Any], None]] = None,
    ) -> None:
        """You can call this method from any thread. Callbacks will run in Sublime's worker thread."""
        sublime.set_timeout_async(functools.partial(self.send_request_async, request, on_result, on_error))

    def send_request_task(self, request: Request) -> Promise:
        task = Promise.packaged_task()  # type: PackagedTask[Any]
        promise, resolver = task
        self.send_request_async(request, resolver, lambda x: resolver(Error.from_lsp(x)))
        return promise

    def send_notification(self, notification: Notification) -> None:
        if self._plugin:
            self._plugin.on_pre_send_notification_async(notification)
        self._logger.outgoing_notification(notification.method, notification.params)
        self.send_payload(notification.to_payload())

    def send_response(self, response: Response) -> None:
        self._logger.outgoing_response(response.request_id, response.result)
        self.send_payload(response.to_payload())

    def send_error_response(self, request_id: Any, error: Error) -> None:
        self._logger.outgoing_error_response(request_id, error)
        self.send_payload({'jsonrpc': '2.0', 'id': request_id, 'error': error.to_lsp()})

    def exit(self) -> None:
        self.send_notification(Notification.exit())
        try:
            self.transport.close()  # type: ignore
        except AttributeError:
            pass

    def send_payload(self, payload: Dict[str, Any]) -> None:
        try:
            self.transport.send(payload)  # type: ignore
        except AttributeError:
            pass

    def deduce_payload(
        self,
        payload: Dict[str, Any]
    ) -> Tuple[Optional[Callable], Any, Optional[int], Optional[str], Optional[str]]:
        if "method" in payload:
            method = payload["method"]
            handler = self._get_handler(method)
            result = payload.get("params")
            if "id" in payload:
                req_id = payload["id"]
                self._logger.incoming_request(req_id, method, result)
                if handler is None:
                    self.send_error_response(req_id, Error(ErrorCode.MethodNotFound, method))
                else:
                    tup = (handler, result, req_id, "request", method)
                    return tup
            else:
                res = (handler, result, None, "notification", method)
                self._logger.incoming_notification(method, result, res[0] is None)
                return res
        elif "id" in payload:
            response_id = int(payload["id"])
            handler, result, is_error = self.response_handler(response_id, payload)
            response_tuple = (handler, result, None, None, None)
            self._logger.incoming_response(response_id, result, is_error)
            return response_tuple
        else:
            debug("Unknown payload type: ", payload)
        return (None, None, None, None, None)

    def on_payload(self, payload: Dict[str, Any]) -> None:
        handler, result, req_id, typestr, method = self.deduce_payload(payload)
        if handler:
            try:
                if req_id is None:
                    # notification or response
                    handler(result)
                else:
                    # request
                    try:
                        handler(result, req_id)
                    except Error as err:
                        self.send_error_response(req_id, err)
                    except Exception as ex:
                        self.send_error_response(req_id, Error.from_exception(ex))
                        raise
            except Exception as err:
                exception_log("Error handling {}".format(typestr), err)

    def response_handler(self, response_id: int, response: Dict[str, Any]) -> Tuple[Optional[Callable], Any, bool]:
        request, handler, error_handler = self._response_handlers.pop(response_id, (None, None, None))
        if not request:
            error = {"code": ErrorCode.InvalidParams, "message": "unknown response ID {}".format(response_id)}
            return (print_to_status_bar, error, True)
        self._invoke_views(request, "on_request_finished_async", response_id)
        if "result" in response and "error" not in response:
            return (handler, response["result"], False)
        if not error_handler:
            error_handler = print_to_status_bar
        if "result" not in response and "error" in response:
            error = response["error"]
        else:
            error = {"code": ErrorCode.InvalidParams, "message": "invalid response payload"}
        return (error_handler, error, True)

    def _get_handler(self, method: str) -> Optional[Callable]:
        return getattr(self, method2attr(method), None)<|MERGE_RESOLUTION|>--- conflicted
+++ resolved
@@ -11,11 +11,7 @@
 from .protocol import CodeAction
 from .protocol import Command
 from .protocol import CompletionItemTag
-<<<<<<< HEAD
 from .protocol import DiagnosticTag
-from .protocol import SymbolTag
-=======
->>>>>>> 1d9c6eb7
 from .protocol import Diagnostic
 from .protocol import Error
 from .protocol import ErrorCode
