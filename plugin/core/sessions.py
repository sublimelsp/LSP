--- conflicted
+++ resolved
@@ -101,9 +101,6 @@
             added.append(folder)
     return added, removed
 
-
-<<<<<<< HEAD
-=======
 def get_dotted_value(current: Any, dotted: str) -> Any:
     keys = dotted.split('.')
     for key in keys:
@@ -113,16 +110,6 @@
             return None
     return current
 
-
-class InitializeError(Exception):
-
-    def __init__(self, session: 'Session') -> None:
-        super().__init__("{} did not respond to the initialize request within {} seconds".format(
-            session.config.name, global_settings.initialize_timeout))
-        self.session = session
-
-
->>>>>>> a756a751
 class Session(object):
     def __init__(self,
                  config: ClientConfig,
