--- conflicted
+++ resolved
@@ -97,10 +97,6 @@
 from .types import SettingsRegistration
 from .types import sublime_pattern_to_glob
 from .types import WORKSPACE_DIAGNOSTICS_TIMEOUT
-<<<<<<< HEAD
-from .typing import Callable, cast, Dict, Any, Optional, List, Tuple, Generator, Type, TypeGuard, Protocol, Set, TypeVar, Union, IntFlag  # noqa: E501
-=======
->>>>>>> c5321ad5
 from .url import filename_to_uri
 from .url import parse_uri
 from .url import unparse_uri
@@ -115,7 +111,7 @@
 from abc import ABCMeta
 from abc import abstractmethod
 from abc import abstractproperty
-from enum import IntEnum
+from enum import IntEnum, IntFlag
 from typing import Any, Callable, Dict, Generator, List, Optional, Protocol, Set, Tuple, Type, TypeVar, Union
 from typing import cast
 from typing_extensions import TypeGuard
@@ -1805,12 +1801,8 @@
     def apply_parsed_workspace_edits(self, changes: WorkspaceChanges, is_refactoring: bool = False) -> Promise[None]:
         active_sheet = self.window.active_sheet()
         selected_sheets = self.window.selected_sheets()
-<<<<<<< HEAD
-        promises = []  # type: List[Promise[None]]
+        promises: List[Promise[None]] = []
         auto_save = userprefs().refactoring_auto_save if is_refactoring else 'never'
-=======
-        promises: List[Promise[None]] = []
->>>>>>> c5321ad5
         for uri, (edits, view_version) in changes.items():
             view_state_actions = self._get_view_state_actions(uri, auto_save)
             promises.append(
