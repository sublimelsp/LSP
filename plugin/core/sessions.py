--- conflicted
+++ resolved
@@ -23,11 +23,8 @@
 from .types import diff
 from .types import DocumentSelector
 from .types import method_to_capability
-<<<<<<< HEAD
+from .types import ResolvedStartupConfig
 from .types import SettingsRegistration
-=======
-from .types import ResolvedStartupConfig
->>>>>>> 8d06885a
 from .typing import Callable, Dict, Any, Optional, List, Tuple, Generator, Type, Protocol, Mapping, Union
 from .url import uri_to_filename
 from .version import __version__
