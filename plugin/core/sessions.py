--- conflicted
+++ resolved
@@ -175,11 +175,7 @@
         raise NotImplementedError()
 
     @abstractmethod
-<<<<<<< HEAD
-    def should_ignore_diagnostics(self, uri: DocumentUri) -> Optional[str]:
-=======
-    def should_present_diagnostics(self, uri: DocumentUri, configuration: ClientConfig) -> Optional[str]:
->>>>>>> ca101eb5
+    def should_ignore_diagnostics(self, uri: DocumentUri, configuration: ClientConfig) -> Optional[str]:
         """
         Should the diagnostics for this URI be shown in the view? Return a reason why not
         """
@@ -1777,11 +1773,7 @@
         if not mgr:
             return
         uri = params["uri"]
-<<<<<<< HEAD
-        reason = mgr.should_ignore_diagnostics(uri)
-=======
-        reason = mgr.should_present_diagnostics(uri, self.config)
->>>>>>> ca101eb5
+        reason = mgr.should_ignore_diagnostics(uri, self.config)
         if isinstance(reason, str):
             return debug("ignoring unsuitable diagnostics for", uri, "reason:", reason)
         diagnostics = params["diagnostics"]
