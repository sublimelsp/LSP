--- conflicted
+++ resolved
@@ -6,7 +6,7 @@
 from .open import open_externally
 from .open import open_file_and_center_async
 from .progress import WindowProgressReporter
-from .promise import PackagedTask, ResolveFunc
+from .promise import PackagedTask
 from .promise import Promise
 from .protocol import CodeAction, Location, LocationLink
 from .protocol import Command
@@ -18,8 +18,7 @@
 from .protocol import ErrorCode
 from .protocol import ExecuteCommandParams
 from .protocol import Notification
-from .protocol import Point
-from .protocol import Position
+from .protocol import Range
 from .protocol import RangeLsp
 from .protocol import Request
 from .protocol import Response
@@ -39,10 +38,11 @@
 from .typing import Callable, cast, Dict, Any, Optional, List, Tuple, Generator, Type, Protocol, Mapping, Union
 from .url import uri_to_filename
 from .version import __version__
-from .views import COMPLETION_KINDS, get_uri_and_position_from_location
+from .views import COMPLETION_KINDS
 from .views import extract_variables
 from .views import get_storage_path
-from .views import point_to_offset
+from .views import get_uri_and_range_from_location
+from .views import range_to_region
 from .views import SYMBOL_KINDS
 from .workspace import is_subpath_of
 from abc import ABCMeta
@@ -1048,49 +1048,36 @@
         code_action = cast(CodeAction, code_action)
         return self._maybe_resolve_code_action(code_action).then(self._apply_code_action_async)
 
-    def open_uri_async(
-        self,
-        uri: DocumentUri,
-        line: int,
-        offset_utf16: int,
-        flags: int = 0,
-        group: int = -1
-    ) -> Promise[bool]:
+    def open_uri_async(self, uri: DocumentUri, r: RangeLsp, flags: int = 0, group: int = -1) -> Promise[bool]:
         if uri.startswith("file:"):
             path = self.config.map_server_uri_to_client_path(uri)
-            p = {"line": line, "character": offset_utf16}  # type: Position
-            r = {"start": p, "end": p}  # type: RangeLsp
-            return open_file_and_center_async(self.window, path, r).then(lambda view: bool(view))
+            return open_file_and_center_async(self.window, path, r, group=group).then(bool)
         if self._plugin:
             # I cannot type-hint an unpacked tuple
             pair = Promise.packaged_task()  # type: PackagedTask[Tuple[str, str, str]]
             # It'd be nice to have automatic tuple unpacking continuations
             callback = lambda a, b, c: pair[1]((a, b, c))  # noqa: E731
             if self._plugin.on_open_uri_async(uri, callback):
-
-                def open_scratch_buffer(resolve: ResolveFunc, title: str, content: str, syntax: str) -> None:
+                result = Promise.packaged_task()  # type: PackagedTask[bool]
+
+                def open_scratch_buffer(title: str, content: str, syntax: str) -> None:
                     v = self.window.new_file(syntax=syntax, flags=flags)
                     v.set_scratch(True)
                     v.set_name(title)
                     v.run_command("append", {"characters": content})
-                    offset = point_to_offset(Point(line, offset_utf16), v)
-                    v.show_at_center(offset)
-                    v.run_command("lsp_selection_set", {"regions": [(offset, offset)]})
-                    sublime.set_timeout_async(lambda: resolve(True))
-
-                result = Promise.packaged_task()  # type: PackagedTask[bool]
-                pair[0].then(lambda tup: sublime.set_timeout(lambda: open_scratch_buffer(result[1], *tup)))
+                    region = range_to_region(Range.from_lsp(r), v)
+                    v.show_at_center(region.a)
+                    v.run_command("lsp_selection_set", {"regions": [(region.a, region.b)]})
+                    sublime.set_timeout_async(lambda: result[1](True))
+
+                pair[0].then(lambda tup: sublime.set_timeout(lambda: open_scratch_buffer(*tup)))
                 return result[0]
         return Promise.resolve(False)
 
-    def open_location_async(
-        self,
-        location: Union[Location, LocationLink],
-        flags: int = 0,
-        group: int = -1
-    ) -> Promise[bool]:
-        uri, position = get_uri_and_position_from_location(location)
-        return self.open_uri_async(uri, position["line"], position["character"], flags, group)
+    def open_location_async(self, location: Union[Location, LocationLink], flags: int = 0,
+                            group: int = -1) -> Promise[bool]:
+        uri, r = get_uri_and_range_from_location(location)
+        return self.open_uri_async(uri, r, flags, group)
 
     def _maybe_resolve_code_action(self, code_action: CodeAction) -> Promise[Union[CodeAction, Error]]:
         if "edit" not in code_action and self.has_capability("codeActionProvider.resolveProvider"):
@@ -1221,9 +1208,6 @@
         """handles the window/showDocument request"""
         uri = params.get("uri")
 
-<<<<<<< HEAD
-        def reply(b: bool) -> None:
-=======
         def success(b: Union[None, bool, sublime.View]) -> None:
             if isinstance(b, bool):
                 pass
@@ -1231,20 +1215,14 @@
                 b = b.is_valid()
             else:
                 b = False
->>>>>>> 1bc9cff7
             self.send_response(Response(request_id, {"success": b}))
 
         if params.get("external"):
-            reply(open_externally(uri, bool(params.get("takeFocus"))))
+            success(open_externally(uri, bool(params.get("takeFocus"))))
         else:
-<<<<<<< HEAD
-            self.open_uri_async(uri, 0, 0).then(reply)
-=======
             # TODO: ST API does not allow us to say "do not focus this new view"
-            filename = uri_to_filename(uri)
             selection = params.get("selection")
-            open_file_and_center_async(self.window, filename, selection).then(success)
->>>>>>> 1bc9cff7
+            self.open_uri_async(uri, selection["start"]["line"], selection["start"]["character"]).then(success)
 
     def m_window_workDoneProgress_create(self, params: Any, request_id: Any) -> None:
         """handles the window/workDoneProgress/create request"""
