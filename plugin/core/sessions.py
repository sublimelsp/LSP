--- conflicted
+++ resolved
@@ -1,25 +1,15 @@
 from .collections import DottedDict
-<<<<<<< HEAD
 from .edit import parse_workspace_edit
 from .logging import debug, exception_log
-from .protocol import completion_item_kinds, symbol_kinds, WorkspaceFolder, Request, Notification, Response
 from .protocol import TextDocumentSyncKindNone, TextDocumentSyncKindIncremental
+from .protocol import WorkspaceFolder, Request, Notification
+from .protocol import WorkspaceFolder, Request, Notification, Response
 from .rpc import Client
 from .settings import client_configs
 from .transports import Transport
 from .types import ClientConfig, LanguageConfig, ClientStates, Settings
 from .typing import Dict, Any, Optional, List, Tuple, Generator, Type
-=======
-from .logging import debug
-from .process import start_server
-from .protocol import TextDocumentSyncKindNone, TextDocumentSyncKindIncremental
-from .protocol import WorkspaceFolder, Request, Notification
-from .rpc import Client, attach_stdio_client, Response
-from .transports import start_tcp_transport, start_tcp_listener, TCPTransport, Transport
-from .types import ClientConfig, ClientStates, Settings
-from .typing import Callable, Dict, Any, Optional, List, Tuple
 from .views import COMPLETION_KINDS
->>>>>>> 57546fd1
 from .views import did_change_configuration
 from .views import SYMBOL_KINDS
 from .workspace import is_subpath_of
