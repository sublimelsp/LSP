--- conflicted
+++ resolved
@@ -1,13 +1,10 @@
+from .types import ClientConfig, ClientStates, Settings
+from .protocol import Request, Notification
+from .transports import start_tcp_transport, start_tcp_listener, TCPTransport, Transport
+from .rpc import Client, attach_stdio_client, Response
+from .process import start_server
 from .logging import debug
-from .process import start_server
-from .protocol import completion_item_kinds, symbol_kinds, WorkspaceFolder, Request, Notification
-from .rpc import Client, attach_stdio_client, Response
-from .transports import start_tcp_transport, start_tcp_listener, TCPTransport, Transport
-from .types import ClientConfig, ClientStates, Settings
-from .typing import Callable, Dict, Any, Optional, List, Tuple
 import os
-<<<<<<< HEAD
-=======
 import threading
 from .protocol import completion_item_kinds, symbol_kinds, WorkspaceFolder
 try:
@@ -74,10 +71,9 @@
         else:
             debug("No way to start session")
     return session
->>>>>>> 4233ec10
-
-
-def get_initialize_params(workspace_folders: List[WorkspaceFolder], config: ClientConfig) -> dict:
+
+
+def get_initialize_params(workspace_folders: 'List[WorkspaceFolder]', config: ClientConfig) -> dict:
     first_folder = workspace_folders[0] if workspace_folders else None
     initializeParams = {
         "processId": os.getpid(),
@@ -155,8 +151,8 @@
     return initializeParams
 
 
-def diff_folders(old: List[WorkspaceFolder],
-                 new: List[WorkspaceFolder]) -> Tuple[List[WorkspaceFolder], List[WorkspaceFolder]]:
+def diff_folders(old: 'List[WorkspaceFolder]',
+                 new: 'List[WorkspaceFolder]') -> 'Tuple[List[WorkspaceFolder], List[WorkspaceFolder]]':
     added = []  # type: List[WorkspaceFolder]
     removed = []  # type: List[WorkspaceFolder]
     for folder in old:
@@ -171,7 +167,7 @@
 class Session(object):
     def __init__(self,
                  config: ClientConfig,
-                 workspace_folders: List[WorkspaceFolder],
+                 workspace_folders: 'List[WorkspaceFolder]',
                  client: Client,
                  on_pre_initialize: 'Optional[Callable[[Session], None]]' = None,
                  on_post_initialize: 'Optional[Callable[[Session], None]]' = None,
@@ -191,10 +187,10 @@
     def has_capability(self, capability: str) -> bool:
         return capability in self.capabilities and self.capabilities[capability] is not False
 
-    def get_capability(self, capability: str) -> Optional[Any]:
+    def get_capability(self, capability: str) -> 'Optional[Any]':
         return self.capabilities.get(capability)
 
-    def handles_path(self, file_path: Optional[str]) -> bool:
+    def handles_path(self, file_path: 'Optional[str]') -> bool:
         if not file_path:
             return False
         with self.ready_lock:
@@ -207,15 +203,6 @@
                 return True
         return False
 
-<<<<<<< HEAD
-    def update_folders(self, folders: List[WorkspaceFolder]) -> None:
-        if self._supports_workspace_folders():
-            added, removed = diff_folders(self._workspace_folders, folders)
-            params = {
-                "event": {
-                    "added": [a.to_lsp() for a in added],
-                    "removed": [r.to_lsp() for r in removed]
-=======
     def update_folders(self, folders: 'List[WorkspaceFolder]') -> None:
         with self.ready_lock:
             if self._unsafe_supports_workspace_folders():
@@ -225,7 +212,6 @@
                         "added": [a.to_lsp() for a in added],
                         "removed": [r.to_lsp() for r in removed]
                     }
->>>>>>> 4233ec10
                 }
                 notification = Notification.didChangeWorkspaceFolders(params)
                 self.client.send_notification(notification)
@@ -245,9 +231,6 @@
         workspace_folder_cap = workspace_cap.get("workspaceFolders", {})
         return workspace_folder_cap.get("supported")
 
-<<<<<<< HEAD
-    def _handle_initialize_result(self, result: Any) -> None:
-=======
     def supports_workspace_folders(self) -> bool:
         with self.ready_lock:
             return self._unsafe_supports_workspace_folders()
@@ -258,7 +241,6 @@
         self.end()
 
     def _handle_initialize_result(self, result: 'Any') -> None:
->>>>>>> 4233ec10
         self.capabilities = result.get('capabilities', dict())
 
         # only keep supported amount of folders
@@ -296,62 +278,4 @@
         self.client = None  # type: ignore
         self.capabilities = dict()
         if self._on_post_exit:
-            self._on_post_exit(self.config.name)
-
-
-def create_session(config: ClientConfig,
-                   workspace_folders: List[WorkspaceFolder],
-                   env: dict,
-                   settings: Settings,
-                   on_pre_initialize: Optional[Callable[[Session], None]] = None,
-                   on_post_initialize: Optional[Callable[[Session], None]] = None,
-                   on_post_exit: Optional[Callable[[str], None]] = None,
-                   bootstrap_client: Optional[Any] = None) -> Optional[Session]:
-
-    def with_client(client: Client) -> Session:
-        return Session(
-            config=config,
-            workspace_folders=workspace_folders,
-            client=client,
-            on_pre_initialize=on_pre_initialize,
-            on_post_initialize=on_post_initialize,
-            on_post_exit=on_post_exit)
-
-    session = None
-    if config.binary_args:
-        tcp_port = config.tcp_port
-        server_args = config.binary_args
-
-        if config.tcp_mode == "host":
-            socket = start_tcp_listener(tcp_port or 0)
-            tcp_port = socket.getsockname()[1]
-            server_args = list(s.replace("{port}", str(tcp_port)) for s in config.binary_args)
-
-        working_dir = workspace_folders[0].path if workspace_folders else None
-        process = start_server(server_args, working_dir, env, settings.log_stderr)
-        if process:
-            if config.tcp_mode == "host":
-                client_socket, address = socket.accept()
-                transport = TCPTransport(client_socket)  # type: Transport
-                session = with_client(Client(transport, settings))
-            elif tcp_port:
-                transport = start_tcp_transport(tcp_port, config.tcp_host)
-                if transport:
-                    session = with_client(Client(transport, settings))
-                else:
-                    # try to terminate the process
-                    try:
-                        process.terminate()
-                    except Exception:
-                        pass
-            else:
-                session = with_client(attach_stdio_client(process, settings))
-    else:
-        if config.tcp_port:
-            transport = start_tcp_transport(config.tcp_port)
-            session = with_client(Client(transport, settings))
-        elif bootstrap_client:
-            session = with_client(bootstrap_client)
-        else:
-            debug("No way to start session")
-    return session+            self._on_post_exit(self.config.name)