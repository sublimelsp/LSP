from .collections import DottedDict
from .edit import parse_workspace_edit
from .logging import debug
from .logging import exception_log
from .protocol import TextDocumentSyncKindNone, TextDocumentSyncKindIncremental, CompletionItemTag
from .protocol import WorkspaceFolder, Request, Notification, Response
from .rpc import Client
from .rpc import Logger
from .settings import client_configs
from .transports import Transport
from .types import ClientConfig, ClientStates
<<<<<<< HEAD
from .typing import Dict, Any, Optional, List, Tuple, Generator, Type, Protocol
=======
from .types import view2scope
from .typing import Dict, Any, Optional, List, Tuple, Generator, Type
>>>>>>> 2da0bc14
from .views import COMPLETION_KINDS
from .views import did_change_configuration
from .views import SYMBOL_KINDS
from .workspace import is_subpath_of
from abc import ABCMeta, abstractmethod
from weakref import WeakSet
import os
import sublime
import weakref


__version__ = (0, 11, 0)


class Manager(metaclass=ABCMeta):
    """
    A Manager is a container of Sessions.
    """

    # Observers

    @abstractmethod
    def window(self) -> sublime.Window:
        """
        Get the window associated with this manager.
        """
        pass

    @abstractmethod
    def sessions(self, view: sublime.View, capability: Optional[str] = None) -> 'Generator[Session, None, None]':
        """
        Iterate over the sessions stored in this manager, applicable to the given view, with the given capability.
        """
        pass

    # Mutators

    @abstractmethod
    def start(self, configuration: ClientConfig, initiating_view: sublime.View) -> None:
        """
        Start a new Session with the given configuration. The initiating view is the view that caused this method to
        be called.

        A normal flow of calls would be start -> on_post_initialize -> do language server things -> on_post_exit.
        However, it is possible that the subprocess cannot start, in which case on_post_initialize will never be called.
        """
        pass

    # Event callbacks

    @abstractmethod
    def on_post_exit(self, session: 'Session', exit_code: int, exception: Optional[Exception]) -> None:
        """
        The given Session has stopped with the given exit code.
        """
        pass

    @abstractmethod
    def on_post_initialize(self, session: 'Session') -> None:
        """
        The language server returned a response from the initialize request. The response is stored in
        session.capabilities.
        """
        pass


def get_initialize_params(variables: Dict[str, str], workspace_folders: List[WorkspaceFolder],
                          config: ClientConfig) -> dict:
    completion_kinds = list(range(1, len(COMPLETION_KINDS) + 1))
    symbol_kinds = list(range(1, len(SYMBOL_KINDS) + 1))
    completion_tag_value_set = [v for k, v in CompletionItemTag.__dict__.items() if not k.startswith('_')]
    first_folder = workspace_folders[0] if workspace_folders else None
    capabilities = {
        "textDocument": {
            "synchronization": {
                "dynamicRegistration": True,  # exceptional
                "didSave": True,
                "willSave": True,
                "willSaveWaitUntil": True
            },
            "hover": {
                "dynamicRegistration": True,
                "contentFormat": ["markdown", "plaintext"]
            },
            "completion": {
                "dynamicRegistration": True,
                "completionItem": {
                    "snippetSupport": True,
                    "deprecatedSupport": True,
                    "tagSupport": {
                        "valueSet": completion_tag_value_set
                    }
                },
                "completionItemKind": {
                    "valueSet": completion_kinds
                }
            },
            "signatureHelp": {
                "dynamicRegistration": True,
                "signatureInformation": {
                    "documentationFormat": ["markdown", "plaintext"],
                    "parameterInformation": {
                        "labelOffsetSupport": True
                    }
                }
            },
            "references": {
                "dynamicRegistration": True
            },
            "documentHighlight": {
                "dynamicRegistration": True
            },
            "documentSymbol": {
                "dynamicRegistration": True,
                "hierarchicalDocumentSymbolSupport": True,
                "symbolKind": {
                    "valueSet": symbol_kinds
                }
            },
            "formatting": {
                "dynamicRegistration": True  # exceptional
            },
            "rangeFormatting": {
                "dynamicRegistration": True
            },
            "declaration": {
                "dynamicRegistration": True,
                "linkSupport": True
            },
            "definition": {
                "dynamicRegistration": True,
                "linkSupport": True
            },
            "typeDefinition": {
                "dynamicRegistration": True,
                "linkSupport": True
            },
            "implementation": {
                "dynamicRegistration": True,
                "linkSupport": True
            },
            "codeAction": {
                "dynamicRegistration": True,
                "codeActionLiteralSupport": {
                    "codeActionKind": {
                        "valueSet": [
                            "quickfix",
                            "refactor",
                            "refactor.extract",
                            "refactor.inline",
                            "refactor.rewrite",
                            "source.organizeImports"
                        ]
                    }
                }
            },
            "rename": {
                "dynamicRegistration": True
            },
            "colorProvider": {
                "dynamicRegistration": True  # exceptional
            },
            "publishDiagnostics": {
                "relatedInformation": True
            },
            "selectionRange": {
                "dynamicRegistration": True
            }
        },
        "workspace": {
            "applyEdit": True,
            "didChangeConfiguration": {
                "dynamicRegistration": True
            },
            "executeCommand": {},
            "workspaceEdit": {
                "documentChanges": True,
                "failureHandling": "abort",
            },
            "workspaceFolders": True,
            "symbol": {
                "dynamicRegistration": True,  # exceptional
                "symbolKind": {
                    "valueSet": symbol_kinds
                }
            },
            "configuration": True
        },
        "window": {
            "workDoneProgress": True
        }
    }
    if config.experimental_capabilities is not None:
        capabilities['experimental'] = config.experimental_capabilities
    params = {
        "processId": os.getpid(),
        "clientInfo": {
            "name": "Sublime Text LSP",
            "version": ".".join(map(str, __version__))
        },
        "rootUri": first_folder.uri() if first_folder else None,
        "rootPath": first_folder.path if first_folder else None,
        "workspaceFolders": [folder.to_lsp() for folder in workspace_folders] if workspace_folders else None,
        "capabilities": capabilities
    }
    if config.init_options is not None:
        params['initializationOptions'] = sublime.expand_variables(config.init_options, variables)
    return params


# method -> (capability dotted path, optional registration dotted path)
# these are the EXCEPTIONS. The general rule is: method foo/bar --> (barProvider, barProvider.id)
METHOD_TO_CAPABILITY_EXCEPTIONS = {
    'workspace/symbol': ('workspaceSymbolProvider', None),
    'workspace/didChangeWorkspaceFolders': ('workspace.workspaceFolders',
                                            'workspace.workspaceFolders.changeNotifications'),
    'textDocument/didOpen': ('textDocumentSync.openClose', None),
    'textDocument/didChange': ('textDocumentSync.change', None),
    'textDocument/didSave': ('textDocumentSync.save', None),
    'textDocument/willSave': ('textDocumentSync.willSave', None),
    'textDocument/willSaveWaitUntil': ('textDocumentSync.willSaveWaitUntil', None),
    'textDocument/formatting': ('documentFormattingProvider', None),
    'textDocument/documentColor': ('colorProvider', None)
}  # type: Dict[str, Tuple[str, Optional[str]]]


def method_to_capability(method: str) -> Tuple[str, str]:
    """
    Given a method, returns the corresponding capability path, and the associated path to stash the registration key.

    Examples:

        textDocument/definition --> (definitionProvider, definitionProvider.id)
        textDocument/references --> (referencesProvider, referencesProvider.id)
        textDocument/didOpen --> (textDocumentSync.openClose, textDocumentSync.openClose.id)
    """
    capability_path, registration_path = METHOD_TO_CAPABILITY_EXCEPTIONS.get(method, (None, None))
    if capability_path is None:
        capability_path = method.split('/')[1] + "Provider"
    if registration_path is None:
        # This path happens to coincide with the StaticRegistrationOptions' id, which is on purpose. As a consequence,
        # if a server made a "registration" via the initialize response, it can call client/unregisterCapability at
        # a later date, and the capability will pop from the capabilities dict.
        registration_path = capability_path + ".id"
    return capability_path, registration_path


def diff_folders(old: List[WorkspaceFolder],
                 new: List[WorkspaceFolder]) -> Tuple[List[WorkspaceFolder], List[WorkspaceFolder]]:
    added = []  # type: List[WorkspaceFolder]
    removed = []  # type: List[WorkspaceFolder]
    for folder in old:
        if folder not in new:
            removed.append(folder)
    for folder in new:
        if folder not in old:
            added.append(folder)
    return added, removed


class SessionViewProtocol(Protocol):

    session = None  # type: Session
    view = None  # type: sublime.View
    listener = None  # type: Any

    def register_capability(self, capability: str) -> None:
        ...

    def unregister_capability(self, capability: str) -> None:
        ...

    def on_diagnostics(self, diagnostics: Any) -> None:
        ...

    def shutdown(self) -> None:
        ...

    def __hash__(self) -> int:
        ...


class AbstractPlugin(metaclass=ABCMeta):
    """
    Inherit from this class to handle non-standard requests and notifications.
    Given a request/notification, replace the non-alphabetic characters with an underscore, and prepend it with "m_".
    This will be the name of your method.
    For instance, to implement the non-standard eslint/openDoc request, define the Python method

        def m_eslint_openDoc(self, params, request_id):
            session = self.weaksession()
            if session:
                webbrowser.open_tab(params['url'])
                session.send_response(Response(request_id, None))

    To handle the non-standard eslint/status notification, define the Python method

        def m_eslint_status(self, params):
            pass

    To understand how this works, see the __getattr__ method of the Session class.
    """

    @classmethod
    @abstractmethod
    def name(cls) -> str:
        """
        A human-friendly name. If your plugin is called "LSP-foobar", then this should return "foobar". If you also
        have your settings file called "LSP-foobar.sublime-settings", then you don't even need to re-implement the
        configuration method (see below).
        """
        raise NotImplementedError()

    @classmethod
    def configuration(cls) -> sublime.Settings:
        """
        The Settings object that defines the `command`, `languages`, and optionally the `initializationOptions`,
        `settings`, `env` and `tcp_port`.

        The `command`, `initializationOptions` and `env` are subject to template string substitution. The following
        template strings are recognized:

        $file
        $file_base_name
        $file_extension
        $file_name
        $file_path
        $platform
        $project
        $project_base_name
        $project_extension
        $project_name
        $project_path

        These are just the values from window.extract_variables(). Additionally,

        $cache_path   sublime.cache_path()
        $temp_dir     tempfile.gettempdir()
        $home         os.path.expanduser('~')
        $port         A random free TCP-port on localhost in case `tcp_port` is set to 0. This string template can only
                      be used in the `command`

        The `command` and `env` are expanded upon starting the subprocess of the Session. The `initializationOptions`
        are expanded upon doing the initialize request. `initializationOptions` does not expand $port.

        When you're managing your own server binary, you would typically place it in sublime.cache_path(). So your
        `command` should look like this: "command": ["$cache_path/LSP-foobar/server_binary", "--stdio"]
        """
        return sublime.load_settings('LSP-{}.sublime-settings'.format(cls.name()))

    @classmethod
    def additional_variables(cls) -> Optional[Dict[str, str]]:
        """
        In addition to the above variables, add more variables here to be expanded.
        """
        return None

    @classmethod
    def needs_update_or_installation(cls) -> bool:
        """
        If this plugin manages its own server binary, then this is the place to check whether the binary needs
        an update, or whether it needs to be installed before starting the language server.
        """
        return False

    @classmethod
    def install_or_update(cls) -> None:
        """
        Do the actual update/installation of the server binary. This runs in a separate thread, so don't spawn threads
        yourself here.
        """
        pass

    @classmethod
    def can_start(cls, window: sublime.Window, initiating_view: sublime.View,
                  workspace_folders: List[WorkspaceFolder], configuration: ClientConfig) -> Optional[str]:
        """
        Determines ability to start. This is called after needs_update_or_installation and after install_or_update.
        So you may assume that if you're managing your server binary, then it is already installed when this
        classmethod is called.

        :param      window:             The window
        :param      initiating_view:    The initiating view
        :param      workspace_folders:  The workspace folders
        :param      configuration:      The configuration

        :returns:   A string describing the reason why we should not start a language server session, or None if we
                    should go ahead and start a session.
        """
        return None

    def __init__(self, weaksession: 'weakref.ref[Session]') -> None:
        """
        Constructs a new instance.

        :param      weaksession:  A weak reference to the Session. You can grab a strong reference through
                                  self.weaksession(), but don't hold on to that reference.
        """
        self.weaksession = weaksession


_plugins = {}  # type: Dict[str, Type[AbstractPlugin]]


def register_plugin(plugin: Type[AbstractPlugin]) -> None:
    global _plugins
    try:
        name = plugin.name()
        client_configs.add_external_config(name, plugin.configuration())
        _plugins[name] = plugin
    except Exception as ex:
        exception_log("Failed to register plugin", ex)


def unregister_plugin(plugin: Type[AbstractPlugin]) -> None:
    global _plugins
    try:
        name = plugin.name()
        client_configs.remove_external_config(name)
        _plugins.pop(name, None)
    except Exception as ex:
        exception_log("Failed to unregister plugin", ex)
    finally:
        client_configs.update_configs()


def get_plugin(name: str) -> Optional[Type[AbstractPlugin]]:
    global _plugins
    return _plugins.get(name, None)


class Session(Client):

    def __init__(self, manager: Manager, logger: Logger, workspace_folders: List[WorkspaceFolder],
                 config: ClientConfig, plugin_class: Optional[Type[AbstractPlugin]]) -> None:
        self.config = config
        self.manager = weakref.ref(manager)
        self.window = manager.window()
        self.state = ClientStates.STARTING
        self.capabilities = DottedDict()
        self.exiting = False
        self._workspace_folders = workspace_folders
        self._session_views = WeakSet()  # type: WeakSet[SessionViewProtocol]
        self._progress = {}  # type: Dict[Any, Dict[str, str]]
        self._plugin_class = plugin_class
        self._plugin = None  # type: Optional[AbstractPlugin]
        super().__init__(logger)

    def __getattr__(self, name: str) -> Any:
        """
        If we don't have a request/notification handler, look up the request/notification handler in the plugin.
        """
        if name.startswith('m_'):
            attr = getattr(self._plugin, name)
            if attr is not None:
                return attr
        raise AttributeError(name)

<<<<<<< HEAD
    def register_session_view(self, sv: SessionViewProtocol) -> None:
        self._session_views.add(sv)

    def unregister_session_view(self, sv: SessionViewProtocol) -> None:
        self._session_views.discard(sv)

    def session_views(self) -> Generator[SessionViewProtocol, None, None]:
        yield from self._session_views

    def can_handle(self, view: sublime.View, capability: Optional[str] = None) -> bool:
        if self.state == ClientStates.READY and self.config.match_view(view):
            if self.handles_path(view.file_name() or ''):
                if capability is None or capability in self.capabilities:
                    return True
=======
    def can_handle(self, view: sublime.View, capability: Optional[str] = None) -> bool:
        file_name = view.file_name() or ''
        scope = view2scope(view)
        if self.config.match_document(scope) and self.state == ClientStates.READY and self.handles_path(file_name):
            if capability is None or capability in self.capabilities:
                return True
>>>>>>> 2da0bc14
        return False

    def has_capability(self, capability: str) -> bool:
        value = self.get_capability(capability)
        return value is not False and value is not None

    def get_capability(self, capability: str) -> Optional[Any]:
        return self.capabilities.get(capability)

    def should_notify_did_open(self) -> bool:
        if self.has_capability('textDocumentSync.openClose'):
            return True
        textsync = self.get_capability('textDocumentSync')
        return isinstance(textsync, int) and textsync > TextDocumentSyncKindNone

    def text_sync_kind(self) -> int:
        textsync = self.capabilities.get('textDocumentSync')
        if isinstance(textsync, dict):
            change = textsync.get('change', TextDocumentSyncKindNone)
            if isinstance(change, dict):
                # dynamic registration
                return TextDocumentSyncKindIncremental  # or TextDocumentSyncKindFull?
            return int(change)
        if isinstance(textsync, int):
            return textsync
        return TextDocumentSyncKindNone

    def should_notify_did_change(self) -> bool:
        return self.text_sync_kind() > TextDocumentSyncKindNone

    def should_notify_will_save(self) -> bool:
        return self.has_capability('textDocumentSync.willSave')

    def should_notify_did_save(self) -> Tuple[bool, bool]:
        textsync = self.capabilities.get('textDocumentSync')
        if isinstance(textsync, dict):
            options = textsync.get('save')
            if isinstance(options, dict):
                return True, bool(options.get('includeText'))
            elif isinstance(options, bool):
                return options, False
        return False, False

    def should_notify_did_close(self) -> bool:
        return self.should_notify_did_open()

    def should_notify_did_change_workspace_folders(self) -> bool:
        return self.has_capability("workspace.workspaceFolders.changeNotifications")

    def should_notify_did_change_configuration(self) -> bool:
        return self.has_capability("didChangeConfigurationProvider")

    def handles_path(self, file_path: Optional[str]) -> bool:
        if self._supports_workspace_folders():
            return True
        if not file_path:
            return False
        if not self._workspace_folders:
            return True
        for folder in self._workspace_folders:
            if is_subpath_of(file_path, folder.path):
                return True
        return False

    def update_folders(self, folders: List[WorkspaceFolder]) -> None:
        if self.should_notify_did_change_workspace_folders():
            added, removed = diff_folders(self._workspace_folders, folders)
            params = {
                "event": {
                    "added": [a.to_lsp() for a in added],
                    "removed": [r.to_lsp() for r in removed]
                }
            }
            notification = Notification.didChangeWorkspaceFolders(params)
            self.send_notification(notification)
        if self._supports_workspace_folders():
            self._workspace_folders = folders

    def initialize(self, variables: Dict[str, str], transport: Transport) -> None:
        self.transport = transport
        params = get_initialize_params(variables, self._workspace_folders, self.config)
        self.send_request(Request.initialize(params), self._handle_initialize_result, lambda _: self.end())

    def call_manager(self, method: str, *args: Any) -> None:
        mgr = self.manager()
        if mgr:
            getattr(mgr, method)(*args)

    def on_stderr_message(self, message: str) -> None:
        self.call_manager('handle_stderr_log', self, message)

    def _supports_workspace_folders(self) -> bool:
        return self.has_capability("workspace.workspaceFolders.supported")

    def _handle_initialize_result(self, result: Any) -> None:
        self.capabilities.assign(result.get('capabilities', dict()))
        if self._workspace_folders and not self._supports_workspace_folders():
            self._workspace_folders = self._workspace_folders[:1]
        self.state = ClientStates.READY
        if self._plugin_class is not None:
            self._plugin = self._plugin_class(weakref.ref(self))
        if self.config.settings:
            self.send_notification(did_change_configuration(self.config.settings))
        execute_commands = self.get_capability('executeCommandProvider.commands')
        if execute_commands:
            debug("{}: Supported execute commands: {}".format(self.config.name, execute_commands))
        code_action_kinds = self.get_capability('codeActionProvider.codeActionKinds')
        if code_action_kinds:
            debug('{}: supported code action kinds: {}'.format(self.config.name, code_action_kinds))
        mgr = self.manager()
        if mgr:
            mgr.on_post_initialize(self)

    def m_window_showMessageRequest(self, params: Any, request_id: Any) -> None:
        """handles the window/showMessageRequest request"""
        self.call_manager('handle_message_request', self, params, request_id)

    def m_window_showMessage(self, params: Any) -> None:
        """handles the window/showMessage notification"""
        self.call_manager('handle_show_message', self, params)

    def m_window_logMessage(self, params: Any) -> None:
        """handles the window/logMessage notification"""
        self.call_manager('handle_log_message', self, params)

    def m_workspace_workspaceFolders(self, _: Any, request_id: Any) -> None:
        """handles the workspace/workspaceFolders request"""
        self.send_response(Response(request_id, [wf.to_lsp() for wf in self._workspace_folders]))

    def m_workspace_configuration(self, params: Dict[str, Any], request_id: Any) -> None:
        """handles the workspace/configuration request"""
        items = []  # type: List[Any]
        requested_items = params.get("items") or []
        for requested_item in requested_items:
            items.append(self.config.settings.get(requested_item.get('section') or None))
        self.send_response(Response(request_id, items))

    def m_workspace_applyEdit(self, params: Any, request_id: Any) -> None:
        """handles the workspace/applyEdit request"""
        edit = params.get('edit', {})
        self.window.run_command('lsp_apply_workspace_edit', {'changes': parse_workspace_edit(edit)})
        # TODO: We should ideally wait for all changes to have been applied. This is currently not "async".
        self.send_response(Response(request_id, {"applied": True}))

    def m_textDocument_publishDiagnostics(self, params: Any) -> None:
        """handles the textDocument/publishDiagnostics notification"""
        mgr = self.manager()
        if mgr:
            mgr.diagnostics.receive(self.config.name, params)  # type: ignore

    def m_client_registerCapability(self, params: Any, request_id: Any) -> None:
        """handles the client/registerCapability request"""
        registrations = params["registrations"]
        for registration in registrations:
            method = registration["method"]
            capability_path, registration_path = method_to_capability(method)
            debug("{}: registering capability:".format(self.config.name), capability_path)
            self.capabilities.set(capability_path, registration.get("registerOptions", {}))
            self.capabilities.set(registration_path, registration["id"])
            toplevel_key = capability_path.split('.')[0]
            if toplevel_key.endswith('Provider'):
                for sv in self.session_views():
                    sv.register_capability(toplevel_key)
        self.send_response(Response(request_id, None))

    def m_client_unregisterCapability(self, params: Any, request_id: Any) -> None:
        """handles the client/unregisterCapability request"""
        unregistrations = params["unregisterations"]  # typo in the official specification
        for unregistration in unregistrations:
            capability_path, registration_path = method_to_capability(unregistration["method"])
            debug("{}: unregistering capability:".format(self.config.name), capability_path)
            self.capabilities.remove(capability_path)
            self.capabilities.remove(registration_path)
            toplevel_key = capability_path.split('.')[0]
            if toplevel_key.endswith('Provider'):
                for sv in self.session_views():
                    sv.unregister_capability(toplevel_key)
        self.send_response(Response(request_id, None))

    def m_window_workDoneProgress_create(self, params: Any, request_id: Any) -> None:
        """handles the window/workDoneProgress/create request"""
        self._progress[params['token']] = dict()
        self.send_response(Response(request_id, None))

    def m___progress(self, params: Any) -> None:
        """handles the $/progress notification"""
        token = params['token']
        if token not in self._progress:
            debug('unknown $/progress token: {}'.format(token))
            return
        value = params['value']
        if value['kind'] == 'begin':
            self._progress[token]['title'] = value['title']  # mandatory
            self._progress[token]['message'] = value.get('message')  # optional
            self.window.status_message(self._progress_string(token, value))
        elif value['kind'] == 'report':
            self.window.status_message(self._progress_string(token, value))
        elif value['kind'] == 'end':
            if value.get('message'):
                status_msg = self._progress[token]['title'] + ': ' + value['message']
                self.window.status_message(status_msg)
            self._progress.pop(token, None)

    def _progress_string(self, token: Any, value: Dict[str, Any]) -> str:
        status_msg = self._progress[token]['title']
        progress_message = value.get('message')  # optional
        progress_percentage = value.get('percentage')  # optional
        if progress_message:
            self._progress[token]['message'] = progress_message
            status_msg += ': ' + progress_message
        elif self._progress[token]['message']:  # reuse last known message if not present
            status_msg += ': ' + self._progress[token]['message']
        if progress_percentage:
            fmt = ' ({:.1f}%)' if isinstance(progress_percentage, float) else ' ({}%)'
            status_msg += fmt.format(progress_percentage)
        return status_msg

    def end(self) -> None:
        self.exiting = True
        self._plugin = None
        for sv in self.session_views():
            sv.shutdown()
        self.capabilities.clear()
        self.state = ClientStates.STOPPING
        self.send_request(Request.shutdown(), self._handle_shutdown_result, self._handle_shutdown_result)

    def _handle_shutdown_result(self, _: Any) -> None:
        self.exit()

    def on_transport_close(self, exit_code: int, exception: Optional[Exception]) -> None:
        self.exiting = True
        self.state = ClientStates.STOPPING
        super().on_transport_close(exit_code, exception)
        debug("stopped", self.config.name, "exit code", exit_code)
        mgr = self.manager()
        if mgr:
            mgr.on_post_exit(self, exit_code, exception)<|MERGE_RESOLUTION|>--- conflicted
+++ resolved
@@ -9,12 +9,7 @@
 from .settings import client_configs
 from .transports import Transport
 from .types import ClientConfig, ClientStates
-<<<<<<< HEAD
 from .typing import Dict, Any, Optional, List, Tuple, Generator, Type, Protocol
-=======
-from .types import view2scope
-from .typing import Dict, Any, Optional, List, Tuple, Generator, Type
->>>>>>> 2da0bc14
 from .views import COMPLETION_KINDS
 from .views import did_change_configuration
 from .views import SYMBOL_KINDS
@@ -473,7 +468,6 @@
                 return attr
         raise AttributeError(name)
 
-<<<<<<< HEAD
     def register_session_view(self, sv: SessionViewProtocol) -> None:
         self._session_views.add(sv)
 
@@ -484,18 +478,10 @@
         yield from self._session_views
 
     def can_handle(self, view: sublime.View, capability: Optional[str] = None) -> bool:
-        if self.state == ClientStates.READY and self.config.match_view(view):
-            if self.handles_path(view.file_name() or ''):
-                if capability is None or capability in self.capabilities:
-                    return True
-=======
-    def can_handle(self, view: sublime.View, capability: Optional[str] = None) -> bool:
         file_name = view.file_name() or ''
-        scope = view2scope(view)
-        if self.config.match_document(scope) and self.state == ClientStates.READY and self.handles_path(file_name):
+        if self.config.match_view(view) and self.state == ClientStates.READY and self.handles_path(file_name):
             if capability is None or capability in self.capabilities:
                 return True
->>>>>>> 2da0bc14
         return False
 
     def has_capability(self, capability: str) -> bool:
