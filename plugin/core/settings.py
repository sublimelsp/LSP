from __future__ import annotations
from .collections import DottedDict
from .logging import debug
from .types import ClientConfig, debounced
from .types import read_dict_setting
from .types import Settings
from .types import SettingsRegistration
<<<<<<< HEAD
from .typing import Any, Optional, Dict, Callable
import json
=======
from typing import Any, Callable, Dict, Optional
>>>>>>> 4c8da782
import os
import sublime


class ClientConfigs:

    def __init__(self) -> None:
<<<<<<< HEAD
        self.all = {}  # type: Dict[str, ClientConfig]
        self.external = {}  # type: Dict[str, ClientConfig]
        self._clients_listener = None  # type: Optional[Callable[[Optional[str]], None]]
        self._userprefs_listener = None  # type: Optional[Callable[[], None]]
        self._clients_hash = None  # type: Optional[int]
=======
        self.all: Dict[str, ClientConfig] = {}
        self.external: Dict[str, ClientConfig] = {}
        self._listener: Optional[Callable[[Optional[str]], None]] = None
>>>>>>> 4c8da782

    def _notify_listener(self, config_name: Optional[str] = None) -> None:
        if callable(self._clients_listener):
            self._clients_listener(config_name)

    def _notify_userprefs_listener(self) -> None:
        if callable(self._userprefs_listener):
            self._userprefs_listener()

    def add_for_testing(self, config: ClientConfig) -> None:
        assert config.name not in self.all
        self.all[config.name] = config
        self._notify_listener()

    def remove_for_testing(self, config: ClientConfig) -> None:
        self.all.pop(config.name)
        self._notify_listener()

    def add_external_config(self, name: str, s: sublime.Settings, file: str, notify_listener: bool) -> bool:
        if name in self.external:
            return False
        config = ClientConfig.from_sublime_settings(name, s, file)
        self.external[name] = config
        self.all[name] = config
        if notify_listener:
            size = len(self.external)
            # A debounced call is necessary here because of the following problem.
            # When Sublime Text starts, it loads plugins in alphabetical order.
            # Each plugin is loaded 100 milliseconds after the previous plugin.
            # Therefore, we get a sequence of calls to `register_plugin` from all LSP-* helper packages, separated
            # in time intervals of 100 milliseconds.
            # When calling self._notify_listener, we are calling WindowConfigManager.update.
            # That object, in turn, calls WindowConfigManager.update for each window.
            # In turn, each window starts iterating all of its attached views for language servers to attach.
            # That causes many calls to WindowConfigManager.match_view, which is relatively speaking an expensive
            # operation. To ensure that this dance is done only once, we delay notifying the WindowConfigManager until
            # all plugins have done their `register_plugin` call.
            debounced(lambda: self._notify_listener(name), 200, lambda: len(self.external) == size)
        return True

    def remove_external_config(self, name: str) -> None:
        self.external.pop(name, None)
        if self.all.pop(name, None):
            self._notify_listener()

    def update_external_config(self, name: str, s: sublime.Settings, file: str) -> None:
        try:
            config = ClientConfig.from_sublime_settings(name, s, file)
        except IOError:
            # The plugin is about to be disabled (for example by Package Control for an upgrade), let unregister_plugin
            # handle this
            return
        self.external[name] = config
        self.all[name] = config
        self._notify_listener(name)

    def update_configs(self) -> None:
        global _settings_obj
        if _settings_obj is None:
            return
        clients_dict = read_dict_setting(_settings_obj, "clients", {})
        _clients_hash = hash(json.dumps(clients_dict, sort_keys=True))
        if _clients_hash == self._clients_hash:
            self._notify_userprefs_listener()
            return
        self._clients_hash = _clients_hash
        clients = DottedDict(read_dict_setting(_settings_obj, "default_clients", {}))
        clients.update(clients_dict)
        self.all.clear()
        self.all.update({name: ClientConfig.from_dict(name, d) for name, d in clients.get().items()})
        self.all.update(self.external)
        debug("enabled configs:", ", ".join(sorted(c.name for c in self.all.values() if c.enabled)))
        debug("disabled configs:", ", ".join(sorted(c.name for c in self.all.values() if not c.enabled)))
        self._notify_listener()

    def _set_enabled(self, config_name: str, is_enabled: bool) -> None:
        from .sessions import get_plugin
        plugin = get_plugin(config_name)
        if plugin:
            plugin_settings, plugin_settings_name = plugin.configuration()
            settings_basename = os.path.basename(plugin_settings_name)
            plugin_settings.set("enabled", is_enabled)
            sublime.save_settings(settings_basename)
            return
        settings = sublime.load_settings("LSP.sublime-settings")
        clients = settings.get("clients")
        if isinstance(clients, dict):
            config = clients.setdefault(config_name, {})
            config["enabled"] = is_enabled
            settings.set("clients", clients)
            sublime.save_settings("LSP.sublime-settings")

    def enable(self, config_name: str) -> None:
        self._set_enabled(config_name, True)

    def disable(self, config_name: str) -> None:
        self._set_enabled(config_name, False)

    def set_listeners(
        self,
        clients_listener: Callable[[Optional[str]], None],
        userprefs_listener: Callable[[], None]
    ) -> None:
        self._clients_listener = clients_listener
        self._userprefs_listener = userprefs_listener


_settings_obj: Optional[sublime.Settings] = None
_settings: Optional[Settings] = None
_settings_registration: Optional[SettingsRegistration] = None
_global_settings: Optional[sublime.Settings] = None
client_configs = ClientConfigs()


def _on_sublime_settings_changed() -> None:
    if _settings_obj is None or _settings is None:
        return
    _settings.update(_settings_obj)
    client_configs.update_configs()


def load_settings() -> None:
    global _global_settings
    global _settings_obj
    global _settings
    global _settings_registration
    if _global_settings is None:
        _global_settings = sublime.load_settings("Preferences.sublime-settings")
    if _settings_obj is None:
        _settings_obj = sublime.load_settings("LSP.sublime-settings")
        _settings = Settings(_settings_obj)
        _settings_registration = SettingsRegistration(_settings_obj, _on_sublime_settings_changed)


def unload_settings() -> None:
    global _settings_obj
    global _settings
    global _settings_registration
    if _settings_obj is not None:
        _settings_registration = None
        _settings_obj = sublime.load_settings("")
        _settings = Settings(_settings_obj)


def userprefs() -> Settings:
    return _settings  # type: ignore


def globalprefs() -> sublime.Settings:
    return _global_settings  # type: ignore


def read_client_config(name: str, d: Dict[str, Any]) -> ClientConfig:
    return ClientConfig.from_dict(name, d)


def update_client_config(external_config: ClientConfig, user_override_config: Dict[str, Any]) -> ClientConfig:
    return ClientConfig.from_config(external_config, user_override_config)<|MERGE_RESOLUTION|>--- conflicted
+++ resolved
@@ -5,12 +5,8 @@
 from .types import read_dict_setting
 from .types import Settings
 from .types import SettingsRegistration
-<<<<<<< HEAD
-from .typing import Any, Optional, Dict, Callable
+from typing import Any, Callable, Dict, Optional
 import json
-=======
-from typing import Any, Callable, Dict, Optional
->>>>>>> 4c8da782
 import os
 import sublime
 
@@ -18,17 +14,11 @@
 class ClientConfigs:
 
     def __init__(self) -> None:
-<<<<<<< HEAD
-        self.all = {}  # type: Dict[str, ClientConfig]
-        self.external = {}  # type: Dict[str, ClientConfig]
-        self._clients_listener = None  # type: Optional[Callable[[Optional[str]], None]]
-        self._userprefs_listener = None  # type: Optional[Callable[[], None]]
-        self._clients_hash = None  # type: Optional[int]
-=======
         self.all: Dict[str, ClientConfig] = {}
         self.external: Dict[str, ClientConfig] = {}
-        self._listener: Optional[Callable[[Optional[str]], None]] = None
->>>>>>> 4c8da782
+        self._clients_listener: Optional[Callable[[Optional[str]], None]] = None
+        self._userprefs_listener: Optional[Callable[[], None]] = None
+        self._clients_hash: Optional[int] = None
 
     def _notify_listener(self, config_name: Optional[str] = None) -> None:
         if callable(self._clients_listener):
