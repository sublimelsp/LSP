from .collections import DottedDict
from .logging import debug
from .types import ClientConfig, debounced
from .types import read_dict_setting
from .types import Settings
<<<<<<< HEAD
=======
from .types import SettingsRegistration
from .types import syntax2scope
>>>>>>> 70b72dd0
from .typing import Any, Optional, Dict, Callable
import sublime


PLUGIN_NAME = 'LSP'


class ClientConfigs:

    def __init__(self) -> None:
        self.all = {}  # type: Dict[str, ClientConfig]
        self.external = {}  # type: Dict[str, ClientConfig]
        self._listener = None  # type: Optional[Callable[[], None]]

    def _notify_listener(self) -> None:
        if callable(self._listener):
            self._listener()

    def add_for_testing(self, config: ClientConfig) -> None:
        assert config.name not in self.all
        self.all[config.name] = config
        self._notify_listener()

    def remove_for_testing(self, config: ClientConfig) -> None:
        self.all.pop(config.name)
        self._notify_listener()

    def add_external_config(self, name: str, s: sublime.Settings, file: str, notify_listener: bool) -> bool:
        if name in self.external:
            return False
        config = ClientConfig.from_sublime_settings(name, s, file)
        self.external[name] = config
        self.all[name] = config
        if notify_listener:
            size = len(self.external)
            # A debounced call is necessary here because of the following problem.
            # When Sublime Text starts, it loads plugins in alphabetical order.
            # Each plugin is loaded 100 milliseconds after the previous plugin.
            # Therefore, we get a sequence of calls to `register_plugin` from all LSP-* helper packages, separated
            # in time intervals of 100 milliseconds.
            # When calling self._notify_listener, we are calling ConfigManager.update.
            # That object, in turn, calls WindowConfigManager.update for each window.
            # In turn, each window starts iterating all of its attached views for language servers to attach.
            # That causes many calls to WindowConfigManager.match_view, which is relatively speaking an expensive
            # operation. To ensure that this dance is done only once, we delay notifying the ConfigManager until all
            # plugins have done their `register_plugin` call.
            debounced(self._notify_listener, 200, lambda: len(self.external) == size)
        return True

    def remove_external_config(self, name: str) -> None:
        self.external.pop(name, None)
        if self.all.pop(name, None):
            self._notify_listener()

    def update_configs(self) -> None:
        global _settings_obj
        if _settings_obj is None:
            return
        clients = DottedDict(read_dict_setting(_settings_obj, "default_clients", {}))
        clients.update(read_dict_setting(_settings_obj, "clients", {}))
        self.all.clear()
        self.all.update({name: ClientConfig.from_dict(name, d) for name, d in clients.get().items()})
        self.all.update(self.external)
        debug("enabled configs:", ", ".join(sorted(c.name for c in self.all.values() if c.enabled)))
        debug("disabled configs:", ", ".join(sorted(c.name for c in self.all.values() if not c.enabled)))
        self._notify_listener()

    def _set_enabled(self, config_name: str, is_enabled: bool) -> None:
        settings = sublime.load_settings("LSP.sublime-settings")
        clients = settings.get("clients")
        if isinstance(clients, dict):
            config = clients.setdefault(config_name, {})
            config["enabled"] = is_enabled
            settings.set("clients", clients)
            sublime.save_settings("LSP.sublime-settings")

    def enable(self, config_name: str) -> None:
        self._set_enabled(config_name, True)

    def disable(self, config_name: str) -> None:
        self._set_enabled(config_name, False)

    def set_listener(self, recipient: Callable[[], None]) -> None:
        self._listener = recipient


_settings_obj = None  # type: Optional[sublime.Settings]
_settings = None  # type: Optional[Settings]
_settings_registration = None  # type: Optional[SettingsRegistration]
client_configs = ClientConfigs()


def _on_sublime_settings_changed() -> None:
    global _settings_obj
    global _settings
    global client_configs
    if _settings_obj is None or _settings is None:
        return
    _settings.update(_settings_obj)
    client_configs.update_configs()


def load_settings() -> None:
    global _settings_obj
    global _settings
    global _settings_registration
    if _settings_obj is None:
        _settings_obj = sublime.load_settings("LSP.sublime-settings")
        _settings = Settings(_settings_obj)
        _settings_registration = SettingsRegistration(_settings_obj, _on_sublime_settings_changed)


def unload_settings() -> None:
    global _settings_obj
    global _settings_registration
    if _settings_obj is not None:
        _settings_registration = None
        _settings_obj = None


def userprefs() -> Settings:
    global _settings
    return _settings  # type: ignore


def read_client_config(name: str, d: Dict[str, Any]) -> ClientConfig:
    return ClientConfig.from_dict(name, d)


def update_client_config(external_config: ClientConfig, user_override_config: Dict[str, Any]) -> ClientConfig:
    return external_config.update(user_override_config)<|MERGE_RESOLUTION|>--- conflicted
+++ resolved
@@ -3,11 +3,7 @@
 from .types import ClientConfig, debounced
 from .types import read_dict_setting
 from .types import Settings
-<<<<<<< HEAD
-=======
 from .types import SettingsRegistration
-from .types import syntax2scope
->>>>>>> 70b72dd0
 from .typing import Any, Optional, Dict, Callable
 import sublime
 
