--- conflicted
+++ resolved
@@ -153,13 +153,8 @@
 
     def test_ends_sessions_when_quick_switching(self):
         docs = MockDocuments()
-<<<<<<< HEAD
-        test_window = MockWindow([[MockView(__file__)]])
+        test_window = MockWindow([[MockView(__file__)]], folders=[os.path.dirname(__file__)])
         wm = WindowManager(test_window, MockSettings(), MockConfigs(), docs,
-=======
-        test_window = MockWindow([[MockView(__file__)]], folders=[os.path.dirname(__file__)])
-        wm = WindowManager(test_window, MockConfigs(), docs,
->>>>>>> c5e5473e
                            DiagnosticsStorage(None), mock_start_session, test_sublime, MockHandlerDispatcher())
         wm.start_active_views()
 
