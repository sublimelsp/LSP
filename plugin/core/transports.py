--- conflicted
+++ resolved
@@ -5,12 +5,8 @@
 from contextlib import closing
 from functools import partial
 from queue import Queue
-<<<<<<< HEAD
-from typing import Any, Callable, Dict, Generic, IO, List, Optional, Protocol, Tuple, TypeVar, Union
+from typing import Any, Callable, Dict, Generic, IO, Optional, Protocol, TypeVar
 import http.client
-=======
-from typing import Any, Callable, Dict, Generic, IO, Protocol, TypeVar
->>>>>>> f512c96e
 import http
 import json
 import multiprocessing.connection
@@ -59,42 +55,15 @@
     def write_data(self, writer: Any, data: T) -> None:
         raise NotImplementedError()
 
-<<<<<<< HEAD
-    def read_data(self, reader: Any) -> Optional[T]:
-=======
     def read_data(self, reader: IO[bytes]) -> T | None:
->>>>>>> f512c96e
         raise NotImplementedError()
 
 
-def encode_payload(data: Dict[str, Any]) -> bytes:
-    return json.dumps(
-        data,
-        ensure_ascii=False,
-        check_circular=False,
-        separators=(',', ':')
-    ).encode('utf-8')
-
-<<<<<<< HEAD
-
-def decode_payload(message: bytes) -> Optional[Dict[str, Any]]:
-    try:
-        return json.loads(message.decode('utf-8'))
-    except Exception as ex:
-        exception_log("JSON decode error", ex)
-        return None
-
-
-class StandardProcessor(AbstractProcessor[Dict[str, Any]]):
-    def write_data(self, writer: IO[bytes], data: Dict[str, Any]) -> None:
-        body = encode_payload(data)
-        writer.writelines(("Content-Length: {}\r\n\r\n".format(len(body)).encode('ascii'), body))
-        writer.flush()
-=======
+class JsonRpcProcessor(AbstractProcessor[Dict[str, Any]]):
+
     def write_data(self, writer: IO[bytes], data: dict[str, Any]) -> None:
         body = self._encode(data)
         writer.writelines((f"Content-Length: {len(body)}\r\n\r\n".encode('ascii'), body))
->>>>>>> f512c96e
 
     def read_data(self, reader: IO[bytes]) -> dict[str, Any] | None:
         headers = http.client.parse_headers(reader)  # type: ignore
@@ -108,36 +77,10 @@
                 # Propagate server's output to the UI.
                 raise Exception(f"Unexpected payload in server's stdout:\n\n{headers}")
         try:
-            return decode_payload(body)
+            return self._decode(body)
         except Exception as ex:
             raise Exception(f"JSON decode error: {ex}")
 
-<<<<<<< HEAD
-
-class NodeIpcProcessor(AbstractProcessor[Dict[str, Any]]):
-    _buf = bytearray()
-    _lines = 0
-
-    def write_data(self, connection: multiprocessing.connection._ConnectionBase, data: Dict[str, Any]) -> None:
-        body = encode_payload(data) + b"\n"
-        while len(body):
-            n = connection._write(connection.fileno(), body)  # type: ignore
-            body = body[n:]
-
-    def read_data(self, connection: multiprocessing.connection._ConnectionBase) -> Optional[Dict[str, Any]]:
-        while self._lines == 0:
-            chunk = connection._read(connection.fileno(), 65536)  # type: ignore
-            if len(chunk) == 0:
-                # EOF reached: https://docs.python.org/3/library/os.html#os.read
-                raise StopLoopError()
-
-            self._buf += chunk
-            self._lines += chunk.count(b'\n')
-
-        self._lines -= 1
-        message, _, self._buf = self._buf.partition(b'\n')
-        return decode_payload(message)
-=======
     @staticmethod
     def _encode(data: dict[str, Any]) -> bytes:
         return json.dumps(
@@ -151,20 +94,42 @@
     @staticmethod
     def _decode(message: bytes) -> dict[str, Any]:
         return json.loads(message.decode('utf-8'))
->>>>>>> f512c96e
+
+
+class NodeIpcProcessor(AbstractProcessor[Dict[str, Any]]):
+    _buf: bytearray
+    _lines: int
+
+    def __init__(self) -> None:
+        self._buf = bytearray()
+        self._lines = 0
+
+    def write_data(self, writer: multiprocessing.connection._ConnectionBase, data: dict[str, Any]) -> None:
+        body = JsonRpcProcessor._encode(data) + b"\n"
+        while len(body):
+            n = writer._write(writer.fileno(), body)  # type: ignore
+            body = body[n:]
+
+    def read_data(self, reader: multiprocessing.connection._ConnectionBase) -> dict[str, Any] | None:
+        while self._lines == 0:
+            chunk = reader._read(reader.fileno(), 65536)  # type: ignore
+            if len(chunk) == 0:
+                # EOF reached: https://docs.python.org/3/library/os.html#os.read
+                raise StopLoopError()
+
+            self._buf += chunk
+            self._lines += chunk.count(b'\n')
+
+        self._lines -= 1
+        message, _, self._buf = self._buf.partition(b'\n')
+        return JsonRpcProcessor._decode(message)
 
 
 class ProcessTransport(Transport[T]):
 
-<<<<<<< HEAD
-    def __init__(self, name: str, process: subprocess.Popen, socket: Optional[socket.socket], reader: Any,
-                 writer: Any, stderr: Optional[IO[bytes]], processor: AbstractProcessor[T],
-                 callback_object: TransportCallbacks[T]) -> None:
-=======
     def __init__(self, name: str, process: subprocess.Popen | None, socket: socket.socket | None,
                  reader: IO[bytes], writer: IO[bytes], stderr: IO[bytes] | None,
                  processor: AbstractProcessor[T], callback_object: TransportCallbacks[T]) -> None:
->>>>>>> f512c96e
         self._closed = False
         self._process = process
         self._socket = socket
@@ -297,27 +262,21 @@
 
 
 # Can be a singleton since it doesn't hold any state.
-standard_processor = StandardProcessor()
+standard_processor = JsonRpcProcessor()
 node_ipc_processor = NodeIpcProcessor()
 
 
-<<<<<<< HEAD
-def create_transport(config: TransportConfig, cwd: Optional[str],
-                     callback_object: TransportCallbacks) -> Transport[Dict[str, Any]]:
-    stderr = subprocess.PIPE
-    # https://github.com/python/cpython/blob/17bf6b4671ec02d80ad29b278639d5307baddeb5/Lib/subprocess.py#L706
-    close_fds = True if sys.version_info >= (3, 8, 0) else subprocess._PLATFORM_DEFAULT_CLOSE_FDS  # type: ignore
-=======
 def create_transport(config: TransportConfig, cwd: str | None,
                      callback_object: TransportCallbacks) -> Transport[dict[str, Any]]:
->>>>>>> f512c96e
+    close_fds = True
     if config.tcp_port is not None:
-        assert config.tcp_port is not None
         if config.tcp_port < 0:
             stdout = subprocess.PIPE
         else:
             stdout = subprocess.DEVNULL
+        stdout = subprocess.PIPE
         stdin = subprocess.DEVNULL
+        stderr = subprocess.PIPE
     elif config.node_ipc:
         stdout = subprocess.PIPE
         stdin = subprocess.DEVNULL
@@ -326,17 +285,12 @@
     else:
         stdout = subprocess.PIPE
         stdin = subprocess.PIPE
-<<<<<<< HEAD
-
-    startupinfo = _fixup_startup_args(config.command)
-    sock: Optional[socket.socket] = None
-    process: Optional[subprocess.Popen] = None
-=======
+        stderr = subprocess.PIPE
     sock: socket.socket | None = None
     process: subprocess.Popen | None = None
->>>>>>> f512c96e
 
     def start_subprocess() -> subprocess.Popen:
+        startupinfo = _fixup_startup_args(config.command)
         return _start_subprocess(config.command, stdin, stdout, stderr, startupinfo, config.env, cwd, close_fds)
 
     if config.listener_socket:
@@ -355,39 +309,21 @@
         if config.tcp_port:
             sock = _connect_tcp(config.tcp_port)
             if sock is None:
-<<<<<<< HEAD
-                raise RuntimeError("Failed to connect on port {}".format(config.tcp_port))
-            reader = writer = sock.makefile('rwb')
-        elif config.node_ipc:
-            reader = writer = config.node_ipc.parent_connection  # type: ignore
-=======
                 raise RuntimeError(f"Failed to connect on port {config.tcp_port}")
             reader = sock.makefile('rwb')  # type: ignore
             writer = reader
->>>>>>> f512c96e
+        elif config.node_ipc:
+            reader = writer = config.node_ipc.parent_connection  # type: ignore
         else:
-            if not process.stdout or not process.stdin:
-                raise RuntimeError(
-                    'Failed initializing transport: reader: {}, writer: {}'
-                    .format(process.stdout, process.stdin)
-                )
-            reader = process.stdout
-            writer = process.stdin
+            reader = process.stdout  # type: ignore
+            writer = process.stdin  # type: ignore
     stderr_reader = process.stdout if config.node_ipc else process.stderr
     processor = node_ipc_processor if config.node_ipc else standard_processor
-
     if not reader or not writer:
-<<<<<<< HEAD
-        raise RuntimeError('Failed initializing transport: reader: {}, writer: {}'.format(reader, writer))
-
-    return ProcessTransport(config.name, process, sock, reader, writer, stderr_reader, processor,
-                            callback_object)
-=======
         raise RuntimeError(f'Failed initializing transport: reader: {reader}, writer: {writer}')
     stderr = process.stderr if process else None
     return ProcessTransport(
-        config.name, process, sock, reader, writer, stderr, json_rpc_processor, callback_object)  # type: ignore
->>>>>>> f512c96e
+        config.name, process, sock, reader, writer, stderr, processor, callback_object)  # type: ignore
 
 
 _subprocesses: weakref.WeakSet[subprocess.Popen] = weakref.WeakSet()
@@ -434,14 +370,9 @@
     stdout: int,
     stderr: int,
     startupinfo: Any,
-<<<<<<< HEAD
-    env: Dict[str, str],
-    cwd: Optional[str],
+    env: dict[str, str],
+    cwd: str | None,
     close_fds: bool
-=======
-    env: dict[str, str],
-    cwd: str | None
->>>>>>> f512c96e
 ) -> subprocess.Popen:
     debug(f"starting {args} in {cwd if cwd else os.getcwd()}")
     process = subprocess.Popen(
