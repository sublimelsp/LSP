--- conflicted
+++ resolved
@@ -5,12 +5,9 @@
 from contextlib import closing
 from functools import partial
 from queue import Queue
-<<<<<<< HEAD
+from typing import Any, Callable, Dict, Generic, IO, List, Optional, Protocol, Tuple, TypeVar, Union
 import http.client
-=======
-from typing import Any, Callable, Dict, Generic, IO, List, Optional, Protocol, Tuple, TypeVar, Union
 import http
->>>>>>> 4c8da782
 import json
 import multiprocessing.connection
 import os
@@ -90,10 +87,16 @@
         try:
             body = reader.read(int(headers.get("Content-Length")))
         except TypeError:
-<<<<<<< HEAD
-            # Expected error on process stopping. Stop the read loop.
-            raise StopLoopError()
-        return decode_payload(body)
+            if str(headers) == '\n':
+                # Expected on process stopping. Gracefully stop the transport.
+                raise StopLoopError()
+            else:
+                # Propagate server's output to the UI.
+                raise Exception("Unexpected payload in server's stdout:\n\n{}".format(headers))
+        try:
+            return decode_payload(body)
+        except Exception as ex:
+            raise Exception("JSON decode error: {}".format(ex))
 
 
 class NodeIpcProcessor(AbstractProcessor[Dict[str, Any]]):
@@ -119,45 +122,13 @@
         self._lines -= 1
         message, _, self._buf = self._buf.partition(b'\n')
         return decode_payload(message)
-=======
-            if str(headers) == '\n':
-                # Expected on process stopping. Gracefully stop the transport.
-                raise StopLoopError()
-            else:
-                # Propagate server's output to the UI.
-                raise Exception("Unexpected payload in server's stdout:\n\n{}".format(headers))
-        try:
-            return self._decode(body)
-        except Exception as ex:
-            raise Exception("JSON decode error: {}".format(ex))
-
-    @staticmethod
-    def _encode(data: Dict[str, Any]) -> bytes:
-        return json.dumps(
-            data,
-            ensure_ascii=False,
-            sort_keys=False,
-            check_circular=False,
-            separators=(',', ':')
-        ).encode('utf-8')
-
-    @staticmethod
-    def _decode(message: bytes) -> Dict[str, Any]:
-        return json.loads(message.decode('utf-8'))
->>>>>>> 4c8da782
 
 
 class ProcessTransport(Transport[T]):
 
-<<<<<<< HEAD
     def __init__(self, name: str, process: subprocess.Popen, socket: Optional[socket.socket], reader: Any,
                  writer: Any, stderr: Optional[IO[bytes]], processor: AbstractProcessor[T],
                  callback_object: TransportCallbacks[T]) -> None:
-=======
-    def __init__(self, name: str, process: Optional[subprocess.Popen], socket: Optional[socket.socket],
-                 reader: IO[bytes], writer: IO[bytes], stderr: Optional[IO[bytes]],
-                 processor: AbstractProcessor[T], callback_object: TransportCallbacks[T]) -> None:
->>>>>>> 4c8da782
         self._closed = False
         self._process = process
         self._socket = socket
@@ -314,22 +285,13 @@
     else:
         stdout = subprocess.PIPE
         stdin = subprocess.PIPE
-<<<<<<< HEAD
 
     startupinfo = _fixup_startup_args(config.command)
-    sock = None  # type: Optional[socket.socket]
-    process = None  # type: Optional[subprocess.Popen]
+    sock: Optional[socket.socket] = None
+    process: Optional[subprocess.Popen] = None
 
     def start_subprocess() -> subprocess.Popen:
         return _start_subprocess(config.command, stdin, stdout, stderr, startupinfo, config.env, cwd, close_fds)
-=======
-    sock: Optional[socket.socket] = None
-    process: Optional[subprocess.Popen] = None
-
-    def start_subprocess() -> subprocess.Popen:
-        startupinfo = _fixup_startup_args(config.command)
-        return _start_subprocess(config.command, stdin, stdout, subprocess.PIPE, startupinfo, config.env, cwd)
->>>>>>> 4c8da782
 
     if config.listener_socket:
         assert isinstance(config.tcp_port, int) and config.tcp_port > 0
@@ -364,15 +326,9 @@
 
     if not reader or not writer:
         raise RuntimeError('Failed initializing transport: reader: {}, writer: {}'.format(reader, writer))
-<<<<<<< HEAD
 
     return ProcessTransport(config.name, process, sock, reader, writer, stderr_reader, processor,
                             callback_object)
-=======
-    stderr = process.stderr if process else None
-    return ProcessTransport(
-        config.name, process, sock, reader, writer, stderr, json_rpc_processor, callback_object)  # type: ignore
->>>>>>> 4c8da782
 
 
 _subprocesses: weakref.WeakSet[subprocess.Popen] = weakref.WeakSet()
@@ -441,12 +397,6 @@
     with closing(listener_socket):
         # Await one client connection (blocking!)
         sock, _ = listener_socket.accept()
-<<<<<<< HEAD
-        thread.join()
-        reader = writer = sock.makefile('rwb')
-        assert data.process
-        return data.process, sock, reader, writer
-=======
         reader = sock.makefile('rwb')  # type: ignore
         writer = reader
         return sock, reader, writer  # type: ignore
@@ -471,7 +421,6 @@
     thread.join()
     assert process is not None
     return process, sock, reader, writer  # type: ignore
->>>>>>> 4c8da782
 
 
 def _connect_tcp(port: int) -> Optional[socket.socket]:
