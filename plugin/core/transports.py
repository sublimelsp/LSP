from .logging import exception_log, debug
from .types import ClientConfig
from .typing import Dict, Any, Optional, IO, Protocol, List, Callable, Tuple
from abc import ABCMeta, abstractmethod
from contextlib import closing
from queue import Queue
import http
import json
import os
import shutil
import socket
import sublime
import subprocess
import threading
import time
import weakref


TCP_CONNECT_TIMEOUT = 5


class Transport(metaclass=ABCMeta):

    @abstractmethod
    def send(self, payload: Dict[str, Any]) -> None:
        pass

    @abstractmethod
    def close(self) -> None:
        pass


class TransportCallbacks(Protocol):

    def on_transport_close(self, exit_code: int, exception: Optional[Exception]) -> None:
        ...

    def on_payload(self, payload: Dict[str, Any]) -> None:
        ...

    def on_stderr_message(self, message: str) -> None:
        ...


class JsonRpcTransport(Transport):

    def __init__(self, name: str, process: subprocess.Popen, socket: Optional[socket.socket], reader: IO[bytes],
                 writer: IO[bytes], stderr: Optional[IO[bytes]], callback_object: TransportCallbacks) -> None:
        self._closed = False
        self._process = process
        self._socket = socket
        self._reader = reader
        self._writer = writer
        self._stderr = stderr
        self._reader_thread = threading.Thread(target=self._read_loop, name='{}-reader'.format(name))
        self._writer_thread = threading.Thread(target=self._write_loop, name='{}-writer'.format(name))
        self._stderr_thread = threading.Thread(target=self._stderr_loop, name='{}-stderr'.format(name))
        self._callback_object = weakref.ref(callback_object)
        self._send_queue = Queue(0)  # type: Queue[Optional[Dict[str, Any]]]
        self._reader_thread.start()
        self._writer_thread.start()
        self._stderr_thread.start()

    def send(self, payload: Dict[str, Any]) -> None:
        self._send_queue.put_nowait(payload)

    def close(self) -> None:
        if not self._closed:
            self._send_queue.put_nowait(None)
            if self._socket:
                self._socket.close()
            self._closed = True

    def _join_thread(self, t: threading.Thread) -> None:
        if t.ident == threading.current_thread().ident:
            return
        try:
            t.join(2)
        except TimeoutError as ex:
            exception_log("failed to join {} thread".format(t.name), ex)

    def __del__(self) -> None:
        self.close()
        self._join_thread(self._writer_thread)
        self._join_thread(self._reader_thread)
        self._join_thread(self._stderr_thread)

    def _read_loop(self) -> None:
        try:
            while self._reader:
<<<<<<< HEAD
                line = self._reader.readline()
                if not line:
                    break
                try:
                    num_bytes = _content_length(line)
                except ValueError:
                    continue
                if num_bytes is None:
                    continue
                while line and line.strip():
                    line = self._reader.readline()
                if not line:
                    continue
                body = self._reader.read(num_bytes)
                try:
                    payload = _decode(body)
                except Exception as ex:
                    exception_log("JSON decode error", ex)
                    continue

                def invoke() -> None:
                    callback_object = self._callback_object()
                    if callback_object:
                        callback_object.on_payload(payload)

                sublime.set_timeout_async(invoke)
        except (AttributeError, BrokenPipeError):
=======
                headers = http.client.parse_headers(self._reader)  # type: ignore
                body = self._reader.read(int(headers.get("Content-Length")))
                callback_object = self._callback_object()
                if callback_object:
                    try:
                        callback_object.on_payload(_decode(body))
                    except Exception as ex:
                        exception_log("Error handling payload", ex)
                else:
                    break
        except (AttributeError, BrokenPipeError, TypeError):
>>>>>>> df45d639
            pass
        except Exception as ex:
            exception_log("Unexpected exception", ex)
        self._send_queue.put_nowait(None)

    def _end(self, exception: Optional[Exception]) -> None:
        exit_code = 0
        if not exception:
            try:
                # Allow the process to stop itself.
                exit_code = self._process.wait(1)
            except (AttributeError, ProcessLookupError, subprocess.TimeoutExpired):
                pass
        if self._process:
            try:
                # The process didn't stop itself. Terminate!
                self._process.kill()
                # still wait for the process to die, or zombie processes might be the result
                # Ignore the exit code in this case, it's going to be something non-zero because we sent SIGKILL.
                self._process.wait()
            except (AttributeError, ProcessLookupError):
                pass
            except Exception as ex:
                exception = ex  # TODO: Old captured exception is overwritten

        def invoke() -> None:
            callback_object = self._callback_object()
            if callback_object:
                callback_object.on_transport_close(exit_code, exception)

        sublime.set_timeout_async(invoke)
        self.close()

    def _write_loop(self) -> None:
        exception = None  # type: Optional[Exception]
        try:
            while self._writer:
                d = self._send_queue.get()
                if d is None:
                    break
                body = _encode(d)
                self._writer.writelines(("Content-Length: {}\r\n\r\n".format(len(body)).encode('ascii'), body))
                self._writer.flush()
        except (BrokenPipeError, AttributeError):
            pass
        except Exception as ex:
            exception = ex
        self._end(exception)

    def _stderr_loop(self) -> None:
        try:
            while self._stderr:
                if self._closed:
                    # None message already posted, just return
                    return
                message = self._stderr.readline().decode('utf-8', 'replace')
                if message == '':
                    break
                callback_object = self._callback_object()
                if callback_object:
                    callback_object.on_stderr_message(message.rstrip())
                else:
                    break
        except (BrokenPipeError, AttributeError):
            pass
        except Exception as ex:
            exception_log('unexpected exception type in stderr loop', ex)
        self._send_queue.put_nowait(None)


def create_transport(config: ClientConfig, cwd: Optional[str], window: sublime.Window,
                     callback_object: TransportCallbacks, variables: Dict[str, str]) -> JsonRpcTransport:
    tcp_port = None  # type: Optional[int]
    listener_socket = None  # type: Optional[socket.socket]
    if config.tcp_port is not None:
        # < 0 means we're hosting a TCP server
        if config.tcp_port < 0:
            # -1 means pick any free port
            if config.tcp_port < -1:
                tcp_port = -config.tcp_port
            # Create a listener socket for incoming connections
            listener_socket = _start_tcp_listener(tcp_port)
            tcp_port = int(listener_socket.getsockname()[1])
        else:
            tcp_port = _find_free_port() if config.tcp_port == 0 else config.tcp_port
    if tcp_port is not None:
        variables["port"] = str(tcp_port)
    args = sublime.expand_variables(config.command, variables)
    args = [os.path.expanduser(arg) for arg in args]
    if tcp_port is not None:
        # DEPRECATED -- replace {port} with $port or ${port} in your client config
        args = [a.replace('{port}', str(tcp_port)) for a in args]
    env = os.environ.copy()
    for var, value in config.env.items():
        env[var] = sublime.expand_variables(value, variables)
    if tcp_port is not None:
        assert config.tcp_port is not None
        if config.tcp_port < 0:
            stdout = subprocess.PIPE
        else:
            stdout = subprocess.DEVNULL
        stdin = subprocess.DEVNULL
    else:
        stdout = subprocess.PIPE
        stdin = subprocess.PIPE
    startupinfo = _fixup_startup_args(args)
    sock = None  # type: Optional[socket.socket]
    process = None  # type: Optional[subprocess.Popen]

    def start_subprocess() -> subprocess.Popen:
        return _start_subprocess(args, stdin, stdout, subprocess.PIPE, startupinfo, env, cwd)

    if listener_socket:
        assert isinstance(tcp_port, int) and tcp_port > 0
        process, sock, reader, writer = _await_tcp_connection(config.name, tcp_port, listener_socket, start_subprocess)
    else:
        process = start_subprocess()
        if tcp_port:
            sock = _connect_tcp(tcp_port)
            if sock is None:
                raise RuntimeError("Failed to connect on port {}".format(tcp_port))
            reader = sock.makefile('rwb')  # type: ignore
            writer = reader
        else:
            reader = process.stdout  # type: ignore
            writer = process.stdin  # type: ignore
    assert writer
    return JsonRpcTransport(config.name, process, sock, reader, writer, process.stderr, callback_object)


_subprocesses = weakref.WeakSet()  # type: weakref.WeakSet[subprocess.Popen]


def kill_all_subprocesses() -> None:
    global _subprocesses
    subprocesses = list(_subprocesses)
    for p in subprocesses:
        try:
            p.kill()
        except Exception:
            pass
    for p in subprocesses:
        try:
            p.wait()
        except Exception:
            pass


def _fixup_startup_args(args: List[str]) -> Any:
    if sublime.platform() == "windows":
        startupinfo = subprocess.STARTUPINFO()  # type: ignore
        startupinfo.dwFlags |= subprocess.SW_HIDE | subprocess.STARTF_USESHOWWINDOW  # type: ignore
        executable_arg = args[0]
        fname, ext = os.path.splitext(executable_arg)
        if len(ext) < 1:
            path_to_executable = shutil.which(executable_arg)
            # what extensions should we append so CreateProcess can find it?
            # node has .cmd
            # dart has .bat
            # python has .exe wrappers - not needed
            for extension in ['.cmd', '.bat']:
                if path_to_executable and path_to_executable.lower().endswith(extension):
                    args[0] = executable_arg + extension
                    break
    else:
        startupinfo = None
    return startupinfo


def _start_subprocess(
    args: List[str],
    stdin: int,
    stdout: int,
    stderr: int,
    startupinfo: Any,
    env: Dict[str, str],
    cwd: Optional[str]
) -> subprocess.Popen:
    debug("starting {} in {}".format(args, cwd if cwd else os.getcwd()))
    process = subprocess.Popen(
        args=args,
        stdin=stdin,
        stdout=stdout,
        stderr=stderr,
        startupinfo=startupinfo,
        env=env,
        cwd=cwd)
    _subprocesses.add(process)
    return process


def _start_tcp_listener(tcp_port: Optional[int]) -> socket.socket:
    sock = socket.socket()
    sock.bind(('localhost', tcp_port or 0))
    sock.settimeout(TCP_CONNECT_TIMEOUT)
    sock.listen(1)
    return sock


class _SubprocessData:
    def __init__(self) -> None:
        self.process = None  # type: Optional[subprocess.Popen]


def _await_tcp_connection(
    name: str,
    tcp_port: int,
    listener_socket: socket.socket,
    subprocess_starter: Callable[[], subprocess.Popen]
) -> Tuple[subprocess.Popen, socket.socket, IO[bytes], IO[bytes]]:

    # After we have accepted one client connection, we can close the listener socket.
    with closing(listener_socket):

        # We need to be able to start the process while also awaiting a client connection.
        def start_in_background(d: _SubprocessData) -> None:
            # Sleep for one second, because the listener socket needs to be in the "accept" state before starting the
            # subprocess. This is hacky, and will get better when we can use asyncio.
            time.sleep(1)
            process = subprocess_starter()
            d.process = process

        data = _SubprocessData()
        thread = threading.Thread(target=lambda: start_in_background(data))
        thread.start()
        # Await one client connection (blocking!)
        sock, _ = listener_socket.accept()
        thread.join()
        reader = sock.makefile('rwb')  # type: IO[bytes]
        writer = reader
        assert data.process
        return data.process, sock, reader, writer


def _connect_tcp(port: int) -> Optional[socket.socket]:
    start_time = time.time()
    while time.time() - start_time < TCP_CONNECT_TIMEOUT:
        try:
            return socket.create_connection(('localhost', port))
        except ConnectionRefusedError:
            pass
    return None


def _find_free_port() -> int:
    with closing(socket.socket(socket.AF_INET, socket.SOCK_STREAM)) as s:
        s.bind(('', 0))
        s.setsockopt(socket.SOL_SOCKET, socket.SO_REUSEADDR, 1)
        return s.getsockname()[1]


def _encode(d: Dict[str, Any]) -> bytes:
    return json.dumps(d, sort_keys=False, check_circular=False, separators=(',', ':')).encode('utf-8')


def _decode(message: bytes) -> Dict[str, Any]:
    return json.loads(message.decode('utf-8'))<|MERGE_RESOLUTION|>--- conflicted
+++ resolved
@@ -88,21 +88,8 @@
     def _read_loop(self) -> None:
         try:
             while self._reader:
-<<<<<<< HEAD
-                line = self._reader.readline()
-                if not line:
-                    break
-                try:
-                    num_bytes = _content_length(line)
-                except ValueError:
-                    continue
-                if num_bytes is None:
-                    continue
-                while line and line.strip():
-                    line = self._reader.readline()
-                if not line:
-                    continue
-                body = self._reader.read(num_bytes)
+                headers = http.client.parse_headers(self._reader)  # type: ignore
+                body = self._reader.read(int(headers.get("Content-Length")))
                 try:
                     payload = _decode(body)
                 except Exception as ex:
@@ -115,20 +102,7 @@
                         callback_object.on_payload(payload)
 
                 sublime.set_timeout_async(invoke)
-        except (AttributeError, BrokenPipeError):
-=======
-                headers = http.client.parse_headers(self._reader)  # type: ignore
-                body = self._reader.read(int(headers.get("Content-Length")))
-                callback_object = self._callback_object()
-                if callback_object:
-                    try:
-                        callback_object.on_payload(_decode(body))
-                    except Exception as ex:
-                        exception_log("Error handling payload", ex)
-                else:
-                    break
         except (AttributeError, BrokenPipeError, TypeError):
->>>>>>> df45d639
             pass
         except Exception as ex:
             exception_log("Unexpected exception", ex)
