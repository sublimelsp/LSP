--- conflicted
+++ resolved
@@ -7,13 +7,9 @@
 from wcmatch.glob import globmatch
 from wcmatch.glob import GLOBSTAR
 import contextlib
-<<<<<<< HEAD
 import functools
 import os
-=======
-import os
 import socket
->>>>>>> 67974989
 import sublime
 import time
 import urllib.parse
@@ -474,7 +470,6 @@
         return "textDocumentSync.didClose" in self
 
 
-<<<<<<< HEAD
 def _translate_path(path: str, source: str, destination: str) -> Tuple[str, bool]:
     # TODO: Case-insensitive file systems. Maybe this problem needs a much larger refactor. Even Sublime Text doesn't
     # handle case-insensitive file systems correctly. There are a few other places where case-sensitivity matters, for
@@ -522,7 +517,8 @@
 
     def map_from_remote_to_local(self, uri: str) -> Tuple[str, bool]:
         return _translate_path(uri, self._remote, self._local)
-=======
+
+
 class ResolvedStartupConfig:
     __slots__ = ("command", "tcp_port", "init_options", "env", "listener_socket")
 
@@ -539,7 +535,6 @@
         self.init_options = init_options
         self.env = env
         self.listener_socket = listener_socket
->>>>>>> 67974989
 
 
 class ClientConfig:
@@ -620,13 +615,7 @@
         )
 
     def update(self, override: Dict[str, Any]) -> "ClientConfig":
-<<<<<<< HEAD
-        languages = _read_language_configs(override)
-        if not languages:
-            languages = self.languages
         path_map_override = PathMap.parse(override.get("path_maps"))
-=======
->>>>>>> 67974989
         return ClientConfig(
             name=self.name,
             selector=_read_selector(override) or self.selector,
