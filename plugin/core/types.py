from .typing import Optional, List, Dict, Any, Iterator, Protocol


class Settings(object):

    def __init__(self) -> None:
        self.show_view_status = True
        self.auto_show_diagnostics_panel = 'always'
        self.auto_show_diagnostics_panel_level = 2
        self.show_diagnostics_count_in_view_status = False
        self.show_diagnostics_in_view_status = True
        self.show_diagnostics_severity_level = 2
        self.only_show_lsp_completions = False
        self.diagnostics_highlight_style = "underline"
        self.document_highlight_style = "stippled"
        self.document_highlight_scopes = {
            "unknown": "text",
            "text": "text",
            "read": "markup.inserted",
            "write": "markup.changed"
        }
        self.diagnostics_gutter_marker = "dot"
        self.show_code_actions_bulb = False
        self.show_symbol_action_links = False
        self.complete_all_chars = False
        self.completion_hint_type = "auto"
        self.show_references_in_quick_panel = False
        self.disabled_capabilities = []  # type: List[str]
        self.log_debug = True
        self.log_server = True
        self.log_stderr = False
        self.log_payloads = False


<<<<<<< HEAD
def syntax_language(config: 'ClientConfig', syntax: str) -> 'Optional[LanguageConfig]':
    for language in config.languages:
        for lang_syntax in language.syntaxes:
            if lang_syntax == syntax:
                return language
    return None


def config_supports_syntax(config: 'ClientConfig', syntax: str) -> bool:
    return bool(syntax_language(config, syntax))
=======
class ClientStates(object):
    STARTING = 0
    READY = 1
    STOPPING = 2
>>>>>>> 51ccfe77


class LanguageConfig(object):
    def __init__(self, language_id: str, scopes: List[str], syntaxes: List[str]) -> None:
        self.id = language_id
        self.scopes = scopes
        self.syntaxes = syntaxes


class ClientConfig(object):
    def __init__(self,
                 name: str,
                 binary_args: List[str],
                 tcp_port: Optional[int],
                 scopes: List[str] = [],
                 syntaxes: List[str] = [],
                 languageId: Optional[str] = None,
                 languages: List[LanguageConfig] = [],
                 enabled: bool = True,
                 init_options: dict = dict(),
                 settings: dict = dict(),
                 env: dict = dict(),
                 tcp_host: Optional[str] = None,
                 tcp_mode: Optional[str] = None) -> None:
        self.name = name
        self.binary_args = binary_args
        self.tcp_port = tcp_port
        self.tcp_host = tcp_host
        self.tcp_mode = tcp_mode
        if not languages:
            languages = [LanguageConfig(languageId, scopes, syntaxes)] if languageId else []
        self.languages = languages
        self.enabled = enabled
        self.init_options = init_options
        self.settings = settings
        self.env = env


def syntax_language(config: ClientConfig, syntax: str) -> Optional[LanguageConfig]:
    for language in config.languages:
        for lang_syntax in language.syntaxes:
            if lang_syntax == syntax:
                return language
    return None


def config_supports_syntax(config: ClientConfig, syntax: str) -> bool:
    return bool(syntax_language(config, syntax))


class ViewLike(Protocol):
    def file_name(self) -> Optional[str]:
        ...

    def window(self) -> Optional[Any]:  # WindowLike
        ...

    def buffer_id(self) -> int:
        ...

    def substr(self, region: Any) -> str:
        ...

    def settings(self) -> Any:  # SettingsLike
        ...

    def size(self) -> int:
        ...

    def set_status(self, key: str, status: str) -> None:
        ...

    def sel(self) -> Any:
        ...

    def score_selector(self, region: Any, scope: str) -> int:
        ...

    def run_command(self, command_name: str, command_args: Dict[str, Any]) -> None:
        ...


class WindowLike(Protocol):
    def id(self) -> int:
        ...

    def is_valid(self) -> bool:
        ...

    def folders(self) -> List[str]:
        ...

    def find_open_file(self, path: str) -> Optional[ViewLike]:
        ...

    def num_groups(self) -> int:
        ...

    def active_group(self) -> int:
        ...

    def active_view_in_group(self, group: int) -> ViewLike:
        ...

    def project_data(self) -> Optional[dict]:
        ...

    def project_file_name(self) -> Optional[str]:
        ...

    def active_view(self) -> Optional[ViewLike]:
        ...

    def status_message(self, msg: str) -> None:
        ...

    def views(self) -> List[ViewLike]:
        ...

    def run_command(self, command_name: str, command_args: Dict[str, Any]) -> None:
        ...


class ConfigRegistry(Protocol):
    # todo: calls config_for_scope immediately.
    all = []  # type: List[ClientConfig]

    def is_supported(self, view: ViewLike) -> bool:
        ...

    def scope_configs(self, view: ViewLike, point: Optional[int] = None) -> Iterator[ClientConfig]:
        ...

    def syntax_configs(self, view: ViewLike, include_disabled: bool = False) -> List[ClientConfig]:
        ...

    def syntax_supported(self, view: ViewLike) -> bool:
        ...

    def syntax_config_languages(self, view: ViewLike) -> Dict[str, LanguageConfig]:
        ...

    def update(self) -> None:
        ...

    def disable_temporarily(self, config_name: str) -> None:
        ...


class GlobalConfigs(Protocol):
    def for_window(self, window: WindowLike) -> ConfigRegistry:
        ...<|MERGE_RESOLUTION|>--- conflicted
+++ resolved
@@ -30,25 +30,6 @@
         self.log_server = True
         self.log_stderr = False
         self.log_payloads = False
-
-
-<<<<<<< HEAD
-def syntax_language(config: 'ClientConfig', syntax: str) -> 'Optional[LanguageConfig]':
-    for language in config.languages:
-        for lang_syntax in language.syntaxes:
-            if lang_syntax == syntax:
-                return language
-    return None
-
-
-def config_supports_syntax(config: 'ClientConfig', syntax: str) -> bool:
-    return bool(syntax_language(config, syntax))
-=======
-class ClientStates(object):
-    STARTING = 0
-    READY = 1
-    STOPPING = 2
->>>>>>> 51ccfe77
 
 
 class LanguageConfig(object):
