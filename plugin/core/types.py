from .collections import DottedDict
from .logging import debug, set_debug_logging
from .protocol import TextDocumentSyncKindNone
<<<<<<< HEAD
from .typing import Any, Optional, List, Dict, Generator, Callable, Iterable, Union, Set, TypeVar, Tuple
from .url import filename_to_uri
from .url import uri_to_filename
=======
from .typing import Any, Optional, List, Dict, Generator, Callable, Iterable, Union, Set, Tuple, TypeVar
>>>>>>> 447640b3
from threading import RLock
from wcmatch.glob import BRACE
from wcmatch.glob import globmatch
from wcmatch.glob import GLOBSTAR
import contextlib
import os
import socket
import sublime
import time

TCP_CONNECT_TIMEOUT = 5


def basescope2languageid(base_scope: str) -> str:
    # This the connection between Language IDs and ST selectors.
    base_scope_map = sublime.load_settings("language-ids.sublime-settings")
    result = base_scope_map.get(base_scope, base_scope.split(".")[-1])
    return result if isinstance(result, str) else ""


@contextlib.contextmanager
def runtime(token: str) -> Generator[None, None, None]:
    t = time.time()
    yield
    debug(token, "running time:", int((time.time() - t) * 1000000), "μs")


T = TypeVar("T")


def diff(old: Iterable[T], new: Iterable[T]) -> Tuple[Set[T], Set[T]]:
    """
    Return a tuple of (added, removed) items
    """
    old_set = old if isinstance(old, set) else set(old)
    new_set = new if isinstance(new, set) else set(new)
    added = new_set - old_set
    removed = old_set - new_set
    return added, removed


def debounced(f: Callable[[], None], timeout_ms: int = 0, condition: Callable[[], bool] = lambda: True,
              async_thread: bool = False) -> None:
    """
    Possibly run a function at a later point in time, either on the async thread or on the main thread.

    :param      f:             The function to possibly run
    :param      timeout_ms:    The time in milliseconds after which to possibly to run the function
    :param      condition:     The condition that must evaluate to True in order to run the funtion
    :param      async_thread:  If true, run the function on the async worker thread, otherwise run the function on the
                               main thread
    """

    def run() -> None:
        if condition():
            f()

    runner = sublime.set_timeout_async if async_thread else sublime.set_timeout
    runner(run, timeout_ms)


def _settings_style_to_add_regions_flag(style: str) -> int:
    flags = 0
    if style == "fill":
        pass
    elif style == "box":
        flags = sublime.DRAW_NO_FILL
    else:
        flags = sublime.DRAW_NO_FILL | sublime.DRAW_NO_OUTLINE
        if style == "underline":
            flags |= sublime.DRAW_SOLID_UNDERLINE
        elif style == "stippled":
            flags |= sublime.DRAW_STIPPLED_UNDERLINE
        elif style == "squiggly":
            flags |= sublime.DRAW_SQUIGGLY_UNDERLINE
    return flags


class SettingsRegistration:
    __slots__ = ("_settings",)

    def __init__(self, settings: sublime.Settings, on_change: Callable[[], None]) -> None:
        self._settings = settings
        settings.add_on_change("LSP", on_change)

    def __del__(self) -> None:
        self._settings.clear_on_change("LSP")


class Debouncer:

    def __init__(self) -> None:
        self._current_id = -1
        self._next_id = 0
        self._current_id_lock = RLock()

    def debounce(self, f: Callable[[], None], timeout_ms: int = 0, condition: Callable[[], bool] = lambda: True,
                 async_thread: bool = False) -> None:
        """
        Possibly run a function at a later point in time, either on the async thread or on the main thread.

        :param      f:             The function to possibly run
        :param      timeout_ms:    The time in milliseconds after which to possibly to run the function
        :param      condition:     The condition that must evaluate to True in order to run the funtion
        :param      async_thread:  If true, run the function on the async worker thread, otherwise run
                                   the function on the main thread
        """

        def run(debounce_id: int) -> None:
            with self._current_id_lock:
                if debounce_id != self._current_id:
                    return
            if condition():
                f()

        runner = sublime.set_timeout_async if async_thread else sublime.set_timeout
        with self._current_id_lock:
            current_id = self._current_id = self._next_id
        self._next_id += 1
        runner(lambda: run(current_id), timeout_ms)

    def cancel_pending(self) -> None:
        with self._current_id_lock:
            self._current_id = -1


def read_dict_setting(settings_obj: sublime.Settings, key: str, default: dict) -> dict:
    val = settings_obj.get(key)
    return val if isinstance(val, dict) else default


def read_list_setting(settings_obj: sublime.Settings, key: str, default: list) -> list:
    val = settings_obj.get(key)
    return val if isinstance(val, list) else default


class Settings:

    # This is only for mypy
    auto_show_diagnostics_panel = None  # type: str
    auto_show_diagnostics_panel_level = None  # type: int
    code_action_on_save_timeout_ms = None  # type: int
    diagnostics_additional_delay_auto_complete_ms = None  # type: int
    diagnostics_delay_ms = None  # type: int
    diagnostics_gutter_marker = None  # type: str
    diagnostics_highlight_style = None  # type: str
    diagnostics_panel_include_severity_level = None  # type: int
    disabled_capabilities = None  # type: List[str]
    document_highlight_scopes = None  # type: Dict[str, str]
    document_highlight_style = None  # type: str
    inhibit_snippet_completions = None  # type: bool
    inhibit_word_completions = None  # type: bool
    log_debug = None  # type: bool
    log_max_size = None  # type: int
    log_server = None  # type: List[str]
    log_stderr = None  # type: bool
    lsp_code_actions_on_save = None  # type: Dict[str, bool]
    lsp_format_on_save = None  # type: bool
    only_show_lsp_completions = None  # type: bool
    show_code_actions = None  # type: bool
    show_diagnostics_count_in_view_status = None  # type: bool
    show_diagnostics_in_view_status = None  # type: bool
    show_diagnostics_severity_level = None  # type: int
    show_references_in_quick_panel = None  # type: bool
    show_symbol_action_links = None  # type: bool
    show_view_status = None  # type: bool

    def __init__(self, s: sublime.Settings) -> None:
        self.update(s)

    def update(self, s: sublime.Settings) -> None:

        def r(name: str, default: Union[bool, int, str, list, dict]) -> None:
            val = s.get(name)
            setattr(self, name, val if isinstance(val, default.__class__) else default)

        # r("auto_show_diagnostics_panel", "always")
        r("auto_show_diagnostics_panel_level", 2)
        r("code_action_on_save_timeout_ms", 2000)
        r("diagnostics_additional_delay_auto_complete_ms", 0)
        r("diagnostics_delay_ms", 0)
        r("diagnostics_gutter_marker", "dot")
        r("diagnostics_highlight_style", "underline")
        r("diagnostics_panel_include_severity_level", 4)
        r("disabled_capabilities", [])
        r("document_highlight_scopes", {"unknown": "text", "text": "text", "read": "markup.inserted", "write": "markup.changed"})  # noqa
        r("document_highlight_style", "stippled")
        r("log_debug", False)
        r("log_max_size", 8 * 1024)
        # r("log_server", [])
        r("log_stderr", False)
        r("lsp_code_actions_on_save", {})
        r("lsp_format_on_save", False)
        r("only_show_lsp_completions", False)
        r("show_code_actions", "annotation")
        r("show_diagnostics_count_in_view_status", False)
        r("show_diagnostics_in_view_status", True)
        r("show_diagnostics_severity_level", 2)
        r("show_references_in_quick_panel", False)
        r("show_symbol_action_links", False)
        r("show_view_status", True)

        # Backwards-compatible with the bool setting
        log_server = s.get("log_server")
        if isinstance(log_server, bool):
            self.log_server = ["panel"] if log_server else []
        elif isinstance(log_server, list):
            self.log_server = log_server
        else:
            self.log_server = []

        # Backwards-compatible with the bool setting
        auto_show_diagnostics_panel = s.get("auto_show_diagnostics_panel")
        if isinstance(auto_show_diagnostics_panel, bool):
            self.auto_show_diagnostics_panel = "always" if auto_show_diagnostics_panel else "never"
        elif isinstance(auto_show_diagnostics_panel, str):
            self.auto_show_diagnostics_panel = auto_show_diagnostics_panel
        else:
            self.auto_show_diagnostics_panel = "always"

        # Backwards-compatible with "only_show_lsp_completions"
        only_show_lsp_completions = s.get("only_show_lsp_completions")
        if isinstance(only_show_lsp_completions, bool):
            self.inhibit_snippet_completions = only_show_lsp_completions
            self.inhibit_word_completions = only_show_lsp_completions
        else:
            r("inhibit_snippet_completions", False)
            r("inhibit_word_completions", True)

        set_debug_logging(self.log_debug)

    def show_diagnostics_panel_always(self) -> bool:
        return self.auto_show_diagnostics_panel == "always"

    def show_diagnostics_panel_on_save(self) -> bool:
        return self.auto_show_diagnostics_panel == "saved"

    def document_highlight_style_to_add_regions_flags(self) -> int:
        return _settings_style_to_add_regions_flag(self.document_highlight_style)

    def diagnostics_highlight_style_to_add_regions_flag(self) -> int:
        return _settings_style_to_add_regions_flag(self.diagnostics_highlight_style)


class ClientStates:
    STARTING = 0
    READY = 1
    STOPPING = 2


class DocumentFilter:
    """
    A document filter denotes a document through properties like language, scheme or pattern. An example is a filter
    that applies to TypeScript files on disk. Another example is a filter that applies to JSON files with name
    package.json:

        { "language": "typescript", scheme: "file" }
        { "language": "json", "pattern": "**/package.json" }

    Sublime Text doesn't understand what a language ID is, so we have to maintain a global translation map from language
    IDs to selectors. Sublime Text also has no support for patterns. We use the wcmatch library for this.
    """

    __slots__ = ("language", "scheme", "pattern")

    def __init__(
        self,
        language: Optional[str] = None,
        scheme: Optional[str] = None,
        pattern: Optional[str] = None
    ) -> None:
        self.scheme = scheme
        self.pattern = pattern
        self.language = language

    def __call__(self, view: sublime.View) -> bool:
        """Does this filter match the view? An empty filter matches any view."""
        if self.language:
            syntax = view.syntax()
            if not syntax or basescope2languageid(syntax.scope) != self.language:
                return False
        if self.scheme:
            # Can be "file" or "untitled"?
            pass
        if self.pattern:
            if not globmatch(view.file_name() or "", self.pattern, flags=GLOBSTAR | BRACE):
                return False
        return True


class DocumentSelector:
    """
    A DocumentSelector is a list of DocumentFilters. A view matches a DocumentSelector if and only if any one of its
    filters matches against the view.
    """

    __slots__ = ("filters",)

    def __init__(self, document_selector: List[Dict[str, Any]]) -> None:
        self.filters = [DocumentFilter(**document_filter) for document_filter in document_selector]

    def __bool__(self) -> bool:
        return bool(self.filters)

    def matches(self, view: sublime.View) -> bool:
        """Does this selector match the view? A selector with no filters matches all views."""
        return any(f(view) for f in self.filters) if self.filters else True


# method -> (capability dotted path, optional registration dotted path)
# these are the EXCEPTIONS. The general rule is: method foo/bar --> (barProvider, barProvider.id)
_METHOD_TO_CAPABILITY_EXCEPTIONS = {
    'workspace/symbol': ('workspaceSymbolProvider', None),
    'workspace/didChangeWorkspaceFolders': ('workspace.workspaceFolders',
                                            'workspace.workspaceFolders.changeNotifications'),
    'textDocument/didOpen': ('textDocumentSync.didOpen', None),
    'textDocument/didClose': ('textDocumentSync.didClose', None),
    'textDocument/didChange': ('textDocumentSync.change', None),
    'textDocument/didSave': ('textDocumentSync.save', None),
    'textDocument/willSave': ('textDocumentSync.willSave', None),
    'textDocument/willSaveWaitUntil': ('textDocumentSync.willSaveWaitUntil', None),
    'textDocument/formatting': ('documentFormattingProvider', None),
    'textDocument/documentColor': ('colorProvider', None)
}  # type: Dict[str, Tuple[str, Optional[str]]]


def method_to_capability(method: str) -> Tuple[str, str]:
    """
    Given a method, returns the corresponding capability path, and the associated path to stash the registration key.

    Examples:

        textDocument/definition --> (definitionProvider, definitionProvider.id)
        textDocument/references --> (referencesProvider, referencesProvider.id)
        textDocument/didOpen --> (textDocumentSync.didOpen, textDocumentSync.didOpen.id)
    """
    capability_path, registration_path = _METHOD_TO_CAPABILITY_EXCEPTIONS.get(method, (None, None))
    if capability_path is None:
        capability_path = method.split('/')[1] + "Provider"
    if registration_path is None:
        # This path happens to coincide with the StaticRegistrationOptions' id, which is on purpose. As a consequence,
        # if a server made a "registration" via the initialize response, it can call client/unregisterCapability at
        # a later date, and the capability will pop from the capabilities dict.
        registration_path = capability_path + ".id"
    return capability_path, registration_path


def normalize_text_sync(textsync: Union[None, int, Dict[str, Any]]) -> Dict[str, Any]:
    """
    Brings legacy text sync capabilities to the most modern format
    """
    result = {}  # type: Dict[str, Any]
    if isinstance(textsync, int):
        change = {"syncKind": textsync}  # type: Optional[Dict[str, Any]]
        result["textDocumentSync"] = {"didOpen": {}, "save": {}, "didClose": {}, "change": change}
    elif isinstance(textsync, dict):
        new = {}
        change = textsync.get("change")
        if isinstance(change, int):
            new["change"] = {"syncKind": change}
        elif isinstance(change, dict):
            new["change"] = change

        def maybe_assign_bool_or_dict(key: str) -> None:
            assert isinstance(textsync, dict)
            value = textsync.get(key)
            if isinstance(value, bool) and value:
                new[key] = {}
            elif isinstance(value, dict):
                new[key] = value

        open_close = textsync.get("openClose")
        if isinstance(open_close, bool):
            if open_close:
                new["didOpen"] = {}
                new["didClose"] = {}
        else:
            maybe_assign_bool_or_dict("didOpen")
            maybe_assign_bool_or_dict("didClose")
        maybe_assign_bool_or_dict("willSave")
        maybe_assign_bool_or_dict("willSaveWaitUntil")
        maybe_assign_bool_or_dict("save")
        result["textDocumentSync"] = new
    return result


class Capabilities(DottedDict):
    """
    Maintains static and dynamic capabilities

    Static capabilities come from a response to the initialize request (from Client -> Server).
    Dynamic capabilities can be registered at any moment with client/registerCapability and client/unregisterCapability
    (from Server -> Client).
    """

    def register(
        self,
        registration_id: str,
        capability_path: str,
        registration_path: str,
        options: Dict[str, Any]
    ) -> None:
        stored_registration_id = self.get(registration_path)
        if isinstance(stored_registration_id, str):
            msg = "{} is already registered at {} with ID {}, overwriting"
            debug(msg.format(capability_path, registration_path, stored_registration_id))
        self.set(capability_path, options)
        self.set(registration_path, registration_id)

    def unregister(
        self,
        registration_id: str,
        capability_path: str,
        registration_path: str
    ) -> Optional[Dict[str, Any]]:
        stored_registration_id = self.get(registration_path)
        if not isinstance(stored_registration_id, str):
            debug("stored registration ID at", registration_path, "is not a string")
            return None
        elif stored_registration_id != registration_id:
            msg = "stored registration ID ({}) is not the same as the provided registration ID ({})"
            debug(msg.format(stored_registration_id, registration_id))
            return None
        else:
            discarded = self.get(capability_path)
            self.remove(capability_path)
            self.remove(registration_path)
            return discarded

    def assign(self, d: Dict[str, Any]) -> None:
        textsync = normalize_text_sync(d.pop("textDocumentSync", None))
        super().assign(d)
        if textsync:
            self.update(textsync)

    def should_notify_did_open(self) -> bool:
        return "textDocumentSync.didOpen" in self

    def text_sync_kind(self) -> int:
        value = self.get("textDocumentSync.change.syncKind")
        return value if isinstance(value, int) else TextDocumentSyncKindNone

    def should_notify_did_change(self) -> bool:
        return self.text_sync_kind() > TextDocumentSyncKindNone

    def should_notify_did_change_workspace_folders(self) -> bool:
        return "workspace.workspaceFolders.changeNotifications" in self

    def should_notify_will_save(self) -> bool:
        return "textDocumentSync.willSave" in self

    def should_notify_did_save(self) -> Tuple[bool, bool]:
        save = self.get("textDocumentSync.save")
        if isinstance(save, bool):
            return save, False
        elif isinstance(save, dict):
            return True, bool(save.get("includeText"))
        else:
            return False, False

    def should_notify_did_close(self) -> bool:
        return "textDocumentSync.didClose" in self


def _translate_path(path: str, source: str, destination: str) -> Tuple[str, bool]:
    # TODO: Case-insensitive file systems. Maybe this problem needs a much larger refactor. Even Sublime Text doesn't
    # handle case-insensitive file systems correctly. There are a few other places where case-sensitivity matters, for
    # example when looking up the correct view for diagnostics, and when finding a view for goto-def.
    if path.startswith(source):
        return path.replace(source, destination, 1), True
    return path, False


class PathMap:

    __slots__ = ("_local", "_remote")

    def __init__(self, local: str, remote: str) -> None:
        self._local = local
        self._remote = remote

    @classmethod
    def parse(cls, json: Any) -> "Optional[List[PathMap]]":
        if not isinstance(json, list):
            return None
        result = []  # type: List[PathMap]
        for path_map in json:
            if not isinstance(path_map, dict):
                debug('path map entry is not an object')
                continue
            local = path_map.get("local")
            if not isinstance(local, str):
                debug('missing "local" key for path map entry')
                continue
            remote = path_map.get("remote")
            if not isinstance(remote, str):
                debug('missing "remote" key for path map entry')
                continue
            result.append(PathMap(local, remote))
        return result

    def __eq__(self, other: Any) -> bool:
        if not isinstance(other, PathMap):
            return False
        return self._local == other._local and self._remote == other._remote

    def map_from_local_to_remote(self, uri: str) -> Tuple[str, bool]:
        return _translate_path(uri, self._local, self._remote)

    def map_from_remote_to_local(self, uri: str) -> Tuple[str, bool]:
        return _translate_path(uri, self._remote, self._local)


class ResolvedStartupConfig:
    __slots__ = ("command", "tcp_port", "init_options", "env", "listener_socket")

    def __init__(
        self,
        command: List[str],
        tcp_port: Optional[int],
        init_options: DottedDict,
        env: Dict[str, str],
        listener_socket: Optional[socket.socket]
    ) -> None:
        self.command = command
        self.tcp_port = tcp_port
        self.init_options = init_options
        self.env = env
        self.listener_socket = listener_socket


class ClientConfig:
    def __init__(self,
                 name: str,
                 selector: str,
                 priority_selector: Optional[str] = None,
                 command: Optional[List[str]] = None,
                 binary_args: Optional[List[str]] = None,  # DEPRECATED
                 tcp_port: Optional[int] = None,
                 auto_complete_selector: Optional[str] = None,
                 ignore_server_trigger_chars: bool = False,
                 enabled: bool = True,
                 init_options: DottedDict = DottedDict(),
                 settings: DottedDict = DottedDict(),
                 env: Dict[str, str] = {},
                 experimental_capabilities: Optional[Dict[str, Any]] = None,
                 path_maps: Optional[List[PathMap]] = None) -> None:
        self.name = name
        self.selector = selector
        self.priority_selector = priority_selector if priority_selector else self.selector
        if isinstance(command, list):
            self.command = command
        else:
            assert isinstance(binary_args, list)
            self.command = binary_args
        self.tcp_port = tcp_port
        self.auto_complete_selector = auto_complete_selector
        self.ignore_server_trigger_chars = ignore_server_trigger_chars
        self.enabled = enabled
        self.init_options = init_options
        self.settings = settings
        self.env = env
        self.experimental_capabilities = experimental_capabilities
        self.path_maps = path_maps
        self.status_key = "lsp_{}".format(self.name)

    @classmethod
    def from_sublime_settings(cls, name: str, s: sublime.Settings, file: str) -> "ClientConfig":
        base = sublime.decode_value(sublime.load_resource(file))
        settings = DottedDict(base.get("settings", {}))  # defined by the plugin author
        settings.update(read_dict_setting(s, "settings", {}))  # overrides from the user
        init_options = DottedDict(base.get("initializationOptions", {}))
        init_options.update(read_dict_setting(s, "initializationOptions", {}))
        return ClientConfig(
            name=name,
            selector=_read_selector(s),
            priority_selector=_read_priority_selector(s),
            command=read_list_setting(s, "command", []),
            tcp_port=s.get("tcp_port"),
            auto_complete_selector=s.get("auto_complete_selector"),
            ignore_server_trigger_chars=bool(s.get("ignore_server_trigger_chars", False)),
            # Default to True, because an LSP plugin is enabled iff it is enabled as a Sublime package.
            enabled=bool(s.get("enabled", True)),
            init_options=init_options,
            settings=settings,
            env=read_dict_setting(s, "env", {}),
            experimental_capabilities=s.get("experimental_capabilities"),
            path_maps=PathMap.parse(s.get("path_maps"))
        )

    @classmethod
    def from_dict(cls, name: str, d: Dict[str, Any]) -> "ClientConfig":
        return ClientConfig(
            name=name,
            selector=_read_selector(d),
            priority_selector=_read_priority_selector(d),
            command=d.get("command", []),
            tcp_port=d.get("tcp_port"),
            auto_complete_selector=d.get("auto_complete_selector"),
            ignore_server_trigger_chars=bool(d.get("ignore_server_trigger_chars", False)),
            enabled=d.get("enabled", False),
            init_options=DottedDict(d.get("initializationOptions")),
            settings=DottedDict(d.get("settings")),
            env=d.get("env", dict()),
            experimental_capabilities=d.get("experimental_capabilities", dict()),
            path_maps=PathMap.parse(d.get("path_maps"))
        )

    def update(self, override: Dict[str, Any]) -> "ClientConfig":
        path_map_override = PathMap.parse(override.get("path_maps"))
        return ClientConfig(
            name=self.name,
            selector=_read_selector(override) or self.selector,
            priority_selector=_read_priority_selector(override) or self.priority_selector,
            command=override.get("command", self.command),
            tcp_port=override.get("tcp_port", self.tcp_port),
            auto_complete_selector=override.get("auto_complete_selector", self.auto_complete_selector),
            ignore_server_trigger_chars=bool(
                override.get("ignore_server_trigger_chars", self.ignore_server_trigger_chars)),
            enabled=override.get("enabled", self.enabled),
            init_options=DottedDict.from_base_and_override(self.init_options, override.get("initializationOptions")),
            settings=DottedDict.from_base_and_override(self.settings, override.get("settings")),
            env=override.get("env", self.env),
            experimental_capabilities=override.get(
                "experimental_capabilities", self.experimental_capabilities),
            path_maps=path_map_override if path_map_override else self.path_maps
        )

    def resolve(self, variables: Dict[str, str]) -> ResolvedStartupConfig:
        tcp_port = None  # type: Optional[int]
        listener_socket = None  # type: Optional[socket.socket]
        if self.tcp_port is not None:
            # < 0 means we're hosting a TCP server
            if self.tcp_port < 0:
                # -1 means pick any free port
                if self.tcp_port < -1:
                    tcp_port = -self.tcp_port
                # Create a listener socket for incoming connections
                listener_socket = _start_tcp_listener(tcp_port)
                tcp_port = int(listener_socket.getsockname()[1])
            else:
                tcp_port = _find_free_port() if self.tcp_port == 0 else self.tcp_port
        if tcp_port is not None:
            variables["port"] = str(tcp_port)
        command = sublime.expand_variables(self.command, variables)
        command = [os.path.expanduser(arg) for arg in command]
        if tcp_port is not None:
            # DEPRECATED -- replace {port} with $port or ${port} in your client config
            command = [a.replace('{port}', str(tcp_port)) for a in command]
        env = os.environ.copy()
        for var, value in self.env.items():
            env[var] = sublime.expand_variables(value, variables)
        init_options = DottedDict(sublime.expand_variables(self.init_options.get(), variables))
        return ResolvedStartupConfig(command, tcp_port, init_options, env, listener_socket)

    def set_view_status(self, view: sublime.View, message: str) -> None:
        if sublime.load_settings("LSP.sublime-settings").get("show_view_status"):
            status = "{}: {}".format(self.name, message) if message else self.name
            view.set_status(self.status_key, status)

    def erase_view_status(self, view: sublime.View) -> None:
        view.erase_status(self.status_key)

    def match_view(self, view: sublime.View) -> bool:
        syntax = view.syntax()
        if syntax:
            # Every part of a x.y.z scope seems to contribute 8.
            # An empty selector result in a score of 1.
            # A non-matching non-empty selector results in a score of 0.
            # We want to match at least one part of an x.y.z, and we don't want to match on empty selectors.
            return sublime.score_selector(syntax.scope, self.selector) >= 8
        return False

    def map_client_path_to_server_uri(self, path: str) -> str:
        if self.path_maps:
            for path_map in self.path_maps:
                path, mapped = path_map.map_from_local_to_remote(path)
                if mapped:
                    break
        return filename_to_uri(path)

    def map_server_uri_to_client_path(self, uri: str) -> str:
        path = uri_to_filename(uri)
        if self.path_maps:
            for path_map in self.path_maps:
                path, mapped = path_map.map_from_remote_to_local(path)
                if mapped:
                    break
        return path

    def __repr__(self) -> str:
        items = []  # type: List[str]
        for k, v in self.__dict__.items():
            if not k.startswith("_"):
                items.append("{}={}".format(k, repr(v)))
        return "{}({})".format(self.__class__.__name__, ", ".join(items))

    def __eq__(self, other: Any) -> bool:
        if not isinstance(other, ClientConfig):
            return False
        for k, v in self.__dict__.items():
            if not k.startswith("_") and v != getattr(other, k):
                return False
        return True


def syntax2scope(syntax_path: str) -> Optional[str]:
    syntax = sublime.syntax_from_path(syntax_path)
    return syntax.scope if syntax else None


def view2scope(view: sublime.View) -> str:
    try:
        return view.scope_name(0).split()[0]
    except IndexError:
        return ''


def _read_selector(config: Union[sublime.Settings, Dict[str, Any]]) -> str:
    # Best base scenario,
    selector = config.get("selector")
    if isinstance(selector, str):
        return selector
    # Otherwise, look for "languages": [...]
    languages = config.get("languages")
    if isinstance(languages, list):
        selectors = []
        for language in languages:
            # First priority is document_selector,
            document_selector = language.get("document_selector")
            if isinstance(document_selector, str):
                selectors.append(document_selector)
                continue
            # After that syntaxes has priority,
            syntaxes = language.get("syntaxes")
            if isinstance(syntaxes, list):
                for path in syntaxes:
                    syntax = sublime.syntax_from_path(path)
                    if syntax:
                        selectors.append(syntax.scope)
                continue
            # No syntaxes and no document_selector... then there must exist a languageId.
            language_id = config.get("languageId")
            if isinstance(language_id, str):
                selectors.append("source.{}".format(language_id))
        return "|".join(map("({})".format, selectors))
    # Otherwise, look for "document_selector"
    document_selector = config.get("document_selector")
    if isinstance(document_selector, str):
        return document_selector
    # Otherwise, look for "syntaxes": [...]
    syntaxes = config.get("syntaxes")
    if isinstance(syntaxes, list):
        selectors = []
        for path in syntaxes:
            syntax = sublime.syntax_from_path(path)
            if syntax:
                selectors.append(syntax.scope)
        return "|".join(selectors)
    # No syntaxes and no document_selector... then there must exist a languageId.
    language_id = config.get("languageId")
    if language_id:
        return "source.{}".format(language_id)
    return ""


def _read_priority_selector(config: Union[sublime.Settings, Dict[str, Any]]) -> str:
    # Best case scenario
    selector = config.get("priority_selector")
    if isinstance(selector, str):
        return selector
    # Otherwise, look for "languages": [...]
    languages = config.get("languages")
    if isinstance(languages, list):
        selectors = []
        for language in languages:
            # First priority is feature_selector.
            feature_selector = language.get("feature_selector")
            if isinstance(feature_selector, str):
                selectors.append(feature_selector)
                continue
            # After that scopes has priority.
            scopes = language.get("scopes")
            if isinstance(scopes, list):
                selectors.extend(scopes)
                continue
            # No scopes and no feature_selector. So there must be a languageId
            language_id = language.get("languageId")
            if isinstance(language_id, str):
                selectors.append("source.{}".format(language_id))
        return "|".join(map("({})".format, selectors))
    # Otherwise, look for "feature_selector"
    feature_selector = config.get("feature_selector")
    if isinstance(feature_selector, str):
        return feature_selector
    # Otherwise, look for "scopes": [...]
    scopes = config.get("scopes")
    if isinstance(scopes, list):
        return "|".join(map("({})".format, scopes))
    # No scopes and no feature_selector... then there must exist a languageId
    language_id = config.get("languageId")
    if language_id:
        return "source.{}".format(language_id)
    return ""


def _find_free_port() -> int:
    with contextlib.closing(socket.socket(socket.AF_INET, socket.SOCK_STREAM)) as s:
        s.bind(('', 0))
        s.setsockopt(socket.SOL_SOCKET, socket.SO_REUSEADDR, 1)
        return s.getsockname()[1]


def _start_tcp_listener(tcp_port: Optional[int]) -> socket.socket:
    sock = socket.socket()
    sock.bind(('localhost', tcp_port or 0))
    sock.settimeout(TCP_CONNECT_TIMEOUT)
    sock.listen(1)
    return sock<|MERGE_RESOLUTION|>--- conflicted
+++ resolved
@@ -1,13 +1,9 @@
 from .collections import DottedDict
 from .logging import debug, set_debug_logging
 from .protocol import TextDocumentSyncKindNone
-<<<<<<< HEAD
-from .typing import Any, Optional, List, Dict, Generator, Callable, Iterable, Union, Set, TypeVar, Tuple
+from .typing import Any, Optional, List, Dict, Generator, Callable, Iterable, Union, Set, Tuple, TypeVar
 from .url import filename_to_uri
 from .url import uri_to_filename
-=======
-from .typing import Any, Optional, List, Dict, Generator, Callable, Iterable, Union, Set, Tuple, TypeVar
->>>>>>> 447640b3
 from threading import RLock
 from wcmatch.glob import BRACE
 from wcmatch.glob import globmatch
