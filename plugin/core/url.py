from __future__ import annotations
<<<<<<< HEAD
from .constants import INSTALLED_PACKAGES_PATH
from .constants import PACKAGES_PATH
from .protocol import DocumentUri
=======
from .constants import ST_INSTALLED_PACKAGES_PATH
from .constants import ST_PACKAGES_PATH
>>>>>>> c64ac00a
from typing import Any
from typing_extensions import deprecated
from urllib.parse import urljoin
from urllib.parse import urlparse
from urllib.request import pathname2url
from urllib.request import url2pathname
import os
import re

import sublime


def normalize_uri(uri: DocumentUri) -> DocumentUri:
    return unparse_uri(parse_uri(uri))


def filename_to_uri(file_name: str) -> str:
    """
    Convert a file name obtained from view.file_name() into an URI
    """
<<<<<<< HEAD
    prefix = INSTALLED_PACKAGES_PATH
    if file_name.startswith(prefix):
        return _to_resource_uri(file_name, prefix)
    prefix = PACKAGES_PATH
=======
    prefix = ST_INSTALLED_PACKAGES_PATH
    if file_name.startswith(prefix):
        return _to_resource_uri(file_name, prefix)
    prefix = ST_PACKAGES_PATH
>>>>>>> c64ac00a
    if file_name.startswith(prefix) and not os.path.exists(file_name):
        return _to_resource_uri(file_name, prefix)
    path = pathname2url(file_name)
    return urljoin("file:", path)


def view_to_uri(view: sublime.View) -> str:
    file_name = view.file_name()
    if not file_name:
        return f"buffer:{view.buffer_id()}"
    return filename_to_uri(file_name)


@deprecated("Use parse_uri() instead")
def uri_to_filename(uri: str) -> str:
    """
    DEPRECATED: An URI associated to a view does not necessarily have a "file:" scheme.
    Use parse_uri instead.
    """
    scheme, path = parse_uri(uri)
    assert scheme == "file"
    return path


def parse_uri(uri: str) -> tuple[str, str]:
    """
    Parses an URI into a tuple where the first element is the URI scheme. The
    second element is the local filesystem path if the URI is a file URI,
    otherwise the second element is the original URI.
    """
    parsed = urlparse(uri)
    if parsed.scheme == "file":
        path = url2pathname(parsed.path)
        if os.name == 'nt':
            netloc = url2pathname(parsed.netloc)
            path = path.lstrip("\\")
            path = re.sub(r"^/([a-zA-Z]:)", r"\1", path)  # remove slash preceding drive letter
            path = re.sub(r"^([a-z]):", _uppercase_driveletter, path)
            if netloc:
                # Convert to UNC path
                return parsed.scheme, f"\\\\{netloc}\\{path}"
            else:
                return parsed.scheme, path
        return parsed.scheme, path
    elif parsed.scheme == '' and ':' in parsed.path.split('/')[0]:
        # workaround for bug in urllib.parse.urlparse
        return parsed.path.split(':')[0], uri
    return parsed.scheme, uri


def unparse_uri(parsed_uri: tuple[str, str]) -> str:
    """
    Reverse of `parse_uri()`.
    """
    scheme, path = parsed_uri
    return filename_to_uri(path) if scheme == "file" else path


def _to_resource_uri(path: str, prefix: str) -> str:
    """
    Terrible hacks from ST core leak into packages as well.

    See: https://github.com/sublimehq/sublime_text/issues/3742
    """
    return f"res:/Packages{pathname2url(path[len(prefix):])}"


def _uppercase_driveletter(match: Any) -> str:
    """
    For compatibility with Sublime's VCS status in the status bar.
    """
    return f"{match.group(1).upper()}:"<|MERGE_RESOLUTION|>--- conflicted
+++ resolved
@@ -1,12 +1,7 @@
 from __future__ import annotations
-<<<<<<< HEAD
-from .constants import INSTALLED_PACKAGES_PATH
-from .constants import PACKAGES_PATH
-from .protocol import DocumentUri
-=======
 from .constants import ST_INSTALLED_PACKAGES_PATH
 from .constants import ST_PACKAGES_PATH
->>>>>>> c64ac00a
+from .protocol import DocumentUri
 from typing import Any
 from typing_extensions import deprecated
 from urllib.parse import urljoin
@@ -27,17 +22,10 @@
     """
     Convert a file name obtained from view.file_name() into an URI
     """
-<<<<<<< HEAD
-    prefix = INSTALLED_PACKAGES_PATH
-    if file_name.startswith(prefix):
-        return _to_resource_uri(file_name, prefix)
-    prefix = PACKAGES_PATH
-=======
     prefix = ST_INSTALLED_PACKAGES_PATH
     if file_name.startswith(prefix):
         return _to_resource_uri(file_name, prefix)
     prefix = ST_PACKAGES_PATH
->>>>>>> c64ac00a
     if file_name.startswith(prefix) and not os.path.exists(file_name):
         return _to_resource_uri(file_name, prefix)
     path = pathname2url(file_name)
