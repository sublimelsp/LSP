--- conflicted
+++ resolved
@@ -13,11 +13,8 @@
 from .protocol import Range
 from .protocol import RangeLsp
 from .protocol import Request
-<<<<<<< HEAD
+from .settings import userprefs
 from .types import ClientConfig
-=======
-from .settings import userprefs
->>>>>>> ec59e020
 from .typing import Callable, Optional, Dict, Any, Iterable, List, Union, Tuple, Sequence, cast
 from .url import filename_to_uri
 from .workspace import is_subpath_of
