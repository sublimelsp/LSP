--- conflicted
+++ resolved
@@ -177,18 +177,10 @@
     })
 
 
-<<<<<<< HEAD
 def did_change_configuration(d: DottedDict) -> Notification:
     return Notification.didChangeConfiguration({"settings": d.get()})
 
 
-def minihtml(view: sublime.View, content: Union[str, dict]) -> str:
-    """ Content can be a string or MarkupContent. """
-    if isinstance(content, str):
-        return text2html(content)
-    elif isinstance(content, dict):
-        value = content.get("value") or ""
-=======
 FORMAT_STRING = 0x1
 FORMAT_MARKED_STRING = 0x2
 FORMAT_MARKUP_CONTENT = 0x4
@@ -248,7 +240,6 @@
     if (parse_marked_string or parse_markup_content) and isinstance(content, dict):
         # MarkupContent or MarkedString (dict)
         language = content.get("language")
->>>>>>> fad74a56
         kind = content.get("kind")
         value = content.get("value") or ""
         if parse_markup_content and kind:
