--- conflicted
+++ resolved
@@ -1,12 +1,8 @@
 from .css import css as lsp_css
-<<<<<<< HEAD
-from .protocol import CodeAction, Color, ColorInformation
-=======
-from .protocol import CodeAction
 from .protocol import CodeActionContext
 from .protocol import CodeActionParams
 from .protocol import CodeActionTriggerKind
->>>>>>> c8e617ca
+from .protocol import CodeAction, Color, ColorInformation
 from .protocol import Command
 from .protocol import CompletionItem
 from .protocol import CompletionItemKind
