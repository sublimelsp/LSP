from .css import css as lsp_css
from .protocol import CodeAction
from .protocol import CodeActionKind
from .protocol import CodeActionContext
from .protocol import CodeActionParams
from .protocol import CodeActionTriggerKind
from .protocol import Color
from .protocol import ColorInformation
from .protocol import Command
from .protocol import CompletionItem
from .protocol import CompletionItemKind
from .protocol import CompletionItemTag
from .protocol import Diagnostic
from .protocol import DiagnosticRelatedInformation
from .protocol import DiagnosticSeverity
from .protocol import DocumentHighlightKind
from .protocol import DocumentUri
from .protocol import ExperimentalTextDocumentRangeParams
from .protocol import Location
from .protocol import LocationLink
from .protocol import MarkedString
from .protocol import MarkupContent
from .protocol import Notification
from .protocol import Point
from .protocol import Position
from .protocol import Range
from .protocol import Request
from .protocol import SymbolKind
from .protocol import TextDocumentIdentifier
from .protocol import TextDocumentPositionParams
from .settings import userprefs
from .types import ClientConfig
from .typing import Callable, Optional, Dict, Any, Iterable, List, Union, Tuple, cast
from .url import parse_uri
from .workspace import is_subpath_of
import html
import itertools
import linecache
import mdpopups
import os
import re
import sublime
import sublime_plugin
import tempfile

MarkdownLangMap = Dict[str, Tuple[Tuple[str, ...], Tuple[str, ...]]]
SublimeKind = Tuple[int, str, str]

DOCUMENT_LINK_FLAGS = sublime.HIDE_ON_MINIMAP | sublime.DRAW_NO_FILL | sublime.DRAW_NO_OUTLINE | sublime.DRAW_SOLID_UNDERLINE  # noqa: E501

_baseflags = sublime.DRAW_NO_FILL | sublime.DRAW_NO_OUTLINE | sublime.DRAW_EMPTY_AS_OVERWRITE

DIAGNOSTIC_SEVERITY = [
    # Kind       CSS class   Scope for color                        Icon resource                    add_regions flags for single-line diagnostic  multi-line diagnostic   # noqa: E501
    ("error",   "errors",   "region.redish markup.error.lsp",      "Packages/LSP/icons/error.png",   _baseflags | sublime.DRAW_SQUIGGLY_UNDERLINE, sublime.DRAW_NO_FILL),  # noqa: E501
    ("warning", "warnings", "region.yellowish markup.warning.lsp", "Packages/LSP/icons/warning.png", _baseflags | sublime.DRAW_SQUIGGLY_UNDERLINE, sublime.DRAW_NO_FILL),  # noqa: E501
    ("info",    "info",     "region.bluish markup.info.lsp",       "Packages/LSP/icons/info.png",    _baseflags | sublime.DRAW_STIPPLED_UNDERLINE, sublime.DRAW_NO_FILL),  # noqa: E501
    ("hint",    "hints",    "region.bluish markup.info.hint.lsp",  "",                               _baseflags | sublime.DRAW_STIPPLED_UNDERLINE, sublime.DRAW_NO_FILL),  # noqa: E501
]  # type: List[Tuple[str, str, str, str, int, int]]

# sublime.Kind tuples for sublime.CompletionItem, sublime.QuickPanelItem, sublime.ListInputItem
# https://www.sublimetext.com/docs/api_reference.html#sublime.Kind
KIND_ARRAY = (sublime.KIND_ID_TYPE, "a", "Array")
KIND_BOOLEAN = (sublime.KIND_ID_VARIABLE, "b", "Boolean")
KIND_CLASS = (sublime.KIND_ID_TYPE, "c", "Class")
KIND_COLOR = (sublime.KIND_ID_MARKUP, "c", "Color")
KIND_CONSTANT = (sublime.KIND_ID_VARIABLE, "c", "Constant")
KIND_CONSTRUCTOR = (sublime.KIND_ID_FUNCTION, "c", "Constructor")
KIND_ENUM = (sublime.KIND_ID_TYPE, "e", "Enum")
KIND_ENUMMEMBER = (sublime.KIND_ID_VARIABLE, "e", "Enum Member")
KIND_EVENT = (sublime.KIND_ID_FUNCTION, "e", "Event")
KIND_FIELD = (sublime.KIND_ID_VARIABLE, "f", "Field")
KIND_FILE = (sublime.KIND_ID_NAVIGATION, "f", "File")
KIND_FOLDER = (sublime.KIND_ID_NAVIGATION, "f", "Folder")
KIND_FUNCTION = (sublime.KIND_ID_FUNCTION, "f", "Function")
KIND_INTERFACE = (sublime.KIND_ID_TYPE, "i", "Interface")
KIND_KEY = (sublime.KIND_ID_NAVIGATION, "k", "Key")
KIND_KEYWORD = (sublime.KIND_ID_KEYWORD, "k", "Keyword")
KIND_METHOD = (sublime.KIND_ID_FUNCTION, "m", "Method")
KIND_MODULE = (sublime.KIND_ID_NAMESPACE, "m", "Module")
KIND_NAMESPACE = (sublime.KIND_ID_NAMESPACE, "n", "Namespace")
KIND_NULL = (sublime.KIND_ID_VARIABLE, "n", "Null")
KIND_NUMBER = (sublime.KIND_ID_VARIABLE, "n", "Number")
KIND_OBJECT = (sublime.KIND_ID_TYPE, "o", "Object")
KIND_OPERATOR = (sublime.KIND_ID_KEYWORD, "o", "Operator")
KIND_PACKAGE = (sublime.KIND_ID_NAMESPACE, "p", "Package")
KIND_PROPERTY = (sublime.KIND_ID_VARIABLE, "p", "Property")
KIND_REFERENCE = (sublime.KIND_ID_NAVIGATION, "r", "Reference")
KIND_SNIPPET = (sublime.KIND_ID_SNIPPET, "s", "Snippet")
KIND_STRING = (sublime.KIND_ID_VARIABLE, "s", "String")
KIND_STRUCT = (sublime.KIND_ID_TYPE, "s", "Struct")
KIND_TEXT = (sublime.KIND_ID_MARKUP, "t", "Text")
KIND_TYPEPARAMETER = (sublime.KIND_ID_TYPE, "t", "Type Parameter")
KIND_UNIT = (sublime.KIND_ID_VARIABLE, "u", "Unit")
KIND_VALUE = (sublime.KIND_ID_VARIABLE, "v", "Value")
KIND_VARIABLE = (sublime.KIND_ID_VARIABLE, "v", "Variable")

KIND_ERROR = (sublime.KIND_ID_COLOR_REDISH, "e", "Error")
KIND_WARNING = (sublime.KIND_ID_COLOR_YELLOWISH, "w", "Warning")
KIND_INFORMATION = (sublime.KIND_ID_COLOR_BLUISH, "i", "Information")
KIND_HINT = (sublime.KIND_ID_COLOR_BLUISH, "h", "Hint")

KIND_QUICKFIX = (sublime.KIND_ID_COLOR_YELLOWISH, "f", "QuickFix")
KIND_REFACTOR = (sublime.KIND_ID_COLOR_CYANISH, "r", "Refactor")
KIND_SOURCE = (sublime.KIND_ID_COLOR_PURPLISH, "s", "Source")

COMPLETION_KINDS = {
    CompletionItemKind.Text: KIND_TEXT,
    CompletionItemKind.Method: KIND_METHOD,
    CompletionItemKind.Function: KIND_FUNCTION,
    CompletionItemKind.Constructor: KIND_CONSTRUCTOR,
    CompletionItemKind.Field: KIND_FIELD,
    CompletionItemKind.Variable: KIND_VARIABLE,
    CompletionItemKind.Class: KIND_CLASS,
    CompletionItemKind.Interface: KIND_INTERFACE,
    CompletionItemKind.Module: KIND_MODULE,
    CompletionItemKind.Property: KIND_PROPERTY,
    CompletionItemKind.Unit: KIND_UNIT,
    CompletionItemKind.Value: KIND_VALUE,
    CompletionItemKind.Enum: KIND_ENUM,
    CompletionItemKind.Keyword: KIND_KEYWORD,
    CompletionItemKind.Snippet: KIND_SNIPPET,
    CompletionItemKind.Color: KIND_COLOR,
    CompletionItemKind.File: KIND_FILE,
    CompletionItemKind.Reference: KIND_REFERENCE,
    CompletionItemKind.Folder: KIND_FOLDER,
    CompletionItemKind.EnumMember: KIND_ENUMMEMBER,
    CompletionItemKind.Constant: KIND_CONSTANT,
    CompletionItemKind.Struct: KIND_STRUCT,
    CompletionItemKind.Event: KIND_EVENT,
    CompletionItemKind.Operator: KIND_OPERATOR,
    CompletionItemKind.TypeParameter: KIND_TYPEPARAMETER
}  # type: Dict[CompletionItemKind, SublimeKind]

SYMBOL_KINDS = {
    SymbolKind.File: KIND_FILE,
    SymbolKind.Module: KIND_MODULE,
    SymbolKind.Namespace: KIND_NAMESPACE,
    SymbolKind.Package: KIND_PACKAGE,
    SymbolKind.Class: KIND_CLASS,
    SymbolKind.Method: KIND_METHOD,
    SymbolKind.Property: KIND_PROPERTY,
    SymbolKind.Field: KIND_FIELD,
    SymbolKind.Constructor: KIND_CONSTRUCTOR,
    SymbolKind.Enum: KIND_ENUM,
    SymbolKind.Interface: KIND_INTERFACE,
    SymbolKind.Function: KIND_FUNCTION,
    SymbolKind.Variable: KIND_VARIABLE,
    SymbolKind.Constant: KIND_CONSTANT,
    SymbolKind.String: KIND_STRING,
    SymbolKind.Number: KIND_NUMBER,
    SymbolKind.Boolean: KIND_BOOLEAN,
    SymbolKind.Array: KIND_ARRAY,
    SymbolKind.Object: KIND_OBJECT,
    SymbolKind.Key: KIND_KEY,
    SymbolKind.Null: KIND_NULL,
    SymbolKind.EnumMember: KIND_ENUMMEMBER,
    SymbolKind.Struct: KIND_STRUCT,
    SymbolKind.Event: KIND_EVENT,
    SymbolKind.Operator: KIND_OPERATOR,
    SymbolKind.TypeParameter: KIND_TYPEPARAMETER
}  # type: Dict[SymbolKind, SublimeKind]

DIAGNOSTIC_KINDS = {
    DiagnosticSeverity.Error: KIND_ERROR,
    DiagnosticSeverity.Warning: KIND_WARNING,
    DiagnosticSeverity.Information: KIND_INFORMATION,
    DiagnosticSeverity.Hint: KIND_HINT
}  # type: Dict[DiagnosticSeverity, SublimeKind]

CODE_ACTION_KINDS = {
    CodeActionKind.QuickFix: KIND_QUICKFIX,
    CodeActionKind.Refactor: KIND_REFACTOR,
    CodeActionKind.Source: KIND_SOURCE
}  # type: Dict[CodeActionKind, SublimeKind]

# Symbol scope to kind mapping, based on https://github.com/sublimetext-io/docs.sublimetext.io/issues/30
SUBLIME_KIND_SCOPES = {
    sublime.KIND_KEYWORD: "keyword | storage.modifier | storage.type | keyword.declaration | variable.language | constant.language",  # noqa: E501
    sublime.KIND_TYPE: "entity.name.type | entity.name.class | entity.name.enum | entity.name.trait | entity.name.struct | entity.name.impl | entity.name.interface | entity.name.union | support.type | support.class",  # noqa: E501
    sublime.KIND_FUNCTION: "entity.name.function | entity.name.method | entity.name.macro | meta.method entity.name.function | support.function | meta.function-call variable.function | meta.function-call support.function | support.method | meta.method-call variable.function",  # noqa: E501
    sublime.KIND_NAMESPACE: "entity.name.module | entity.name.namespace | support.module | support.namespace",
    sublime.KIND_NAVIGATION: "entity.name.definition | entity.name.label | entity.name.section",
    sublime.KIND_MARKUP: "entity.other.attribute-name | entity.name.tag | meta.toc-list.id.html",
    sublime.KIND_VARIABLE: "entity.name.constant | constant.other | support.constant | variable.other | variable.parameter | variable.other.member | variable.other.readwrite.member"  # noqa: E501
}  # type: Dict[SublimeKind, str]

SYMBOL_KIND_SCOPES = {
    SymbolKind.File: "string",
    SymbolKind.Module: "entity.name.namespace",
    SymbolKind.Namespace: "entity.name.namespace",
    SymbolKind.Package: "entity.name.namespace",
    SymbolKind.Class: "entity.name.class",
    SymbolKind.Method: "entity.name.function",
    SymbolKind.Property: "variable.other.member",
    SymbolKind.Field: "variable.other.member",
    SymbolKind.Constructor: "entity.name.function.constructor",
    SymbolKind.Enum: "entity.name.enum",
    SymbolKind.Interface: "entity.name.interface",
    SymbolKind.Function: "entity.name.function",
    SymbolKind.Variable: "variable.other",
    SymbolKind.Constant: "variable.other.constant",
    SymbolKind.String: "string",
    SymbolKind.Number: "constant.numeric",
    SymbolKind.Boolean: "constant.language.boolean",
    SymbolKind.Array: "meta.sequence",
    SymbolKind.Object: "meta.mapping",
    SymbolKind.Key: "meta.mapping.key string",
    SymbolKind.Null: "constant.language.null",
    SymbolKind.EnumMember: "constant.other.enum",
    SymbolKind.Struct: "entity.name.struct",
    SymbolKind.Event: "entity.name.function",
    SymbolKind.Operator: "keyword.operator",
    SymbolKind.TypeParameter: "variable.parameter.type"
}  # type: Dict[SymbolKind, str]

DOCUMENT_HIGHLIGHT_KINDS = {
    DocumentHighlightKind.Text: "text",
    DocumentHighlightKind.Read: "read",
    DocumentHighlightKind.Write: "write"
}  # type: Dict[DocumentHighlightKind, str]

DOCUMENT_HIGHLIGHT_KIND_SCOPES = {
    DocumentHighlightKind.Text: "region.bluish markup.highlight.text.lsp",
    DocumentHighlightKind.Read: "region.greenish markup.highlight.read.lsp",
    DocumentHighlightKind.Write: "region.yellowish markup.highlight.write.lsp"
}  # type: Dict[DocumentHighlightKind, str]

SEMANTIC_TOKENS_MAP = {
    "namespace": "variable.other.namespace.lsp",
    "namespace.declaration": "entity.name.namespace.lsp",
    "namespace.definition": "entity.name.namespace.lsp",
    "type": "storage.type.lsp",
    "type.declaration": "entity.name.type.lsp",
    "type.defaultLibrary": "support.type.lsp",
    "type.definition": "entity.name.type.lsp",
    "class": "storage.type.class.lsp",
    "class.declaration": "entity.name.class.lsp",
    "class.defaultLibrary": "support.class.lsp",
    "class.definition": "entity.name.class.lsp",
    "enum": "variable.other.enum.lsp",
    "enum.declaration": "entity.name.enum.lsp",
    "enum.definition": "entity.name.enum.lsp",
    "interface": "entity.other.inherited-class.lsp",
    "interface.declaration": "entity.name.interface.lsp",
    "interface.definition": "entity.name.interface.lsp",
    "struct": "storage.type.struct.lsp",
    "struct.declaration": "entity.name.struct.lsp",
    "struct.defaultLibrary": "support.struct.lsp",
    "struct.definition": "entity.name.struct.lsp",
    "typeParameter": "variable.parameter.generic.lsp",
    "parameter": "variable.parameter.lsp",
    "variable": "variable.other.lsp",
    "variable.readonly": "variable.other.constant.lsp",
    "property": "variable.other.property.lsp",
    "enumMember": "constant.other.enum.lsp",
    "event": "entity.name.function.lsp",
    "function": "variable.function.lsp",
    "function.declaration": "entity.name.function.lsp",
    "function.defaultLibrary": "support.function.builtin.lsp",
    "function.definition": "entity.name.function.lsp",
    "method": "variable.function.lsp",
    "method.declaration": "entity.name.function.lsp",
    "method.defaultLibrary": "support.function.builtin.lsp",
    "method.definition": "entity.name.function.lsp",
    "macro": "variable.macro.lsp",
    "macro.declaration": "entity.name.macro.lsp",
    "macro.defaultLibrary": "support.macro.lsp",
    "macro.definition": "entity.name.macro.lsp",
    "keyword": "keyword.lsp",
    "modifier": "storage.modifier.lsp",
    "comment": "comment.lsp",
    "comment.documentation": "comment.block.documentation.lsp",
    "string": "string.lsp",
    "number": "constant.numeric.lsp",
    "regexp": "string.regexp.lsp",
    "operator": "keyword.operator.lsp",
    "decorator": "variable.annotation.lsp",
}


class InvalidUriSchemeException(Exception):
    def __init__(self, uri: str) -> None:
        self.uri = uri

    def __str__(self) -> str:
        return "invalid URI scheme: {}".format(self.uri)


def get_line(window: sublime.Window, file_name: str, row: int) -> str:
    '''
    Get the line from the buffer if the view is open, else get line from linecache.
    row - is 0 based. If you want to get the first line, you should pass 0.
    '''
    view = window.find_open_file(file_name)
    if view:
        # get from buffer
        point = view.text_point(row, 0)
        return view.substr(view.line(point)).strip()
    else:
        # get from linecache
        # linecache row is not 0 based, so we increment it by 1 to get the correct line.
        return linecache.getline(file_name, row + 1).strip()


def get_storage_path() -> str:
    """
    The "Package Storage" is a way to store server data without influencing the behavior of Sublime Text's "catalog".
    Its path is '$DATA/Package Storage', where $DATA means:

    - on macOS: ~/Library/Application Support/Sublime Text
    - on Windows: %AppData%/Sublime Text/Roaming
    - on Linux: $XDG_CONFIG_DIR/sublime-text
    """
    return os.path.abspath(os.path.join(sublime.cache_path(), "..", "Package Storage"))


def extract_variables(window: sublime.Window) -> Dict[str, str]:
    variables = window.extract_variables()
    variables["storage_path"] = get_storage_path()
    variables["cache_path"] = sublime.cache_path()
    variables["temp_dir"] = tempfile.gettempdir()
    variables["home"] = os.path.expanduser('~')
    return variables


def point_to_offset(point: Point, view: sublime.View) -> int:
    # @see https://microsoft.github.io/language-server-protocol/specifications/specification-3-15/#position
    # If the character value is greater than the line length it defaults back to the line length.
    return view.text_point_utf16(point.row, point.col, clamp_column=True)


def offset_to_point(view: sublime.View, offset: int) -> Point:
    return Point(*view.rowcol_utf16(offset))


def position(view: sublime.View, offset: int) -> Position:
    return offset_to_point(view, offset).to_lsp()


def get_symbol_kind_from_scope(scope_name: str) -> SublimeKind:
    best_kind = sublime.KIND_AMBIGUOUS
    best_kind_score = 0
    for kind, selector in SUBLIME_KIND_SCOPES.items():
        score = sublime.score_selector(scope_name, selector)
        if score > best_kind_score:
            best_kind = kind
            best_kind_score = score
    return best_kind


def range_to_region(range: Range, view: sublime.View) -> sublime.Region:
    start = Point.from_lsp(range['start'])
    end = Point.from_lsp(range['end'])
    return sublime.Region(point_to_offset(start, view), point_to_offset(end, view))


def region_to_range(view: sublime.View, region: sublime.Region) -> Range:
    return {
        'start': offset_to_point(view, region.begin()).to_lsp(),
        'end': offset_to_point(view, region.end()).to_lsp(),
    }


def to_encoded_filename(path: str, position: Position) -> str:
    # WARNING: Cannot possibly do UTF-16 conversion :) Oh well.
    return '{}:{}:{}'.format(path, position['line'] + 1, position['character'] + 1)


def get_uri_and_range_from_location(location: Union[Location, LocationLink]) -> Tuple[DocumentUri, Range]:
    if "targetUri" in location:
        location = cast(LocationLink, location)
        uri = location["targetUri"]
        r = location["targetSelectionRange"]
    else:
        location = cast(Location, location)
        uri = location["uri"]
        r = location["range"]
    return uri, r


def get_uri_and_position_from_location(location: Union[Location, LocationLink]) -> Tuple[DocumentUri, Position]:
    if "targetUri" in location:
        location = cast(LocationLink, location)
        uri = location["targetUri"]
        position = location["targetSelectionRange"]["start"]
    else:
        location = cast(Location, location)
        uri = location["uri"]
        position = location["range"]["start"]
    return uri, position


def location_to_encoded_filename(location: Union[Location, LocationLink]) -> str:
    """
    DEPRECATED
    """
    uri, position = get_uri_and_position_from_location(location)
    scheme, parsed = parse_uri(uri)
    if scheme == "file":
        return to_encoded_filename(parsed, position)
    raise InvalidUriSchemeException(uri)


class MissingUriError(Exception):

    def __init__(self, view_id: int) -> None:
        super().__init__("View {} has no URI".format(view_id))
        self.view_id = view_id


def uri_from_view(view: sublime.View) -> DocumentUri:
    uri = view.settings().get("lsp_uri")
    if isinstance(uri, DocumentUri):
        return uri
    raise MissingUriError(view.id())


def text_document_identifier(view_or_uri: Union[DocumentUri, sublime.View]) -> TextDocumentIdentifier:
    if isinstance(view_or_uri, DocumentUri):
        uri = view_or_uri
    else:
        uri = uri_from_view(view_or_uri)
    return {"uri": uri}


def first_selection_region(view: sublime.View) -> Optional[sublime.Region]:
    try:
        return view.sel()[0]
    except IndexError:
        return None


def has_single_nonempty_selection(view: sublime.View) -> bool:
    selections = view.sel()
    return len(selections) == 1 and not selections[0].empty()


def entire_content_region(view: sublime.View) -> sublime.Region:
    return sublime.Region(0, view.size())


def entire_content(view: sublime.View) -> str:
    return view.substr(entire_content_region(view))


def entire_content_range(view: sublime.View) -> Range:
    return region_to_range(view, entire_content_region(view))


def text_document_item(view: sublime.View, language_id: str) -> Dict[str, Any]:
    return {
        "uri": uri_from_view(view),
        "languageId": language_id,
        "version": view.change_count(),
        "text": entire_content(view)
    }


def versioned_text_document_identifier(view: sublime.View, version: int) -> Dict[str, Any]:
    return {"uri": uri_from_view(view), "version": version}


def text_document_position_params(view: sublime.View, location: int) -> TextDocumentPositionParams:
    return {"textDocument": text_document_identifier(view), "position": position(view, location)}


def text_document_range_params(view: sublime.View, location: int,
                               region: sublime.Region) -> ExperimentalTextDocumentRangeParams:
    return {
        "textDocument": text_document_identifier(view),
        "position": position(view, location),
        "range": region_to_range(view, region)
    }


def did_open_text_document_params(view: sublime.View, language_id: str) -> Dict[str, Any]:
    return {"textDocument": text_document_item(view, language_id)}


def render_text_change(change: sublime.TextChange) -> Dict[str, Any]:
    # Note: cannot use protocol.Range because these are "historic" points.
    return {
        "range": {
            "start": {"line": change.a.row, "character": change.a.col_utf16},
            "end": {"line": change.b.row, "character": change.b.col_utf16}},
        "rangeLength": change.len_utf16,
        "text": change.str
    }


def did_change_text_document_params(view: sublime.View, version: int,
                                    changes: Optional[Iterable[sublime.TextChange]] = None) -> Dict[str, Any]:
    content_changes = []  # type: List[Dict[str, Any]]
    result = {"textDocument": versioned_text_document_identifier(view, version), "contentChanges": content_changes}
    if changes is None:
        # TextDocumentSyncKind.Full
        content_changes.append({"text": entire_content(view)})
    else:
        # TextDocumentSyncKind.Incremental
        for change in changes:
            content_changes.append(render_text_change(change))
    return result


def will_save_text_document_params(view_or_uri: Union[DocumentUri, sublime.View], reason: int) -> Dict[str, Any]:
    return {"textDocument": text_document_identifier(view_or_uri), "reason": reason}


def did_save_text_document_params(
    view: sublime.View, include_text: bool, uri: Optional[DocumentUri] = None
) -> Dict[str, Any]:
    identifier = text_document_identifier(uri if uri is not None else view)
    result = {"textDocument": identifier}  # type: Dict[str, Any]
    if include_text:
        result["text"] = entire_content(view)
    return result


def did_close_text_document_params(uri: DocumentUri) -> Dict[str, Any]:
    return {"textDocument": text_document_identifier(uri)}


def did_open(view: sublime.View, language_id: str) -> Notification:
    return Notification.didOpen(did_open_text_document_params(view, language_id))


def did_change(view: sublime.View, version: int,
               changes: Optional[Iterable[sublime.TextChange]] = None) -> Notification:
    return Notification.didChange(did_change_text_document_params(view, version, changes))


def will_save(uri: DocumentUri, reason: int) -> Notification:
    return Notification.willSave(will_save_text_document_params(uri, reason))


def will_save_wait_until(view: sublime.View, reason: int) -> Request:
    return Request.willSaveWaitUntil(will_save_text_document_params(view, reason), view)


def did_save(view: sublime.View, include_text: bool, uri: Optional[DocumentUri] = None) -> Notification:
    return Notification.didSave(did_save_text_document_params(view, include_text, uri))


def did_close(uri: DocumentUri) -> Notification:
    return Notification.didClose(did_close_text_document_params(uri))


def formatting_options(settings: sublime.Settings) -> Dict[str, Any]:
    # Build 4085 allows "trim_trailing_white_space_on_save" to be a string so we have to account for that in a
    # backwards-compatible way.
    trim_trailing_white_space = settings.get("trim_trailing_white_space_on_save") not in (False, None, "none")
    return {
        # Size of a tab in spaces.
        "tabSize": settings.get("tab_size", 4),
        # Prefer spaces over tabs.
        "insertSpaces": settings.get("translate_tabs_to_spaces", False),
        # Trim trailing whitespace on a line. (since 3.15)
        "trimTrailingWhitespace": trim_trailing_white_space,
        # Insert a newline character at the end of the file if one does not exist. (since 3.15)
        "insertFinalNewline": settings.get("ensure_newline_at_eof_on_save", False),
        # Trim all newlines after the final newline at the end of the file. (sine 3.15)
        "trimFinalNewlines": settings.get("ensure_newline_at_eof_on_save", False)
    }


def text_document_formatting(view: sublime.View) -> Request:
    return Request("textDocument/formatting", {
        "textDocument": text_document_identifier(view),
        "options": formatting_options(view.settings())
    }, view, progress=True)


def text_document_range_formatting(view: sublime.View, region: sublime.Region) -> Request:
    return Request("textDocument/rangeFormatting", {
        "textDocument": text_document_identifier(view),
        "options": formatting_options(view.settings()),
        "range": region_to_range(view, region)
    }, view, progress=True)


def selection_range_params(view: sublime.View) -> Dict[str, Any]:
    return {
        "textDocument": text_document_identifier(view),
        "positions": [position(view, r.b) for r in view.sel()]
    }


def text_document_code_action_params(
    view: sublime.View,
    region: sublime.Region,
    diagnostics: List[Diagnostic],
    only_kinds: Optional[List[CodeActionKind]] = None,
    manual: bool = False
) -> CodeActionParams:
    context = {
        "diagnostics": diagnostics,
        "triggerKind": CodeActionTriggerKind.Invoked if manual else CodeActionTriggerKind.Automatic,
    }  # type: CodeActionContext
    if only_kinds:
        context["only"] = only_kinds
    return {
        "textDocument": text_document_identifier(view),
        "range": region_to_range(view, region),
        "context": context
    }


# Workaround for a limited margin-collapsing capabilities of the minihtml.
LSP_POPUP_SPACER_HTML = '<div class="lsp_popup--spacer"></div>'


def show_lsp_popup(view: sublime.View, contents: str, location: int = -1, md: bool = False, flags: int = 0,
                   css: Optional[str] = None, wrapper_class: Optional[str] = None,
                   on_navigate: Optional[Callable] = None, on_hide: Optional[Callable] = None) -> None:
    css = css if css is not None else lsp_css().popups
    wrapper_class = wrapper_class if wrapper_class is not None else lsp_css().popups_classname
    contents += LSP_POPUP_SPACER_HTML
    mdpopups.show_popup(
        view,
        contents,
        css=css,
        md=md,
        flags=flags,
        location=location,
        wrapper_class=wrapper_class,
        max_width=int(view.em_width() * float(userprefs().popup_max_characters_width)),
        max_height=int(view.line_height() * float(userprefs().popup_max_characters_height)),
        on_navigate=on_navigate,
        on_hide=on_hide)


def update_lsp_popup(view: sublime.View, contents: str, md: bool = False, css: Optional[str] = None,
                     wrapper_class: Optional[str] = None) -> None:
    css = css if css is not None else lsp_css().popups
    wrapper_class = wrapper_class if wrapper_class is not None else lsp_css().popups_classname
    contents += LSP_POPUP_SPACER_HTML
    mdpopups.update_popup(view, contents, css=css, md=md, wrapper_class=wrapper_class)


FORMAT_STRING = 0x1
FORMAT_MARKED_STRING = 0x2
FORMAT_MARKUP_CONTENT = 0x4


def minihtml(
    view: sublime.View,
    content: Union[MarkedString, MarkupContent, List[MarkedString]],
    allowed_formats: int,
    language_id_map: Optional[MarkdownLangMap] = None
) -> str:
    """
    Formats provided input content into markup accepted by minihtml.

    Content can be in one of those formats:

     - string: treated as plain text
     - MarkedString: string or { language: string; value: string }
     - MarkedString[]
     - MarkupContent: { kind: MarkupKind, value: string }

    We can't distinguish between plain text string and a MarkedString in a string form so
    FORMAT_STRING and FORMAT_MARKED_STRING can't both be specified at the same time.

    :param view
    :param content
    :param allowed_formats: Bitwise flag specifying which formats to parse.

    :returns: Formatted string
    """
    if allowed_formats == 0:
        raise ValueError("Must specify at least one format")
    parse_string = bool(allowed_formats & FORMAT_STRING)
    parse_marked_string = bool(allowed_formats & FORMAT_MARKED_STRING)
    parse_markup_content = bool(allowed_formats & FORMAT_MARKUP_CONTENT)
    if parse_string and parse_marked_string:
        raise ValueError("Not allowed to specify FORMAT_STRING and FORMAT_MARKED_STRING at the same time")
    is_plain_text = True
    result = ''
    if (parse_string or parse_marked_string) and isinstance(content, str):
        # plain text string or MarkedString
        is_plain_text = parse_string
        result = content
    if parse_marked_string and isinstance(content, list):
        # MarkedString[]
        formatted = []
        for item in content:
            value = ""
            language = None
            if isinstance(item, str):
                value = item
            else:
                value = item.get("value") or ""
                language = item.get("language")

            if language:
                formatted.append("```{}\n{}\n```\n".format(language, value))
            else:
                formatted.append(value)

        is_plain_text = False
        result = "\n".join(formatted)
    if (parse_marked_string or parse_markup_content) and isinstance(content, dict):
        # MarkupContent or MarkedString (dict)
        language = content.get("language")
        kind = content.get("kind")
        value = content.get("value") or ""
        if parse_markup_content and kind:
            # MarkupContent
            is_plain_text = kind != "markdown"
            result = value
        if parse_marked_string and language:
            # MarkedString (dict)
            is_plain_text = False
            result = "```{}\n{}\n```\n".format(language, value)
    if is_plain_text:
        return "<p>{}</p>".format(text2html(result)) if result else ''
    else:
        frontmatter = {
            "allow_code_wrap": True,
            "markdown_extensions": [
                "markdown.extensions.admonition",
                {
                    "pymdownx.escapeall": {
                        "hardbreak": True,
                        "nbsp": False
                    }
                },
                {
                    "pymdownx.magiclink": {
                        # links are displayed without the initial ftp://, http://, https://, or ftps://.
                        "hide_protocol": True,
                        # GitHub, Bitbucket, and GitLab commit, pull, and issue links are are rendered in a shorthand
                        # syntax.
                        "repo_url_shortener": True
                    }
                }
            ]
        }
        if isinstance(language_id_map, dict):
            frontmatter["language_map"] = language_id_map
        # Workaround CommonMark deficiency: two spaces followed by a newline should result in a new paragraph.
        result = re.sub('(\\S)  \n', '\\1\n\n', result)
        return mdpopups.md2html(view, mdpopups.format_frontmatter(frontmatter) + result)


REPLACEMENT_MAP = {
    "&": "&amp;",
    "<": "&lt;",
    ">": "&gt;",
    "\t": 4 * "&nbsp;",
    "\n": "<br>",
    "\xa0": "&nbsp;",  # non-breaking space
    "\xc2": "&nbsp;",  # control character
}

PATTERNS = [
    r'(?P<special>[{}])'.format(''.join(REPLACEMENT_MAP.keys())),
    r'(?P<url>https?://(?:[\w\d:#@%/;$()~_?\+\-=\\\.&](?:#!)?)*)',
    r'(?P<multispace> {2,})',
]

REPLACEMENT_RE = re.compile('|'.join(PATTERNS), flags=re.IGNORECASE)


def _replace_match(match: Any) -> str:
    special_match = match.group('special')
    if special_match:
        return REPLACEMENT_MAP[special_match]
    url = match.group('url')
    if url:
        return "<a href='{}'>{}</a>".format(url, url)
    return len(match.group('multispace')) * '&nbsp;'


def text2html(content: str) -> str:
    return re.sub(REPLACEMENT_RE, _replace_match, content)


def make_link(href: str, text: Any, class_name: Optional[str] = None, tooltip: Optional[str] = None) -> str:
    if isinstance(text, str):
        text = text.replace(' ', '&nbsp;')
    link = "<a href='{}'".format(href)
    if class_name:
<<<<<<< HEAD
        link += " class='{}'".format(class_name)
    if tooltip:
        link += " title='{}'".format(html.escape(tooltip))
    link += ">{}</a>".format(text)
    return link


def make_command_link(
    command: str,
    text: str,
    command_args: Optional[Dict[str, Any]] = None,
    class_name: Optional[str] = None,
    tooltip: Optional[str] = None,
    view: Optional[sublime.View] = None
) -> str:
    if view:
=======
        return "<a href='{}' class='{}'>{}</a>".format(href, class_name, text)
    else:
        return "<a href='{}'>{}</a>".format(href, text)


def make_command_link(command: str, text: str, command_args: Optional[Dict[str, Any]] = None,
                      class_name: Optional[str] = None, view_id: Optional[int] = None) -> str:
    if view_id is not None:
>>>>>>> 9eea946e
        cmd = "lsp_run_text_command_helper"
        args = {"view_id": view_id, "command": command, "args": command_args}  # type: Optional[Dict[str, Any]]
    else:
        cmd = command
        args = command_args
    return make_link(sublime.command_url(cmd, args), text, class_name, tooltip)


class LspRunTextCommandHelperCommand(sublime_plugin.WindowCommand):
    def run(self, view_id: int, command: str, args: Optional[Dict[str, Any]] = None) -> None:
        view = sublime.View(view_id)
        if view.is_valid():
            view.run_command(command, args)


COLOR_BOX_HTML = """
<style>
    html {{
        padding: 0;
        background-color: transparent;
    }}
    a {{
        display: inline-block;
        height: 0.8rem;
        width: 0.8rem;
        margin-top: 0.1em;
        border: 1px solid color(var(--foreground) alpha(0.25));
        background-color: {color};
        text-decoration: none;
    }}
</style>
<body id='lsp-color-box'>
    <a href='{command}'>&nbsp;</a>
</body>"""


def color_to_hex(color: Color) -> str:
    red = round(color['red'] * 255)
    green = round(color['green'] * 255)
    blue = round(color['blue'] * 255)
    alpha_dec = color['alpha']
    if alpha_dec < 1:
        return "#{:02x}{:02x}{:02x}{:02x}".format(red, green, blue, round(alpha_dec * 255))
    return "#{:02x}{:02x}{:02x}".format(red, green, blue)


def lsp_color_to_html(color_info: ColorInformation) -> str:
    command = sublime.command_url('lsp_color_presentation', {'color_information': color_info})
    return COLOR_BOX_HTML.format(command=command, color=color_to_hex(color_info['color']))


def lsp_color_to_phantom(view: sublime.View, color_info: ColorInformation) -> sublime.Phantom:
    region = range_to_region(color_info['range'], view)
    return sublime.Phantom(region, lsp_color_to_html(color_info), sublime.LAYOUT_INLINE)


def document_color_params(view: sublime.View) -> Dict[str, Any]:
    return {"textDocument": text_document_identifier(view)}


def format_severity(severity: int) -> str:
    if 1 <= severity <= len(DIAGNOSTIC_SEVERITY):
        return DIAGNOSTIC_SEVERITY[severity - 1][0]
    return "???"


def diagnostic_severity(diagnostic: Diagnostic) -> DiagnosticSeverity:
    return diagnostic.get("severity", DiagnosticSeverity.Error)


def format_diagnostic_for_panel(diagnostic: Diagnostic) -> Tuple[str, Optional[int], Optional[str], Optional[str]]:
    """
    Turn an LSP diagnostic into a string suitable for an output panel.

    :param      diagnostic:  The diagnostic
    :returns:   Tuple of (content, optional offset, optional code, optional href)
                When the last three elements are optional, don't show an inline phantom
                When the last three elemenst are not optional, show an inline phantom
                using the information given.
    """
    formatted, code, href = diagnostic_source_and_code(diagnostic)
    lines = diagnostic["message"].splitlines() or [""]
    result = " {:>4}:{:<4}{:<8}{}".format(
        diagnostic["range"]["start"]["line"] + 1,
        diagnostic["range"]["start"]["character"] + 1,
        format_severity(diagnostic_severity(diagnostic)),
        lines[0]
    )
    if formatted != "" or code is not None:
        # \u200B is the zero-width space
        result += " \u200B{}".format(formatted)
    offset = len(result) if href else None
    for line in itertools.islice(lines, 1, None):
        result += "\n" + 18 * " " + line
    return result, offset, code, href


def format_diagnostic_source_and_code(diagnostic: Diagnostic) -> str:
    formatted, code, href = diagnostic_source_and_code(diagnostic)
    if href is None or code is None:
        return formatted
    return formatted + "({})".format(code)


def diagnostic_source_and_code(diagnostic: Diagnostic) -> Tuple[str, Optional[str], Optional[str]]:
    formatted = diagnostic.get("source", "")
    href = None
    code = diagnostic.get("code")
    if code is not None:
        code = str(code)
        code_description = diagnostic.get("codeDescription")
        if code_description:
            href = code_description["href"]
        else:
            formatted += "({})".format(code)
    return formatted, code, href


def location_to_human_readable(
    config: ClientConfig,
    base_dir: Optional[str],
    location: Union[Location, LocationLink]
) -> str:
    """
    Format an LSP Location (or LocationLink) into a string suitable for a human to read
    """
    uri, position = get_uri_and_position_from_location(location)
    scheme, _ = parse_uri(uri)
    if scheme == "file":
        fmt = "{}:{}"
        pathname = config.map_server_uri_to_client_path(uri)
        if base_dir and is_subpath_of(pathname, base_dir):
            pathname = pathname[len(os.path.commonprefix((pathname, base_dir))) + 1:]
    elif scheme == "res":
        fmt = "{}:{}"
        pathname = uri
    else:
        # https://tools.ietf.org/html/rfc5147
        fmt = "{}#line={}"
        pathname = uri
    return fmt.format(pathname, position["line"] + 1)


def location_to_href(config: ClientConfig, location: Union[Location, LocationLink]) -> str:
    """
    Encode an LSP Location (or LocationLink) into a string suitable as a hyperlink in minihtml
    """
    uri, position = get_uri_and_position_from_location(location)
    return "location:{}@{}#{},{}".format(config.name, uri, position["line"], position["character"])


def unpack_href_location(href: str) -> Tuple[str, str, int, int]:
    """
    Return the session name, URI, row, and col_utf16 from an encoded href.
    """
    session_name, uri_with_fragment = href[len("location:"):].split("@")
    uri, fragment = uri_with_fragment.split("#")
    row, col_utf16 = map(int, fragment.split(","))
    return session_name, uri, row, col_utf16


def is_location_href(href: str) -> bool:
    """
    Check whether this href is an encoded location.
    """
    return href.startswith("location:")


def _format_diagnostic_related_info(
    config: ClientConfig,
    info: DiagnosticRelatedInformation,
    base_dir: Optional[str] = None
) -> str:
    location = info["location"]
    return '<a href="{}">{}</a>: {}'.format(
        location_to_href(config, location),
        location_to_human_readable(config, base_dir, location),
        info["message"]
    )


def _with_color(text: Any, hexcolor: str) -> str:
    return '<span style="color: {};">{}</span>'.format(hexcolor, text)


def format_diagnostic_for_html(
    view: sublime.View,
    config: ClientConfig,
    diagnostic: Diagnostic,
    base_dir: Optional[str] = None
) -> str:
    formatted = [
        '<pre class="',
        DIAGNOSTIC_SEVERITY[diagnostic_severity(diagnostic) - 1][1],
        '">',
        text2html(diagnostic["message"])
    ]
    code_description = diagnostic.get("codeDescription")
    if "code" in diagnostic:
        code = [_with_color("(", "color(var(--foreground) alpha(0.6))")]
        if code_description:
            code.append(make_link(code_description["href"], diagnostic.get("code")))
        else:
            code.append(_with_color(diagnostic["code"], "color(var(--foreground) alpha(0.6))"))
        code.append(_with_color(")", "color(var(--foreground) alpha(0.6))"))
    else:
        code = None
    source = diagnostic.get("source")
    if source or code:
        formatted.append(" ")
    if source:
        formatted.append(_with_color(source, "color(var(--foreground) alpha(0.6))"))
    if code:
        formatted.extend(code)
    related_infos = diagnostic.get("relatedInformation")
    if related_infos:
        formatted.append('<pre class="related_info">')
        formatted.append("<br>".join(_format_diagnostic_related_info(config, info, base_dir)
                                     for info in related_infos))
        formatted.append("</pre>")
    formatted.append("</pre>")
    return "".join(formatted)


def format_completion(
    item: CompletionItem, index: int, can_resolve_completion_items: bool, session_name: str, view_id: int
) -> sublime.CompletionItem:
    # This is a hot function. Don't do heavy computations or IO in this function.

    lsp_label = item['label']
    lsp_label_details = item.get('labelDetails') or {}
    lsp_label_detail = lsp_label_details.get('detail') or ""
    lsp_label_description = lsp_label_details.get('description') or ""
    lsp_filter_text = item.get('filterText') or ""
    lsp_detail = (item.get('detail') or "").replace("\n", " ")

    completion_kind = item.get('kind')
    kind = COMPLETION_KINDS.get(completion_kind, sublime.KIND_AMBIGUOUS) if completion_kind else sublime.KIND_AMBIGUOUS

    details = []  # type: List[str]
    if can_resolve_completion_items or item.get('documentation'):
        details.append(make_command_link(
            'lsp_resolve_docs', "More", {'index': index, 'session_name': session_name}, view_id=view_id))

    if lsp_label_detail and (lsp_label + lsp_label_detail).startswith(lsp_filter_text):
        trigger = lsp_label + lsp_label_detail
        annotation = lsp_label_description or lsp_detail
    elif lsp_label.startswith(lsp_filter_text):
        trigger = lsp_label
        annotation = lsp_detail
        if lsp_label_detail:
            details.append(html.escape(lsp_label + lsp_label_detail))
        if lsp_label_description:
            details.append(html.escape(lsp_label_description))
    else:
        trigger = lsp_filter_text
        annotation = lsp_detail
        details.append(html.escape(lsp_label + lsp_label_detail))
        if lsp_label_description:
            details.append(html.escape(lsp_label_description))

    if item.get('deprecated') or CompletionItemTag.Deprecated in item.get('tags', []):
        annotation = "DEPRECATED - " + annotation if annotation else "DEPRECATED"

    insert_replace_support_html = get_insert_replace_support_html(item)
    if insert_replace_support_html:
        details.append(insert_replace_support_html)

    completion = sublime.CompletionItem.command_completion(
        trigger=trigger,
        command='lsp_select_completion_item',
        args={"item": item, "session_name": session_name},
        annotation=annotation,
        kind=kind,
        details=" | ".join(details))
    if item.get('textEdit'):
        completion.flags = sublime.COMPLETION_FLAG_KEEP_PREFIX
    return completion


def format_code_actions_for_quick_panel(
    session_actions: Iterable[Tuple[str, Union[CodeAction, Command]]]
) -> Tuple[List[sublime.QuickPanelItem], int]:
    items = []  # type: List[sublime.QuickPanelItem]
    selected_index = -1
    for idx, (config_name, code_action) in enumerate(session_actions):
        lsp_kind = code_action.get("kind", "")
        first_kind_component = cast(CodeActionKind, str(lsp_kind).split(".")[0])
        kind = CODE_ACTION_KINDS.get(first_kind_component, sublime.KIND_AMBIGUOUS)
        items.append(sublime.QuickPanelItem(code_action["title"], annotation=config_name, kind=kind))
        if code_action.get('isPreferred', False):
            selected_index = idx
    return items, selected_index


def get_insert_replace_support_html(item: CompletionItem) -> Optional[str]:
    text_edit = item.get('textEdit')
    if text_edit and 'insert' in text_edit and 'replace' in text_edit:
        insert_mode = userprefs().completion_insert_mode
        oposite_insert_mode = 'Replace' if insert_mode == 'insert' else 'Insert'
        command_url = sublime.command_url("lsp_commit_completion_with_opposite_insert_mode")
        return "<a href='{}'>{}</a>".format(command_url, oposite_insert_mode)
    return None<|MERGE_RESOLUTION|>--- conflicted
+++ resolved
@@ -782,7 +782,6 @@
         text = text.replace(' ', '&nbsp;')
     link = "<a href='{}'".format(href)
     if class_name:
-<<<<<<< HEAD
         link += " class='{}'".format(class_name)
     if tooltip:
         link += " title='{}'".format(html.escape(tooltip))
@@ -796,19 +795,9 @@
     command_args: Optional[Dict[str, Any]] = None,
     class_name: Optional[str] = None,
     tooltip: Optional[str] = None,
-    view: Optional[sublime.View] = None
+    view_id: Optional[int] = None
 ) -> str:
-    if view:
-=======
-        return "<a href='{}' class='{}'>{}</a>".format(href, class_name, text)
-    else:
-        return "<a href='{}'>{}</a>".format(href, text)
-
-
-def make_command_link(command: str, text: str, command_args: Optional[Dict[str, Any]] = None,
-                      class_name: Optional[str] = None, view_id: Optional[int] = None) -> str:
     if view_id is not None:
->>>>>>> 9eea946e
         cmd = "lsp_run_text_command_helper"
         args = {"view_id": view_id, "command": command, "args": command_args}  # type: Optional[Dict[str, Any]]
     else:
