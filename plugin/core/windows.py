from .diagnostics import DiagnosticsStorage
from .edit import parse_workspace_edit
from .logging import debug, exception_log
<<<<<<< HEAD
from .protocol import Notification, Response
=======
from .protocol import Notification, Response, WorkspaceFolder
>>>>>>> d4f764a7
from .rpc import Client
from .sessions import Session, InitializeError
from .types import ClientConfig
from .types import config_supports_syntax
from .types import ConfigRegistry
from .types import GlobalConfigs
from .types import LanguageConfig
from .types import Settings
from .types import ViewLike
from .types import WindowLike
from .typing import Optional, List, Callable, Dict, Any, Protocol, Set, Union
from .url import filename_to_uri
from .workspace import get_workspace_folders
from .workspace import disable_in_project
from .workspace import enable_in_project
from .workspace import ProjectFolders
import threading


class SublimeLike(Protocol):

    def set_timeout_async(self, f: Callable, timeout_ms: int = 0) -> None:
        ...

    def Region(self, a: int, b: int) -> 'Any':
        ...


class LanguageHandlerListener(Protocol):

    def on_start(self, config_name: str, window: WindowLike) -> bool:
        ...

    def on_initialized(self, config_name: str, window: WindowLike, client: Client) -> None:
        ...


class DocumentHandler(Protocol):
    def add_session(self, session: Session) -> None:
        ...

    def remove_session(self, config_name: str) -> None:
        ...

    def reset(self) -> None:
        ...

    def handle_view_opened(self, view: ViewLike) -> None:
        ...

    def handle_view_modified(self, view: ViewLike) -> None:
        ...

    def purge_changes(self, view: ViewLike) -> None:
        ...

    def handle_view_saved(self, view: ViewLike) -> None:
        ...

    def handle_view_closed(self, view: ViewLike) -> None:
        ...

    def has_document_state(self, file_name: str) -> bool:
        ...


def get_active_views(window: WindowLike) -> List[ViewLike]:
    views = list()  # type: List[ViewLike]
    num_groups = window.num_groups()
    for group in range(0, num_groups):
        view = window.active_view_in_group(group)
        if window.active_group() == group:
            views.insert(0, view)
        else:
            views.append(view)

    return views


class DocumentState:
    """Stores version count for documents open in a language service"""

    def __init__(self, path: str) -> None:
        self.path = path
        self.version = 0

    def inc_version(self) -> int:
        self.version += 1
        return self.version


class DocumentHandlerFactory(object):
    def __init__(self, sublime: Any, settings: Settings) -> None:
        self._sublime = sublime
        self._settings = settings

    def for_window(self, window: WindowLike, workspace: ProjectFolders,
                   configs: ConfigRegistry) -> DocumentHandler:
        return WindowDocumentHandler(self._sublime, self._settings, window, workspace, configs)


def nop() -> None:
    pass


class WindowDocumentHandler(object):
    def __init__(self, sublime: Any, settings: Settings, window: WindowLike, workspace: ProjectFolders,
                 configs: ConfigRegistry) -> None:
        self._sublime = sublime
        self._settings = settings
        self._configs = configs
        self._window = window
        self._document_states = dict()  # type: Dict[str, DocumentState]
        self._pending_buffer_changes = dict()  # type: Dict[int, Dict]
        self._sessions = dict()  # type: Dict[str, List[Session]]
        self._workspace = workspace
        self.changed = nop
        self.saved = nop

    def add_session(self, session: Session) -> None:
        self._sessions.setdefault(session.config.name, []).append(session)
        self._notify_open_documents(session)

    def remove_session(self, config_name: str) -> None:
        if config_name in self._sessions:
            del self._sessions[config_name]

    def reset(self) -> None:
        for view in self._window.views():
            self.detach_view(view)
        self._document_states.clear()

    def get_document_state(self, path: str) -> DocumentState:
        if path not in self._document_states:
            self._document_states[path] = DocumentState(path)
        return self._document_states[path]

    def has_document_state(self, path: str) -> bool:
        return path in self._document_states

    def _get_applicable_sessions(self, view: ViewLike, notification_type: Optional[str] = None) -> List[Session]:
        sessions = []  # type: List[Session]
        syntax = view.settings().get("syntax")

        def conditional_append(session: Session) -> None:
            if config_supports_syntax(session.config, syntax):
                if not notification_type or self._session_supports_notification(session, notification_type):
                    sessions.append(session)

        if view in self._workspace:
            for sessions_per_config_name in self._sessions.values():
                for session in sessions_per_config_name:
                    if session.handles_path(view.file_name()):
                        conditional_append(session)
        else:
            for sessions_per_config_name in self._sessions.values():
                assert len(sessions_per_config_name) > 0
                conditional_append(sessions_per_config_name[0])
        return sessions

    def _session_supports_notification(self, session: Session, notification_type: str) -> bool:
        """
            openClose: boolean
            change: 0 (none), 1 (full), 2 (incremental)
            willSave: boolean
            willSaveWaitUntil: boolean
            save: {includeText: boolean}
        """
        sync_options = session.capabilities.get('textDocumentSync')

        # if a TextDocumentSyncOptions object was sent, we can disable some notifications
        if isinstance(sync_options, dict):
            notification = sync_options.get(notification_type)
            if notification is None or notification is False:
                return False

        # otherwise we send them all.
        return True

    def _notify_open_documents(self, session: Session) -> None:
        for file_name in list(self._document_states):
            if session.handles_path(file_name):
                view = self._window.find_open_file(file_name)
                if view:
                    syntax = view.settings().get("syntax")
                    if config_supports_syntax(session.config, syntax):
                        sessions = self._get_applicable_sessions(view)
                        self._attach_view(view, sessions)
                        self._notify_did_open(view, session)

    def _is_supported_view(self, view: ViewLike) -> bool:
        return self._configs.syntax_supported(view)

    def _config_languages(self, view: ViewLike) -> Dict[str, LanguageConfig]:
        return self._configs.syntax_config_languages(view)

    def _attach_view(self, view: ViewLike, sessions: List[Session]) -> None:
        view.settings().set("show_definitions", False)
        if self._settings.show_view_status:
            view.set_status("lsp_clients", ", ".join(session.config.name for session in sessions))

    def detach_view(self, view: ViewLike) -> None:
        view.settings().erase("show_definitions")
        view.set_status("lsp_clients", "")

    def _view_language(self, view: ViewLike, config_name: str) -> Optional[str]:
        languages = view.settings().get('lsp_language')
        return languages.get(config_name) if languages else None

    def _set_view_languages(self, view: ViewLike, config_languages: Dict[str, LanguageConfig]) -> None:
        languages = {}
        for config_name, language in config_languages.items():
            languages[config_name] = language.id
        view.settings().set('lsp_language', languages)
        view.settings().set('lsp_active', True)

    def handle_view_opened(self, view: ViewLike) -> None:
        file_name = view.file_name()
        if file_name:
            if not self.has_document_state(file_name):
                config_languages = self._config_languages(view)
                if len(config_languages) > 0:
                    # always register a supported document
                    self.get_document_state(file_name)
                    self._set_view_languages(view, config_languages)

                    # the sessions may not be available yet,
                    # the document will get synced when a session is added.
                    sessions = self._get_applicable_sessions(view)
                    self._attach_view(view, sessions)
                    for session in sessions:
                        if self._session_supports_notification(session, 'openClose'):
                            self._notify_did_open(view, session)

    def _notify_did_open(self, view: ViewLike, session: Session) -> None:
        file_name = view.file_name()
        if file_name:
            ds = self.get_document_state(file_name)
            params = {
                "textDocument": {
                    "uri": filename_to_uri(file_name),
                    "languageId": self._view_language(view, session.config.name),
                    "text": view.substr(self._sublime.Region(0, view.size())),
                    "version": ds.version
                }
            }
            session.client.send_notification(Notification.didOpen(params))

    def handle_view_closed(self, view: ViewLike) -> None:
        file_name = view.file_name()
        if file_name in self._document_states:
            del self._document_states[file_name]
            for session in self._get_applicable_sessions(view, 'openClose'):
                debug('closing', file_name, session.config.name)
                if session.client:
                    params = {"textDocument": {"uri": filename_to_uri(file_name)}}
                    session.client.send_notification(Notification.didClose(params))

    def handle_view_saved(self, view: ViewLike) -> None:
        file_name = view.file_name()
        if file_name in self._document_states:
            self.purge_changes(view)
            for session in self._get_applicable_sessions(view, 'save'):
                if session.client:
                    params = {"textDocument": {"uri": filename_to_uri(file_name)}}
                    session.client.send_notification(Notification.didSave(params))
            self.saved()
        else:
            debug('document not tracked', file_name)

    def handle_view_modified(self, view: ViewLike) -> None:
        buffer_id = view.buffer_id()
        buffer_version = 1
        pending_buffer = None
        if buffer_id in self._pending_buffer_changes:
            pending_buffer = self._pending_buffer_changes[buffer_id]
            buffer_version = pending_buffer["version"] + 1
            pending_buffer["version"] = buffer_version
        else:
            self._pending_buffer_changes[buffer_id] = {
                "view": view,
                "version": buffer_version
            }

        self._sublime.set_timeout_async(
            lambda: self.purge_did_change(buffer_id, buffer_version), 500)

    def purge_changes(self, view: ViewLike) -> None:
        self.purge_did_change(view.buffer_id())

    def purge_did_change(self, buffer_id: int, buffer_version: Optional[int] = None) -> None:
        if buffer_id not in self._pending_buffer_changes:
            return

        pending_buffer = self._pending_buffer_changes.get(buffer_id)

        if pending_buffer:
            if buffer_version is None or buffer_version == pending_buffer["version"]:
                self.notify_did_change(pending_buffer["view"])
                self.changed()

    def notify_did_change(self, view: ViewLike) -> None:
        file_name = view.file_name()
        if file_name and view.window() == self._window:
            # ensure view is opened.
            if not self.has_document_state(file_name):
                self.handle_view_opened(view)

            if view.buffer_id() in self._pending_buffer_changes:
                del self._pending_buffer_changes[view.buffer_id()]

                for session in self._get_applicable_sessions(view, 'change'):
                    if session.client:
                        document_state = self.get_document_state(file_name)
                        uri = filename_to_uri(file_name)
                        params = {
                            "textDocument": {
                                "uri": uri,
                                "version": document_state.inc_version(),
                            },
                            "contentChanges": [{
                                "text": view.substr(self._sublime.Region(0, view.size()))
                            }]
                        }
                        session.client.send_notification(Notification.didChange(params))


def extract_message(params: Any) -> str:
    return params.get("message", "???") if isinstance(params, dict) else "???"


class WindowManager(object):
    def __init__(
        self,
        window: WindowLike,
        workspace: ProjectFolders,
        settings: Settings,
        configs: ConfigRegistry,
        documents: DocumentHandler,
        diagnostics: DiagnosticsStorage,
        session_starter: Callable,
        sublime: Any,
        handler_dispatcher: LanguageHandlerListener,
        on_closed: Optional[Callable] = None,
        server_panel_factory: Optional[Callable] = None
    ) -> None:
        self._window = window
        self._settings = settings
        self._configs = configs
        self.diagnostics = diagnostics
        self.documents = documents
        self.server_panel_factory = server_panel_factory
        self._sessions = dict()  # type: Dict[str, List[Session]]
        self._start_session = session_starter
        self._sublime = sublime
        self._handlers = handler_dispatcher
        self._restarting = False
        self._on_closed = on_closed
        self._is_closing = False
        self._initialization_lock = threading.Lock()
        self._workspace = workspace
        self._workspace.on_changed = self._on_project_changed
        self._workspace.on_switched = self._on_project_switched
        self._blacklist = {}  # type: Dict[str, Set[Optional[WorkspaceFolder]]]

    def _on_project_changed(self, folders: List[str]) -> None:
        workspace_folders = get_workspace_folders(self._workspace.folders)
        for config_name in self._sessions:
            for session in self._sessions[config_name]:
                session.update_folders(workspace_folders)

    def _on_project_switched(self, folders: List[str]) -> None:
        debug('project switched - ending all sessions')
        self.end_sessions()

    def get_session(self, config_name: str, file_path: str) -> Optional[Session]:
        try:
            return self._find_session(config_name, file_path)
        except InitializeError as ex:
            assert ex.session.config.name == config_name
            self._disable_temporarily(ex.session, ex, self._workspace.designated(file_path))
        return None

    def _find_session(self, config_name: str, file_path: str) -> Optional[Session]:
        if file_path in self._workspace:
            sessions = self._sessions.get(config_name, [])
            for session in sessions:
                if session.handles_path(file_path):
                    return session
        else:
            sessions = self._sessions.get(config_name, [])
            if not sessions:
                return None
            return sessions[0]
        return None

    def update_configs(self) -> None:
        self._configs.update()

    def enable_config(self, config_name: str) -> None:
        enable_in_project(self._window, config_name)
        self.update_configs()
        self._sublime.set_timeout_async(self.start_active_views, 500)
        self._window.status_message("{} enabled, starting server...".format(config_name))

    def disable_config(self, config_name: str) -> None:
        disable_in_project(self._window, config_name)
        self.update_configs()
        self.end_config_sessions(config_name)

    def start_active_views(self) -> None:
        active_views = get_active_views(self._window)
        debug('window {} starting {} initial views'.format(self._window.id(), len(active_views)))
        for view in active_views:
            if view.file_name():
                self._workspace.update()
                self._initialize_on_open(view)
                self.documents.handle_view_opened(view)

    def activate_view(self, view: ViewLike) -> None:
        file_name = view.file_name() or ""
        if not self.documents.has_document_state(file_name):
            self._workspace.update()
            self._initialize_on_open(view)

    def needed_configs(self, file_path: str, configs: List[ClientConfig]) -> List[ClientConfig]:
        new_configs = []
        for c in configs:
            sessions = self._sessions.get(c.name, None)
            if not sessions:
                new_configs.append(c)
                continue
            first_session = sessions[0]
            if first_session.supports_workspace_folders():
                # A workspace-aware language server handles any path, both inside and outside the workspace.
                continue
            if file_path in self._workspace:
                if any(s.handles_path(file_path) for s in sessions):
                    # The file_path is inside the workspace, and there's a non-workspace-aware language server that can
                    # handle this path. So no new session is needed.
                    continue
                # There is no non-workspace-aware language that handles this path, but it is inside the workspace. So
                # we must start a new session.
                new_configs.append(c)
                continue
            # We're now dealing with a non-workspace-aware language server, and the file_path is outside the workspace.
            # Let us then take the first language server in the list that shall handle this path.
            # (so no new session is needed).
        return new_configs

    def _initialize_on_open(self, view: ViewLike) -> None:
        file_path = view.file_name() or ""

        # have all sessions for this document been started?
        with self._initialization_lock:
            new_configs = self.needed_configs(file_path, self._configs.syntax_configs(view, include_disabled=True))

            if any(new_configs):
                # TODO: cannot observe project setting changes
                # have to check project overrides every session request
                self.update_configs()

                startable_configs = self.needed_configs(file_path, self._configs.syntax_configs(view))

                for config in startable_configs:

                    debug("window {} requests {} for {}".format(self._window.id(), config.name, file_path))
                    self._start_client(config, file_path)

<<<<<<< HEAD
    def _disable_temporarily(self, name: str, e: Exception) -> None:
        exception_log("disabling language server", e)
        message = "\n\n".join([
            "Could not start {}",
            "{}",
            "Server will be disabled for this window"
        ]).format(name, str(e))
        sessions = self._sessions.pop(name, [])
        self._configs.disable_temporarily(name)
        self._sublime.message_dialog(message)
        for session in sessions:
=======
    def _disable_temporarily(self, session: Union[str, Session], ex: Exception,
                             folder: Optional[WorkspaceFolder]) -> None:
        if isinstance(session, Session):
            # The process started, but failed to respond to the initialize request. Disable locally for the folder
>>>>>>> d4f764a7
            session.end()
            name = session.config.name
            config_sessions = self._sessions.get(name, [])
            try:
                config_sessions.remove(session)
            except ValueError:
                debug("should never end up here")
                pass
            path = folder.path if folder else "folderless window"
            msg = "{} for {} did not initialize properly. Disabling until this window is restarted".format(name, path)
            self._sublime.status_message(msg)
            self._blacklist.setdefault(name, set()).add(folder)
        else:
            # The process did not even start. Disable the configuration.
            name = session
            msg = "\n\n".join(["Could not start {}", "{}", "Server will be disabled for this window"]).format(
                name, str(ex))
            sessions = self._sessions.pop(name, [])
            self._configs.disable_temporarily(name)
            self._sublime.message_dialog(msg)
            for session in sessions:
                session.end()
        exception_log(msg, ex)

    def _start_client(self, config: ClientConfig, file_path: str) -> None:
        designated_folder = self._workspace.designated(file_path)
        if designated_folder in self._blacklist.get(config.name, set()):
            debug(config.name, "failed to start for", designated_folder, "not attempting again until ST is restarted")
            return
        session = self.get_session(config.name, file_path)
        if session is not None:
            debug(config.name, "was already started")
            return

        if not self._handlers.on_start(config.name, self._window):
            return

        self._window.status_message("Starting " + config.name + "...")
        try:
            session = self._start_session(
                self._window,                  # window
                self._workspace.all(),         # workspace_folders
                designated_folder,             # designated_folder
                config,                        # config
                self._handle_pre_initialize,   # on_pre_initialize
                self._handle_post_initialize,  # on_post_initialize
                self._handle_post_exit,        # on_post_exit
                lambda msg: self._handle_stderr_log(config.name, msg))  # on_stderr_log
        except Exception as e:
            self._disable_temporarily(config.name, e, designated_folder)
            return

        if session:
            debug("window {} added session {}".format(self._window.id(), config.name))
            self._sessions.setdefault(config.name, []).append(session)

    def _handle_message_request(self, params: dict, client: Client, request_id: int) -> None:
        actions = params.get("actions", [])
        titles = list(action.get("title") for action in actions)

        def send_user_choice(index: int) -> None:
            # when noop; nothing was selected e.g. the user pressed escape
            result = None
            if index != -1:
                result = {"title": titles[index]}
            response = Response(request_id, result)
            client.send_response(response)

        if actions:
            self._sublime.active_window().show_quick_panel(titles, send_user_choice)

    def restart_sessions(self) -> None:
        self._restarting = True
        self.end_sessions()

    def end_sessions(self) -> None:
        self.documents.reset()
        for config_name in list(self._sessions):
            self.end_config_sessions(config_name)

    def end_config_sessions(self, config_name: str) -> None:
        config_sessions = self._sessions.pop(config_name, [])
        for session in config_sessions:
            debug("unloading session", config_name)
            session.end()

    def get_project_path(self, file_path: str) -> Optional[str]:
        candidate = None  # type: Optional[str]
        for folder in self._workspace.folders:
            if file_path.startswith(folder):
                if candidate is None or len(folder) > len(candidate):
                    candidate = folder
        return candidate

    def _apply_workspace_edit(self, params: Dict[str, Any], client: Client, request_id: int) -> None:
        edit = params.get('edit', dict())
        changes = parse_workspace_edit(edit)
        self._window.run_command('lsp_apply_workspace_edit', {'changes': changes})
        # TODO: We should ideally wait for all changes to have been applied.
        # This however seems overly complicated, because we have to bring along a string representation of the
        # client through the sublime-command invocations (as well as the request ID, but that is easy), and then
        # reconstruct/get the actual Client object back. Maybe we can (ab)use our homebrew event system for this?
        client.send_response(Response(request_id, {"applied": True}))

    def _get_session_config(self, params: Dict[str, Any], session: Session, client: Client, request_id: int) -> None:
        items = []  # type: List[Any]
        requested_items = params.get("items") or []
        for requested_item in requested_items:
            items.append(session.config.settings)

        client.send_response(Response(request_id, items))

    def _payload_log_sink(self, message: str) -> None:
        self._sublime.set_timeout_async(lambda: self._handle_server_message(":", message), 0)

    def _handle_pre_initialize(self, session: Session) -> None:
        client = session.client
        client.set_crash_handler(lambda: self._handle_server_crash(session.config))
        client.set_error_display_handler(self._window.status_message)

        if self.server_panel_factory:
            client.logger.server_name = session.config.name
            client.logger.sink = self._payload_log_sink

        client.on_request(
            "window/showMessageRequest",
            lambda params, request_id: self._handle_message_request(params, client, request_id))

        client.on_notification(
            "window/showMessage",
            lambda params: self._handle_show_message(session.config.name, params))

        client.on_notification(
            "window/logMessage",
            lambda params: self._handle_log_message(session.config.name, params))

    def _handle_post_initialize(self, session: Session, error: Optional[Dict[str, Any]]) -> None:
        if error is not None:
            message = error['message']
            self._sublime.error_message(message)
            self._disable_temporarily(session, RuntimeError(message), session.designated_folder)
            return

        client = session.client

        # handle server requests and notifications
        client.on_request(
            "workspace/applyEdit",
            lambda params, request_id: self._apply_workspace_edit(params, client, request_id))

        client.on_request(
            "workspace/configuration",
            lambda params, request_id: self._get_session_config(params, session, client, request_id))

        client.on_notification(
            "textDocument/publishDiagnostics",
            lambda params: self.diagnostics.receive(session.config.name, params))

        self._handlers.on_initialized(session.config.name, self._window, client)

        client.send_notification(Notification.initialized())

        document_sync = session.capabilities.get("textDocumentSync")
        if document_sync:
            self.documents.add_session(session)

        if session.config.settings:
            configParams = {
                'settings': session.config.settings
            }
            client.send_notification(Notification.didChangeConfiguration(configParams))

        self._window.status_message("{} initialized".format(session.config.name))

    def handle_view_closed(self, view: ViewLike) -> None:
        if view.file_name():
            if not self._is_closing:
                if not self._window.is_valid():
                    # try to detect close synchronously (for quitting)
                    self._handle_window_closed()
                else:
                    # in case the window is invalidated after the last view is closed
                    self._sublime.set_timeout_async(lambda: self._check_window_closed(), 100)

    def _check_window_closed(self) -> None:
        if not self._is_closing and not self._window.is_valid():
            self._handle_window_closed()

    def _handle_window_closed(self) -> None:
        debug('window {} closed, ending sessions'.format(self._window.id()))
        self._is_closing = True
        self.end_sessions()

    def _handle_all_sessions_ended(self) -> None:
        debug('clients for window {} unloaded'.format(self._window.id()))
        if self._restarting:
            debug('window {} sessions unloaded - restarting'.format(self._window.id()))
            self.start_active_views()
        elif not self._window.is_valid():
            debug('window {} closed and sessions unloaded'.format(self._window.id()))
            if self._on_closed:
                self._on_closed()

    def _handle_post_exit(self, config_name: str) -> None:
        self.documents.remove_session(config_name)
        for view in self._window.views():
            file_name = view.file_name()
            if file_name:
                self.diagnostics.remove(file_name, config_name)

        debug("session", config_name, "ended")
        if not self._sessions:
            self._handle_all_sessions_ended()

    def _handle_server_crash(self, config: ClientConfig) -> None:
        msg = "Language server {} has crashed, do you want to restart it?".format(config.name)
        result = self._sublime.ok_cancel_dialog(msg, ok_title="Restart")
        if result == self._sublime.DIALOG_YES:
            self.restart_sessions()

    def _handle_server_message(self, name: str, message: str) -> None:
        if not self.server_panel_factory:
            return
        panel = self.server_panel_factory(self._window)
        if not panel:
            return debug("no server panel for window", self._window.id())
        panel.run_command("lsp_update_server_panel", {"prefix": name, "message": message})

    def _handle_log_message(self, name: str, params: Any) -> None:
        self._handle_server_message(name, extract_message(params))

    def _handle_stderr_log(self, name: str, message: str) -> None:
        if self._settings.log_stderr:
            self._handle_server_message(name, message)

    def _handle_show_message(self, name: str, params: Any) -> None:
        self._sublime.status_message("{}: {}".format(name, extract_message(params)))


class WindowRegistry(object):
    def __init__(self, configs: GlobalConfigs, documents: Any,
                 session_starter: Callable, sublime: Any, handler_dispatcher: LanguageHandlerListener) -> None:
        self._windows = {}  # type: Dict[int, WindowManager]
        self._configs = configs
        self._documents = documents
        self._session_starter = session_starter
        self._sublime = sublime
        self._handler_dispatcher = handler_dispatcher
        self._diagnostics_ui_class = None  # type: Optional[Callable]
        self._server_panel_factory = None  # type: Optional[Callable]
        self._settings = None  # type: Optional[Settings]

    def set_diagnostics_ui(self, ui_class: Any) -> None:
        self._diagnostics_ui_class = ui_class

    def set_server_panel_factory(self, factory: Callable) -> None:
        self._server_panel_factory = factory

    def set_settings_factory(self, settings: Settings) -> None:
        self._settings = settings

    def lookup(self, window: Any) -> WindowManager:
        state = self._windows.get(window.id())
        if state is None:
            if not self._settings:
                raise RuntimeError("no settings")
            workspace = ProjectFolders(window)
            window_configs = self._configs.for_window(window)
            window_documents = self._documents.for_window(window, workspace, window_configs)
            diagnostics_ui = self._diagnostics_ui_class(window,
                                                        window_documents) if self._diagnostics_ui_class else None
            state = WindowManager(
                window=window,
                workspace=workspace,
                settings=self._settings,
                configs=window_configs,
                documents=window_documents,
                diagnostics=DiagnosticsStorage(diagnostics_ui),
                session_starter=self._session_starter,
                sublime=self._sublime,
                handler_dispatcher=self._handler_dispatcher,
                on_closed=lambda: self._on_closed(window),
                server_panel_factory=self._server_panel_factory)
            self._windows[window.id()] = state
        return state

    def _on_closed(self, window: WindowLike) -> None:
        if window.id() in self._windows:
            del self._windows[window.id()]<|MERGE_RESOLUTION|>--- conflicted
+++ resolved
@@ -1,11 +1,7 @@
 from .diagnostics import DiagnosticsStorage
 from .edit import parse_workspace_edit
 from .logging import debug, exception_log
-<<<<<<< HEAD
-from .protocol import Notification, Response
-=======
 from .protocol import Notification, Response, WorkspaceFolder
->>>>>>> d4f764a7
 from .rpc import Client
 from .sessions import Session, InitializeError
 from .types import ClientConfig
@@ -475,24 +471,10 @@
                     debug("window {} requests {} for {}".format(self._window.id(), config.name, file_path))
                     self._start_client(config, file_path)
 
-<<<<<<< HEAD
-    def _disable_temporarily(self, name: str, e: Exception) -> None:
-        exception_log("disabling language server", e)
-        message = "\n\n".join([
-            "Could not start {}",
-            "{}",
-            "Server will be disabled for this window"
-        ]).format(name, str(e))
-        sessions = self._sessions.pop(name, [])
-        self._configs.disable_temporarily(name)
-        self._sublime.message_dialog(message)
-        for session in sessions:
-=======
     def _disable_temporarily(self, session: Union[str, Session], ex: Exception,
                              folder: Optional[WorkspaceFolder]) -> None:
         if isinstance(session, Session):
             # The process started, but failed to respond to the initialize request. Disable locally for the folder
->>>>>>> d4f764a7
             session.end()
             name = session.config.name
             config_sessions = self._sessions.get(name, [])
