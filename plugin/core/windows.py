--- conflicted
+++ resolved
@@ -21,12 +21,9 @@
 from .workspace import get_workspace_folders
 from .workspace import ProjectFolders
 from .workspace import sorted_workspace_folders
-<<<<<<< HEAD
-import os
-=======
 from weakref import ref
 from weakref import WeakValueDictionary
->>>>>>> fef33c1b
+import os
 import sublime
 import tempfile
 import threading
@@ -341,11 +338,6 @@
         documents: DocumentHandler,
         diagnostics: DiagnosticsStorage,
         sublime: Any,
-<<<<<<< HEAD
-        on_closed: Optional[Callable] = None,
-=======
-        handler_dispatcher: LanguageHandlerListener,
->>>>>>> fef33c1b
         server_panel_factory: Optional[Callable] = None
     ) -> None:
         self._window = window
@@ -492,15 +484,8 @@
                 # TODO: cannot observe project setting changes
                 # have to check project overrides every session request
                 self.update_configs()
-<<<<<<< HEAD
-                startable_configs = needed_configs(self._configs.syntax_configs(view))
-=======
-
                 startable_configs = needed_configs(self._configs.match_view(view))  # type: ignore
->>>>>>> fef33c1b
-
                 for config in startable_configs:
-
                     debug("window {} requests {} for {}".format(self._window.id(), config.name, file_path))
                     self.start(config, view)  # type: ignore
 
@@ -565,7 +550,6 @@
     def _payload_log_sink(self, message: str) -> None:
         self._sublime.set_timeout_async(lambda: self.handle_server_message(":", message), 0)
 
-<<<<<<< HEAD
     def on_post_initialize(self, session: Session) -> None:
         with self._initialization_lock:
             session.send_notification(Notification.initialized())
@@ -574,25 +558,6 @@
                 self.documents.add_session(session)
             self._window.status_message("{} initialized".format(session.config.name))
             sublime.set_timeout_async(self._open_pending_views)
-=======
-        session.on_notification(
-            "textDocument/publishDiagnostics",
-            lambda params: self.diagnostics.receive(session.config.name, params))
-
-        session.on_notification(
-            "$/progress",
-            lambda params: self._handle_progress_notification(params))
-
-        self._handlers.on_initialized(session.config.name, self._window, session.client)
-
-        session.client.send_notification(Notification.initialized())
-
-        if session.has_capability("textDocumentSync"):
-            self.documents.add_session(session)
-        self._window.status_message("{} initialized".format(session.config.name))
-
-        self._open_pending_views()
->>>>>>> fef33c1b
 
     def handle_view_closed(self, view: ViewLike) -> None:
         if view.file_name():
@@ -617,15 +582,7 @@
         debug('clients for window {} unloaded'.format(self._window.id()))
         if self._restarting:
             debug('window {} sessions unloaded - restarting'.format(self._window.id()))
-<<<<<<< HEAD
             sublime.set_timeout(self.start_active_views, 0)
-        elif not self._window.is_valid():
-            debug('window {} closed and sessions unloaded'.format(self._window.id()))
-            if self._on_closed:
-                self._on_closed()
-=======
-            self.start_active_views()
->>>>>>> fef33c1b
 
     def on_post_exit(self, session: Session, exit_code: int, exception: Optional[Exception]) -> None:
         sublime.set_timeout(lambda: self._on_post_exit_main_thread(session, exit_code, exception))
@@ -680,14 +637,8 @@
 
 
 class WindowRegistry(object):
-<<<<<<< HEAD
-    def __init__(self, configs: GlobalConfigs, documents: Any, sublime: Any) -> None:
-        self._windows = {}  # type: Dict[int, WindowManager]
-=======
-    def __init__(self, configs: ConfigManager, documents: Any,
-                 session_starter: Callable, sublime: Any, handler_dispatcher: LanguageHandlerListener) -> None:
+    def __init__(self, configs: ConfigManager, documents: Any, sublime: Any) -> None:
         self._windows = WeakValueDictionary()  # type: WeakValueDictionary[int, WindowManager]
->>>>>>> fef33c1b
         self._configs = configs
         self._documents = documents
         self._sublime = sublime
@@ -722,11 +673,6 @@
                 documents=window_documents,
                 diagnostics=DiagnosticsStorage(diagnostics_ui),
                 sublime=self._sublime,
-<<<<<<< HEAD
-                on_closed=lambda: self._on_closed(window),
-=======
-                handler_dispatcher=self._handler_dispatcher,
->>>>>>> fef33c1b
                 server_panel_factory=self._server_panel_factory)
             self._windows[window.id()] = state
         return state