--- conflicted
+++ resolved
@@ -4,13 +4,9 @@
 from .logging import debug
 from .logging import exception_log
 from .message_request_handler import MessageRequestHandler
-<<<<<<< HEAD
+from .protocol import Error
 from .protocol import Notification
-=======
-from .protocol import Error
-from .protocol import Notification, TextDocumentSyncKindNone, TextDocumentSyncKindFull
 from .rpc import Logger
->>>>>>> cf1b9a98
 from .sessions import get_plugin
 from .sessions import Manager
 from .sessions import Session
@@ -21,20 +17,17 @@
 from .types import view2scope
 from .types import ViewLike
 from .types import WindowLike
-from .typing import Optional, List, Callable, Any, Deque, Protocol, Generator
+from .typing import Optional, Callable, Any, Deque, Protocol, Generator
 from .views import extract_variables
 from .workspace import disable_in_project
 from .workspace import enable_in_project
 from .workspace import ProjectFolders
 from .workspace import sorted_workspace_folders
-<<<<<<< HEAD
 from abc import ABCMeta
 from abc import abstractmethod
 from collections import deque
+from weakref import ref
 from weakref import WeakSet
-=======
-from weakref import ref
->>>>>>> cf1b9a98
 from weakref import WeakValueDictionary
 import sublime
 
@@ -46,62 +39,6 @@
 
     def Region(self, a: int, b: int) -> 'Any':
         ...
-
-
-<<<<<<< HEAD
-=======
-class DocumentHandler(Protocol):
-    def add_session(self, session: Session) -> None:
-        ...
-
-    def remove_session(self, config_name: str) -> None:
-        ...
-
-    def reset(self) -> None:
-        ...
-
-    def handle_did_open(self, view: ViewLike) -> None:
-        ...
-
-    def handle_did_change(self, view: ViewLike, changes: Iterable[sublime.TextChange]) -> None:
-        ...
-
-    def notify_sessions(self, view: ViewLike, buffer_changes: Optional[List[sublime.TextChange]]) -> None:
-        ...
-
-    def purge_changes(self, view: ViewLike) -> None:
-        ...
-
-    def handle_will_save(self, view: ViewLike, reason: int) -> None:
-        ...
-
-    def handle_did_save(self, view: ViewLike) -> None:
-        ...
-
-    def handle_did_close(self, view: ViewLike) -> None:
-        ...
-
-    def has_document_state(self, file_name: str) -> bool:
-        ...
-
-
->>>>>>> cf1b9a98
-def get_active_views(window: WindowLike) -> List[ViewLike]:
-    views = list()  # type: List[ViewLike]
-    num_groups = window.num_groups()
-    for group in range(0, num_groups):
-        view = window.active_view_in_group(group)
-        debug("group {} view {}".format(group, view.file_name()))
-        if window.active_group() == group:
-            views.insert(0, view)
-        else:
-            views.append(view)
-
-    return views
-
-
-def extract_message(params: Any) -> str:
-    return params.get("message", "???") if isinstance(params, dict) else "???"
 
 
 class AbstractViewListener(metaclass=ABCMeta):
@@ -116,204 +53,13 @@
     def on_session_shutdown(self, session: Session) -> None:
         raise NotImplementedError()
 
-<<<<<<< HEAD
     @abstractmethod
     def __hash__(self) -> int:
         raise NotImplementedError()
-=======
-    def update(self, version: int, changes: Iterable[sublime.TextChange]) -> None:
-        self.version = version
-        self.changes.extend(changes)
-
-
-class WindowDocumentHandler(object):
-    def __init__(self, sublime: Any, settings: Settings, window: WindowLike, workspace: ProjectFolders,
-                 configs: WindowConfigManager) -> None:
-        self._sublime = sublime
-        self._settings = settings
-        self._configs = configs
-        self._window = window
-        self._document_states = set()  # type: Set[str]
-        self._pending_buffer_changes = dict()  # type: Dict[int, PendingBuffer]
-        self._sessions = dict()  # type: Dict[str, List[Session]]
-        self._workspace = workspace
-        self.changed = nop
-        self.saved = nop
-
-    def add_session(self, session: Session) -> None:
-        self._sessions.setdefault(session.config.name, []).append(session)
-        self._notify_open_documents(session)
-
-    def remove_session(self, config_name: str) -> None:
-        if config_name in self._sessions:
-            del self._sessions[config_name]
-
-    def reset(self) -> None:
-        for view in self._window.views():
-            self.detach_view(view)
-        self._document_states.clear()
-
-    def has_document_state(self, path: str) -> bool:
-        return path in self._document_states
-
-    def _get_applicable_sessions(self, view: ViewLike) -> List[Session]:
-        sessions = []  # type: List[Session]
-        # ViewLike vs sublime.View
-        scope = view2scope(view)  # type: ignore
-
-        for config_name, config_sessions in self._sessions.items():
-            for session in config_sessions:
-                if session.config.match_document(scope) and session.handles_path(view.file_name()):
-                    sessions.append(session)
-
-        return sessions
-
-    def _notify_open_documents(self, session: Session) -> None:
-        # Note: a copy is made of self._document_states because it may be modified in another thread.
-        for file_name in list(self._document_states):
-            if session.handles_path(file_name):
-                view = self._window.find_open_file(file_name)
-                if view:
-                    # ViewLike vs sublime.View
-                    if session.config.match_document(view2scope(view)):  # type: ignore
-                        sessions = self._get_applicable_sessions(view)
-                        self._attach_view(view, sessions)
-                        for session in sessions:
-                            if session.should_notify_did_open():
-                                self._notify_did_open(view, session)
-
-    def _attach_view(self, view: ViewLike, sessions: List[Session]) -> None:
-        view.settings().set("show_definitions", False)
-        if self._settings.show_view_status:
-            view.set_status("lsp_clients", ", ".join(session.config.name for session in sessions))
-
-    def detach_view(self, view: ViewLike) -> None:
-        view.settings().erase("show_definitions")
-        view.set_status("lsp_clients", "")
-
-    def _view_language(self, view: ViewLike, config_name: str) -> str:
-        return view.settings().get('lsp_language')[config_name]
-
-    def _set_view_languages(self, view: ViewLike, configurations: Iterable[ClientConfig]) -> None:
-        # HACK! languageId <--> view base scope should be UNIQUE
-        languages = {}
-        base_scope = view2scope(view)  # type: ignore
-        for config in configurations:
-            for language in config.languages:
-                if language.match_document(base_scope):
-                    # bad :( all values should be exactly the same language.id
-                    languages[config.name] = language.id
-                    break
-        view.settings().set('lsp_language', languages)  # TODO: this should be a single languageId
-        view.settings().set('lsp_active', True)
-
-    def handle_did_open(self, view: ViewLike) -> None:
-        file_name = view.file_name()
-        if file_name and file_name not in self._document_states:
-            configurations = list(self._configs.match_view(view))  # type: ignore
-            if len(configurations) > 0:
-                # always register a supported document
-                self._document_states.add(file_name)
-                self._set_view_languages(view, configurations)
-
-                # the sessions may not be available yet,
-                # the document will get synced when a session is added.
-                sessions = self._get_applicable_sessions(view)
-                self._attach_view(view, sessions)
-                for session in sessions:
-                    if session.should_notify_did_open():
-                        self._notify_did_open(view, session)
-
-    def _notify_did_open(self, view: ViewLike, session: Session) -> None:
-        language_id = self._view_language(view, session.config.name)
-        # There might be pending, no longer valid changes when restoring session.
-        self._pending_buffer_changes.pop(view.buffer_id(), None)
-        # mypy: expected sublime.View, got ViewLike
-        session.send_notification(did_open(view, language_id))  # type: ignore
-
-    def handle_did_close(self, view: ViewLike) -> None:
-        file_name = view.file_name() or ""
-        try:
-            self._document_states.remove(file_name)
-        except KeyError:
-            return
-        # mypy: expected sublime.View, got ViewLike
-        notification = did_close(view)  # type: ignore
-        for session in self._get_applicable_sessions(view):
-            if session.should_notify_did_close():
-                session.send_notification(notification)
-
-    def handle_will_save(self, view: ViewLike, reason: int) -> None:
-        file_name = view.file_name()
-        if file_name in self._document_states:
-            for session in self._get_applicable_sessions(view):
-                if session.should_notify_will_save():
-                    # mypy: expected sublime.View, got ViewLike
-                    session.send_notification(will_save(view, reason))  # type: ignore
-
-    def handle_did_save(self, view: ViewLike) -> None:
-        file_name = view.file_name()
-        if file_name in self._document_states:
-            self.purge_changes(view)
-            for session in self._get_applicable_sessions(view):
-                if session:
-                    send_did_save, include_text = session.should_notify_did_save()
-                    if send_did_save:
-                        # mypy: expected sublime.View, got ViewLike
-                        session.send_notification(did_save(view, include_text))  # type: ignore
-            self.saved()
-        else:
-            debug('document not tracked', file_name)
-
-    def handle_did_change(self, view: ViewLike, changes: Iterable[sublime.TextChange]) -> None:
-        buffer_id = view.buffer_id()
-        change_count = view.change_count()
-        pending_buffer = self._pending_buffer_changes.get(buffer_id)
-        if pending_buffer is None:
-            self._pending_buffer_changes[buffer_id] = PendingBuffer(view, change_count, changes)
-        else:
-            pending_buffer.update(change_count, changes)
-        self._sublime.set_timeout_async(lambda: self.purge_did_change(buffer_id, change_count), 500)
-
-    def purge_changes(self, view: ViewLike) -> None:
-        self.purge_did_change(view.buffer_id())
-
-    def purge_did_change(self, buffer_id: int, buffer_version: Optional[int] = None) -> None:
-        pending_buffer = self._pending_buffer_changes.get(buffer_id, None)
-        if pending_buffer is not None:
-            if buffer_version is None or buffer_version == pending_buffer.version:
-                self._pending_buffer_changes.pop(buffer_id, None)
-                self.notify_did_change(pending_buffer)
-                self.changed()
-
-    def notify_did_change(self, pending_buffer: PendingBuffer) -> None:
-        view = pending_buffer.view
-        if not view.is_valid():
-            return
-        file_name = view.file_name()
-        if not file_name or view.window() != self._window:
-            return
-        # ensure view is opened.
-        if file_name not in self._document_states:
-            self.handle_did_open(view)
-        self.notify_sessions(view, pending_buffer.changes)
-
-    def notify_sessions(self, view: ViewLike, buffer_changes: Optional[List[sublime.TextChange]]) -> None:
-        for session in self._get_applicable_sessions(view):
-            if session.state != ClientStates.READY:
-                continue
-            sync_kind = session.text_sync_kind()
-            if sync_kind == TextDocumentSyncKindNone:
-                continue
-            changes = None if sync_kind == TextDocumentSyncKindFull else buffer_changes
-            # ViewLike vs sublime.View
-            notification = did_change(view, changes)  # type: ignore
-            session.send_notification(notification)
 
 
 def extract_message(params: Any) -> str:
     return params.get("message", "???") if isinstance(params, dict) else "???"
->>>>>>> cf1b9a98
 
 
 class WindowManager(Manager):
