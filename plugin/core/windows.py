from ...third_party import WebsocketServer  # type: ignore
from .configurations import ConfigManager
from .configurations import WindowConfigManager
from .diagnostics import DiagnosticsStorage
from .logging import debug
from .logging import exception_log
from .message_request_handler import MessageRequestHandler
from .protocol import Error
from .rpc import Logger
from .sessions import get_plugin
from .sessions import Manager
from .sessions import Session
from .settings import settings
from .transports import create_transport
from .types import ClientConfig
from .types import Settings
from .types import WindowLike
from .typing import Optional, Callable, Any, Dict, Deque, Protocol, Generator
from .views import extract_variables
from .workspace import disable_in_project
from .workspace import enable_in_project
from .workspace import ProjectFolders
from .workspace import sorted_workspace_folders
<<<<<<< HEAD
from copy import deepcopy
from time import time
from weakref import ref
from weakref import WeakValueDictionary
import json
=======
from abc import ABCMeta
from abc import abstractmethod
from collections import deque
from weakref import ref
from weakref import WeakSet
>>>>>>> 861137c6
import sublime


class SublimeLike(Protocol):

    def set_timeout_async(self, f: Callable, timeout_ms: int = 0) -> None:
        ...

    def Region(self, a: int, b: int) -> 'Any':
        ...


class AbstractViewListener(metaclass=ABCMeta):

    view = None  # type: sublime.View

    @abstractmethod
    def on_session_initialized_async(self, session: Session) -> None:
        raise NotImplementedError()

    @abstractmethod
    def on_session_shutdown_async(self, session: Session) -> None:
        raise NotImplementedError()


def extract_message(params: Any) -> str:
    return params.get("message", "???") if isinstance(params, dict) else "???"


class WindowManager(Manager):
    def __init__(
        self,
        window: WindowLike,
        workspace: ProjectFolders,
        settings: Settings,
        configs: WindowConfigManager,
        diagnostics: DiagnosticsStorage,
        sublime: Any,
        server_panel_factory: Optional[Callable] = None
    ) -> None:
        self._window = window
        self._settings = settings
        self._configs = configs
        self.diagnostics = diagnostics
        self.server_panel_factory = server_panel_factory
        self._sessions = WeakSet()  # type: WeakSet[Session]
        self._sublime = sublime
        self._workspace = workspace
        self._pending_listeners = deque()  # type: Deque[AbstractViewListener]
        self._listeners = WeakSet()  # type: WeakSet[AbstractViewListener]
        self._new_listener = None  # type: Optional[AbstractViewListener]
        self._new_session = None  # type: Optional[Session]

    def on_load_project_async(self) -> None:
        # TODO: Also end sessions that were previously enabled in the .sublime-project, but now disabled or removed
        # from the .sublime-project.
        self.end_sessions_async()
        self._configs.update()
        workspace_folders = self._workspace.update()
        for session in self._sessions:
            session.update_folders(workspace_folders)

    def enable_config_async(self, config_name: str) -> None:
        enable_in_project(self._window, config_name)
        self._configs.update()
        for listener in self._listeners:
            self.register_listener(listener)
        self._listeners.clear()
        if not self._new_session:
            sublime.set_timeout_async(self._dequeue_listener_async)

    def disable_config_async(self, config_name: str) -> None:
        disable_in_project(self._window, config_name)
        self._configs.update()
        self.end_config_sessions_async(config_name)

    def register_listener(self, listener: AbstractViewListener) -> None:
        sublime.set_timeout_async(lambda: self.register_listener_async(listener))

    def register_listener_async(self, listener: AbstractViewListener) -> None:
        if not self._workspace.contains(listener.view):
            # TODO: Handle views outside the workspace https://github.com/sublimelsp/LSP/issues/997
            return
        self._pending_listeners.appendleft(listener)
        if self._new_listener is None:
            self._dequeue_listener_async()

    def listeners(self) -> Generator[AbstractViewListener, None, None]:
        yield from self._listeners

    def _dequeue_listener_async(self) -> None:
        listener = None  # type: Optional[AbstractViewListener]
        if self._new_listener is not None:
            listener = self._new_listener
            # debug("re-checking listener", listener)
            self._new_listener = None
        else:
            try:
                listener = self._pending_listeners.pop()
                if not listener.view.is_valid():
                    # debug("listener", listener, "is no longer valid")
                    return self._dequeue_listener_async()
                # debug("adding new pending listener", listener)
                self._listeners.add(listener)
            except IndexError:
                # We have handled all pending listeners.
                self._new_session = None
                return
        if self._new_session:
            self._sessions.add(self._new_session)
        self._publish_sessions_to_listener_async(listener)
        if self._new_session:
            if not any(self._new_session.session_views_async()):
                self._sessions.discard(self._new_session)
                self._new_session.end_async()
            self._new_session = None
        config = self._needed_config(listener.view)
        if config:
            # debug("found new config for listener", listener)
            self._new_listener = listener
            self.start_async(config, listener.view)
        else:
            # debug("no new config found for listener", listener)
            self._new_listener = None
            return self._dequeue_listener_async()

    def _publish_sessions_to_listener_async(self, listener: AbstractViewListener) -> None:
        # TODO: Handle views outside the workspace https://github.com/sublimelsp/LSP/issues/997
        if self._workspace.contains(listener.view):
            for session in self._sessions:
                if session.can_handle(listener.view):
                    # debug("registering session", session.config.name, "to listener", listener)
                    listener.on_session_initialized_async(session)

    def window(self) -> sublime.Window:
        # WindowLike vs. sublime
        return self._window  # type: ignore

    def sessions(self, view: sublime.View, capability: Optional[str] = None) -> Generator[Session, None, None]:
        # TODO: Handle views outside the workspace https://github.com/sublimelsp/LSP/issues/997
        if self._workspace.contains(view):
            sessions = list(self._sessions)
            for session in sessions:
                if session.can_handle(view, capability):
                    yield session

    def get_session(self, config_name: str, file_path: str) -> Optional[Session]:
        return self._find_session(config_name, file_path)

    def _can_start_config(self, config_name: str, file_path: str) -> bool:
        return not bool(self._find_session(config_name, file_path))

    def _find_session(self, config_name: str, file_path: str) -> Optional[Session]:
        for session in self._sessions:
            if session.config.name == config_name and session.handles_path(file_path):
                return session
        return None

    def _needed_config(self, view: sublime.View) -> Optional[ClientConfig]:
        configs = self._configs.match_view(view)
        handled = False
        file_name = view.file_name() or ''
        if self._workspace.contains(view):
            for config in configs:
                handled = False
                for session in self._sessions:
                    if config.name == session.config.name and session.handles_path(file_name):
                        handled = True
                        break
                if not handled:
                    return config
        return None

    def start_async(self, config: ClientConfig, initiating_view: sublime.View) -> None:
        file_path = initiating_view.file_name() or ''
        if not self._can_start_config(config.name, file_path):
            # debug('Already starting on this window:', config.name)
            return
        try:
            workspace_folders = sorted_workspace_folders(self._workspace.folders, file_path)
            plugin_class = get_plugin(config.name)
            if plugin_class is not None:
                if plugin_class.needs_update_or_installation():
                    config.set_view_status(initiating_view, "installing...")
                    plugin_class.install_or_update()
                # WindowLike vs. sublime.Window
                cannot_start_reason = plugin_class.can_start(
                    self._window, initiating_view, workspace_folders, config)  # type: ignore
                if cannot_start_reason:
                    config.erase_view_status(initiating_view)
                    self._window.status_message(cannot_start_reason)
                    return
<<<<<<< HEAD
            session = Session(self, self._create_logger(config.name), workspace_folders, config, plugin_class)
=======
            config.set_view_status(initiating_view, "starting...")
            session = Session(self, PanelLogger(self, config.name), workspace_folders, config, plugin_class)
>>>>>>> 861137c6
            cwd = workspace_folders[0].path if workspace_folders else None
            variables = extract_variables(self._window)  # type: ignore
            if plugin_class is not None:
                additional_variables = plugin_class.additional_variables()
                if isinstance(additional_variables, dict):
                    variables.update(additional_variables)
            # WindowLike vs sublime.Window
            transport = create_transport(config, cwd, self._window, session, variables)  # type: ignore
            config.set_view_status(initiating_view, "initialize")
            session.initialize(variables, transport)
            self._new_session = session
        except Exception as e:
            message = "\n\n".join([
                "Could not start {}",
                "{}",
                "Server will be disabled for this window"
            ]).format(config.name, str(e))
            exception_log("Unable to start {}".format(config.name), e)
            self._configs.disable_temporarily(config.name)
            config.erase_view_status(initiating_view)
            sublime.message_dialog(message)
            # Continue with handling pending listeners
            self._new_session = None
            sublime.set_timeout_async(self._dequeue_listener_async)

    def _create_logger(self, config_name: str) -> Logger:
        logger_map = {
            "panel": PanelLogger,
            "remote": RemoteLogger,
        }
        loggers = []
        for logger_type in settings.log_server:
            if logger_type not in logger_map:
                debug("Invalid logger type ({}) specified for log_server settings".format(logger_type))
                continue
            loggers.append(logger_map[logger_type])
        if len(loggers) == 0:
            return RouterLogger()  # logs nothing
        elif len(loggers) == 1:
            return loggers[0](self, config_name)
        else:
            router_logger = RouterLogger()
            for logger in loggers:
                router_logger.append(logger(self, config_name))
            return router_logger

    def handle_message_request(self, session: Session, params: Any, request_id: Any) -> None:
        handler = MessageRequestHandler(self._window.active_view(), session, request_id, params,  # type: ignore
                                        session.config.name)
        handler.show()

    def restart_sessions_async(self) -> None:
        self.end_sessions_async()
        for listener in self._listeners:
            self.register_listener_async(listener)

    def end_sessions_async(self) -> None:
        for session in self._sessions:
            session.end_async()
        self._sessions.clear()

    def end_config_sessions_async(self, config_name: str) -> None:
        sessions = list(self._sessions)
        for session in sessions:
            if session.config.name == config_name:
                session.end_async()
                self._sessions.discard(session)

    def get_project_path(self, file_path: str) -> Optional[str]:
        candidate = None  # type: Optional[str]
        for folder in self._workspace.folders:
            if file_path.startswith(folder):
                if candidate is None or len(folder) > len(candidate):
                    candidate = folder
        return candidate

    def on_post_initialize(self, session: Session) -> None:
        sublime.set_timeout_async(self._dequeue_listener_async)

    def on_post_exit_async(self, session: Session, exit_code: int, exception: Optional[Exception]) -> None:
        self._sessions.discard(session)
        for view in self._window.views():
            file_name = view.file_name()
            if file_name:
                self.diagnostics.remove(file_name, session.config.name)
        for listener in self._listeners:
            listener.on_session_shutdown_async(session)
        if exit_code != 0:
            self._window.status_message("{} exited with status code {}".format(session.config.name, exit_code))
            fmt = "{0} exited with status code {1}.\n\nDo you want to restart {0}?\n\nIf you choose Cancel, {0} will "\
                  "be disabled for this window until you restart Sublime Text."
            msg = fmt.format(session.config.name, exit_code)
            if sublime.ok_cancel_dialog(msg, "Restart {}".format(session.config.name)):
                v = self._window.active_view()
                if not v:
                    return
                self.start_async(session.config, v)  # type: ignore
            else:
                self._configs.disable_temporarily(session.config.name)
        if exception:
            self._window.status_message("{} exited with an exception: {}".format(session.config.name, exception))

    def handle_server_message(self, server_name: str, message: str) -> None:
        if not self.server_panel_factory:
            return
        panel = self.server_panel_factory(self._window)
        if not panel:
            return debug("no server panel for window", self._window.id())
        panel.run_command("lsp_update_server_panel", {"prefix": server_name, "message": message})

    def handle_log_message(self, session: Session, params: Any) -> None:
        self.handle_server_message(session.config.name, extract_message(params))

    def handle_stderr_log(self, session: Session, message: str) -> None:
        if self._settings.log_stderr:
            self.handle_server_message(session.config.name, message)

    def handle_show_message(self, session: Session, params: Any) -> None:
        self._sublime.status_message("{}: {}".format(session.config.name, extract_message(params)))


class WindowRegistry(object):
    def __init__(self, configs: ConfigManager, sublime: Any) -> None:
        self._windows = {}  # type: Dict[int, WindowManager]
        self._configs = configs
        self._sublime = sublime
        self._diagnostics_ui_class = None  # type: Optional[Callable]
        self._server_panel_factory = None  # type: Optional[Callable]
        self._settings = None  # type: Optional[Settings]

    def set_diagnostics_ui(self, ui_class: Any) -> None:
        self._diagnostics_ui_class = ui_class

    def set_server_panel_factory(self, factory: Callable) -> None:
        self._server_panel_factory = factory

    def set_settings_factory(self, settings: Settings) -> None:
        self._settings = settings

    def lookup(self, window: sublime.Window) -> WindowManager:
        if not self._settings:
            raise RuntimeError("no settings")
        if window.id() in self._windows:
            return self._windows[window.id()]
        workspace = ProjectFolders(window)  # type: ignore
        window_configs = self._configs.for_window(window)  # type: ignore
        diagnostics_ui = self._diagnostics_ui_class(window) if self._diagnostics_ui_class else None
        state = WindowManager(
            window=window,  # type: ignore
            workspace=workspace,
            settings=self._settings,
            configs=window_configs,
            diagnostics=DiagnosticsStorage(diagnostics_ui),
            sublime=self._sublime,
            server_panel_factory=self._server_panel_factory)
        self._windows[window.id()] = state
        return state

    def discard(self, window: sublime.Window) -> None:
        self._windows.pop(window.id(), None)


class PanelLogger(Logger):

    def __init__(self, manager: WindowManager, server_name: str) -> None:
        self._manager = ref(manager)
        self._server_name = server_name

    def stderr_message(self, message: str) -> None:
        """
        Not handled here as stderr messages are handled by WindowManager regardless
        if this logger is enabled.
        """
        pass

    def log(self, message: str, params: Any, log_payload: bool = True) -> None:

        def run_on_async_worker_thread() -> None:
            nonlocal message
            if log_payload:
                message = "{}: {}".format(message, params)
            manager = self._manager()
            if manager is not None:
                manager.handle_server_message(":", message)

        sublime.set_timeout_async(run_on_async_worker_thread)

    def outgoing_response(self, request_id: Any, params: Any) -> None:
        if not settings.log_server:
            return
        self.log(self._format_response(">>>", request_id), params)

    def outgoing_error_response(self, request_id: Any, error: Error) -> None:
        if not settings.log_server:
            return
        self.log(self._format_response("~~>", request_id), error.to_lsp())

    def outgoing_request(self, request_id: int, method: str, params: Any, blocking: bool) -> None:
        if not settings.log_server:
            return
        direction = "==>" if blocking else "-->"
        self.log(self._format_request(direction, method, request_id), params)

    def outgoing_notification(self, method: str, params: Any) -> None:
        if not settings.log_server:
            return
        # Do not log the payloads if any of these conditions occur because the payloads might contain the entire
        # content of the view.
        log_payload = True
        if method.endswith("didOpen"):
            log_payload = False
        elif method.endswith("didChange"):
            content_changes = params.get("contentChanges")
            if content_changes and "range" not in content_changes[0]:
                log_payload = False
        elif method.endswith("didSave"):
            if isinstance(params, dict) and "text" in params:
                log_payload = False
        self.log(self._format_notification(" ->", method), params, log_payload)

    def incoming_response(self, request_id: int, params: Any, is_error: bool, blocking: bool) -> None:
        if not settings.log_server:
            return
        if is_error:
            direction = "<~~"
        else:
            direction = "<==" if blocking else "<<<"
        self.log(self._format_response(direction, request_id), params)

    def incoming_request(self, request_id: Any, method: str, params: Any) -> None:
        if not settings.log_server:
            return
        self.log(self._format_request("<--", method, request_id), params)

    def incoming_notification(self, method: str, params: Any, unhandled: bool) -> None:
        if not settings.log_server:
            return
        direction = "<? " if unhandled else "<- "
        self.log(self._format_notification(direction, method), params)

    def _format_response(self, direction: str, request_id: Any) -> str:
        return "{} {} {}".format(direction, self._server_name, request_id)

    def _format_request(self, direction: str, method: str, request_id: Any) -> str:
        return "{} {} {}({})".format(direction, self._server_name, method, request_id)

    def _format_notification(self, direction: str, method: str) -> str:
        return "{} {} {}".format(direction, self._server_name, method)


class RemoteLogger(Logger):
    PORT = 9981
    DIRECTION_OUTGOING = 1
    DIRECTION_INCOMING = 2
    _ws_server = None  # type: Optional[WebsocketServer]
    _ws_server_thread = None  # type: Optional[threading.Thread]

    def __init__(self, manager: WindowManager, server_name: str) -> None:
        self._server_name = server_name
        if not RemoteLogger._ws_server:
            try:
                RemoteLogger._ws_server = WebsocketServer(self.PORT)
                RemoteLogger._ws_server.set_fn_new_client(self._on_new_client)
                RemoteLogger._ws_server.set_fn_client_left(self._on_client_left)
                RemoteLogger._ws_server.set_fn_message_received(self._on_message_received)
                self._start_server()
            except OSError as ex:
                if ex.errno == 48:  # Address already in use
                    debug('WebsocketServer not started - address already in use')
                    RemoteLogger._ws_server = None
                else:
                    raise ex

    def _start_server(self) -> None:
        def start_async() -> None:
            if RemoteLogger._ws_server:
                RemoteLogger._ws_server.run_forever()
        RemoteLogger._ws_server_thread = threading.Thread(target=start_async)
        RemoteLogger._ws_server_thread.start()

    def _stop_server(self) -> None:
        if RemoteLogger._ws_server:
            RemoteLogger._ws_server.shutdown()
            RemoteLogger._ws_server = None
            if RemoteLogger._ws_server_thread:
                RemoteLogger._ws_server_thread.join()
                RemoteLogger._ws_server_thread = None

    def _on_new_client(self, client: Dict, server: WebsocketServer) -> None:
        """Called for every client connecting (after handshake)."""
        debug("New client connected and was given id %d" % client['id'])
        # server.send_message_to_all("Hey all, a new client has joined us")

    def _on_client_left(self, client: Dict, server: WebsocketServer) -> None:
        """Called for every client disconnecting."""
        debug("Client(%d) disconnected" % client['id'])

    def _on_message_received(self, client: Dict, server: WebsocketServer, message: str) -> None:
        """Called when a client sends a message."""
        debug("Client(%d) said: %s" % (client['id'], message))

    def stderr_message(self, message: str) -> None:
        self._broadcast_json({
            'server': self._server_name,
            'time': round(time() * 1000),
            'method': 'stderr',
            'params': message,
            'isError': True,
            'direction': self.DIRECTION_INCOMING,
        })

    def outgoing_request(self, request_id: int, method: str, params: Any, blocking: bool) -> None:
        self._broadcast_json({
            'server': self._server_name,
            'id': request_id,
            'time': round(time() * 1000),
            'method': method,
            'params': params,
            'direction': self.DIRECTION_OUTGOING,
            'blocking': blocking
        })

    def incoming_response(self, request_id: int, params: Any, is_error: bool, blocking: bool) -> None:
        self._broadcast_json({
            'server': self._server_name,
            'id': request_id,
            'time': round(time() * 1000),
            'params': params,
            'direction': self.DIRECTION_INCOMING,
            'isError': is_error,
            'blocking': blocking
        })

    def incoming_request(self, request_id: Any, method: str, params: Any) -> None:
        self._broadcast_json({
            'server': self._server_name,
            'id': request_id,
            'time': round(time() * 1000),
            'method': method,
            'params': params,
            'direction': self.DIRECTION_INCOMING,
        })

    def outgoing_response(self, request_id: Any, params: Any) -> None:
        self._broadcast_json({
            'server': self._server_name,
            'id': request_id,
            'time': round(time() * 1000),
            'params': params,
            'direction': self.DIRECTION_OUTGOING,
        })

    def outgoing_error_response(self, request_id: Any, error: Error) -> None:
        self._broadcast_json({
            'server': self._server_name,
            'id': request_id,
            'isError': True,
            'params': error.to_lsp(),
            'time': round(time() * 1000),
            'direction': self.DIRECTION_OUTGOING,
        })

    def outgoing_notification(self, method: str, params: Any) -> None:
        trimmed_params = deepcopy(params)
        if method.endswith("didOpen"):
            if isinstance(params, dict) and "textDocument" in params:
                trimmed_params['textDocument']['text'] = '[trimmed]'
        elif method.endswith("didChange"):
            content_changes = params.get("contentChanges")
            if content_changes and "range" not in content_changes[0]:
                pass
        elif method.endswith("didSave"):
            if isinstance(params, dict) and "text" in params:
                trimmed_params['text'] = '[trimmed]'
        self._broadcast_json({
            'server': self._server_name,
            'time': round(time() * 1000),
            'method': method,
            'params': trimmed_params,
            'direction': self.DIRECTION_OUTGOING,
        })

    def incoming_notification(self, method: str, params: Any, unhandled: bool) -> None:
        self._broadcast_json({
            'server': self._server_name,
            'time': round(time() * 1000),
            'error': 'Unhandled notification!' if unhandled else None,
            'method': method,
            'params': params,
            'direction': self.DIRECTION_INCOMING,
        })

    def _broadcast_json(self, data: Dict[str, Any]) -> None:
        if RemoteLogger._ws_server:
            json_data = json.dumps(data, sort_keys=True, check_circular=False, separators=(',', ':'))
            RemoteLogger._ws_server.send_message_to_all(json_data)
        else:
            debug('Failed to broadcast a remote log message')


class RouterLogger(Logger):
    def __init__(self) -> None:
        self._loggers = []  # type: List[Logger]

    def append(self, logger: Logger) -> None:
        self._loggers.append(logger)

    def stderr_message(self, *args: Any, **kwargs: Any) -> None:
        self._foreach("stderr_message", *args, **kwargs)

    def outgoing_response(self, *args: Any, **kwargs: Any) -> None:
        self._foreach("outgoing_response", *args, **kwargs)

    def outgoing_error_response(self, *args: Any, **kwargs: Any) -> None:
        self._foreach("outgoing_error_response", *args, **kwargs)

    def outgoing_request(self, *args: Any, **kwargs: Any) -> None:
        self._foreach("outgoing_request", *args, **kwargs)

    def outgoing_notification(self, *args: Any, **kwargs: Any) -> None:
        self._foreach("outgoing_notification", *args, **kwargs)

    def incoming_response(self, *args: Any, **kwargs: Any) -> None:
        self._foreach("incoming_response", *args, **kwargs)

    def incoming_request(self, *args: Any, **kwargs: Any) -> None:
        self._foreach("incoming_request", *args, **kwargs)

    def incoming_notification(self, *args: Any, **kwargs: Any) -> None:
        self._foreach("incoming_notification", *args, **kwargs)

    def _foreach(self, method: str, *args: Any, **kwargs: Any) -> None:
        for logger in self._loggers:
            getattr(logger, method)(*args, **kwargs)<|MERGE_RESOLUTION|>--- conflicted
+++ resolved
@@ -21,20 +21,16 @@
 from .workspace import enable_in_project
 from .workspace import ProjectFolders
 from .workspace import sorted_workspace_folders
-<<<<<<< HEAD
+from abc import ABCMeta
+from abc import abstractmethod
+from collections import deque
 from copy import deepcopy
 from time import time
 from weakref import ref
-from weakref import WeakValueDictionary
+from weakref import WeakSet
 import json
-=======
-from abc import ABCMeta
-from abc import abstractmethod
-from collections import deque
-from weakref import ref
-from weakref import WeakSet
->>>>>>> 861137c6
 import sublime
+import threading
 
 
 class SublimeLike(Protocol):
@@ -226,12 +222,8 @@
                     config.erase_view_status(initiating_view)
                     self._window.status_message(cannot_start_reason)
                     return
-<<<<<<< HEAD
+            config.set_view_status(initiating_view, "starting...")
             session = Session(self, self._create_logger(config.name), workspace_folders, config, plugin_class)
-=======
-            config.set_view_status(initiating_view, "starting...")
-            session = Session(self, PanelLogger(self, config.name), workspace_folders, config, plugin_class)
->>>>>>> 861137c6
             cwd = workspace_folders[0].path if workspace_folders else None
             variables = extract_variables(self._window)  # type: ignore
             if plugin_class is not None:
