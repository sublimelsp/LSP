--- conflicted
+++ resolved
@@ -1,17 +1,11 @@
 from .configurations import config_supports_syntax
 from .diagnostics import DiagnosticsStorage
-<<<<<<< HEAD
-from .logging import debug
-from .types import ClientConfig, WindowLike, ViewLike, LanguageConfig, ConfigRegistry, GlobalConfigs, Settings
-=======
->>>>>>> 2ed60c67
 from .edit import parse_workspace_edit
 from .logging import debug
 from .protocol import Notification, Response
 from .rpc import Client
 from .sessions import Session, InitializeError
 from .types import ClientConfig
-from .types import config_supports_syntax
 from .types import ConfigRegistry
 from .types import GlobalConfigs
 from .types import LanguageConfig
