--- conflicted
+++ resolved
@@ -521,13 +521,8 @@
 class WindowRegistry:
     def __init__(self) -> None:
         self._enabled = False
-<<<<<<< HEAD
-        self._windows: Dict[int, WindowManager] = {}
+        self._windows: dict[int, WindowManager] = {}
         client_configs.set_listeners(self._on_client_config_updated, self._on_userprefs_updated)
-=======
-        self._windows: dict[int, WindowManager] = {}
-        client_configs.set_listener(self._on_client_config_updated)
->>>>>>> 0ab76166
 
     def _on_client_config_updated(self, config_name: str | None = None) -> None:
         for wm in self._windows.values():
