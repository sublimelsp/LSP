from ...third_party import WebsocketServer  # type: ignore
from .configurations import WindowConfigManager, RETRY_MAX_COUNT, RETRY_COUNT_TIMEDELTA
from .diagnostics_storage import is_severity_included
from .logging import debug
from .logging import exception_log
from .message_request_handler import MessageRequestHandler
from .panels import LOG_LINES_LIMIT_SETTING_NAME
from .panels import MAX_LOG_LINES_LIMIT_OFF
from .panels import MAX_LOG_LINES_LIMIT_ON
from .panels import PanelManager
from .panels import PanelName
from .protocol import DocumentUri
from .protocol import Error
from .sessions import AbstractViewListener
from .sessions import get_plugin
from .sessions import Logger
from .sessions import Manager
from .sessions import Session
from .settings import client_configs
from .settings import userprefs
from .transports import create_transport
from .tree_view import TreeViewSheet
from .types import ClientConfig
from .types import matches_pattern
from .types import sublime_pattern_to_glob
from .typing import Optional, Any, Dict, Deque, List, Generator, Tuple
from .url import parse_uri
from .views import extract_variables
from .views import format_diagnostic_for_panel
from .views import make_link
from .workspace import ProjectFolders
from .workspace import sorted_workspace_folders
from collections import deque
from collections import OrderedDict
from datetime import datetime
from subprocess import CalledProcessError
from time import perf_counter
from weakref import ref
from weakref import WeakSet
import functools
import json
import sublime
import threading
import urllib.parse


_NO_DIAGNOSTICS_PLACEHOLDER = "  No diagnostics. Well done!"


def extract_message(params: Any) -> str:
    return params.get("message", "???") if isinstance(params, dict) else "???"


def set_diagnostics_count(view: sublime.View, errors: int, warnings: int) -> None:
    try:
        key = AbstractViewListener.TOTAL_ERRORS_AND_WARNINGS_STATUS_KEY
        if userprefs().show_diagnostics_count_in_view_status:
            view.set_status(key, "E: {}, W: {}".format(errors, warnings))
        else:
            view.erase_status(key)
    except Exception:
        pass


class WindowManager(Manager):

    def __init__(self, window: sublime.Window, workspace: ProjectFolders, config_manager: WindowConfigManager) -> None:
        self._window = window
        self._config_manager = config_manager
        self._sessions = WeakSet()  # type: WeakSet[Session]
        self._workspace = workspace
        self._pending_listeners = deque()  # type: Deque[AbstractViewListener]
        self._listeners = WeakSet()  # type: WeakSet[AbstractViewListener]
        self._new_listener = None  # type: Optional[AbstractViewListener]
        self._new_session = None  # type: Optional[Session]
        self._panel_code_phantoms = None  # type: Optional[sublime.PhantomSet]
        self._server_log = []  # type: List[Tuple[str, str]]
        self.panel_manager = PanelManager(self._window)  # type: Optional[PanelManager]
        self.tree_view_sheets = {}  # type: Dict[str, TreeViewSheet]
        self.total_error_count = 0
        self.total_warning_count = 0
        sublime.set_timeout(functools.partial(self._update_panel_main_thread, _NO_DIAGNOSTICS_PLACEHOLDER, []))
        self.panel_manager.ensure_log_panel()

    @property
    def window(self) -> sublime.Window:
        return self._window

    def get_and_clear_server_log(self) -> List[Tuple[str, str]]:
        log = self._server_log
        self._server_log = []
        return log

    def get_config_manager(self) -> WindowConfigManager:
        return self._config_manager

    def get_sessions(self) -> Generator[Session, None, None]:
        yield from self._sessions

    def on_load_project_async(self) -> None:
        self.update_workspace_folders_async()
        self._config_manager.update()

    def on_post_save_project_async(self) -> None:
        self.on_load_project_async()

    def update_workspace_folders_async(self) -> None:
        if self._workspace.update():
            workspace_folders = self._workspace.get_workspace_folders()
            for session in self._sessions:
                session.update_folders(workspace_folders)

    def enable_config_async(self, config_name: str) -> None:
        self._config_manager.enable_config(config_name)

    def disable_config_async(self, config_name: str) -> None:
        self._config_manager.disable_config(config_name)

    def register_listener_async(self, listener: AbstractViewListener) -> None:
        set_diagnostics_count(listener.view, self.total_error_count, self.total_warning_count)
        # Update workspace folders in case the user have changed those since window was created.
        # There is no currently no notification in ST that would notify about folder changes.
        self.update_workspace_folders_async()
        self._pending_listeners.appendleft(listener)
        if self._new_listener is None:
            self._dequeue_listener_async()

    def unregister_listener_async(self, listener: AbstractViewListener) -> None:
        self._listeners.discard(listener)

    def listeners(self) -> Generator[AbstractViewListener, None, None]:
        yield from self._listeners

    def listener_for_view(self, view: sublime.View) -> Optional[AbstractViewListener]:
        for listener in self.listeners():
            if listener.view == view:
                return listener
        return None

    def _dequeue_listener_async(self) -> None:
        listener = None  # type: Optional[AbstractViewListener]
        if self._new_listener is not None:
            listener = self._new_listener
            # debug("re-checking listener", listener)
            self._new_listener = None
        else:
            try:
                listener = self._pending_listeners.pop()
                if not listener.view.is_valid():
                    # debug("listener", listener, "is no longer valid")
                    return self._dequeue_listener_async()
                # debug("adding new pending listener", listener)
                self._listeners.add(listener)
            except IndexError:
                # We have handled all pending listeners.
                self._new_session = None
                return
        if self._new_session:
            self._sessions.add(self._new_session)
        self._publish_sessions_to_listener_async(listener)
        if self._new_session:
            if not any(self._new_session.session_views_async()):
                self._sessions.discard(self._new_session)
                self._new_session.end_async()
            self._new_session = None
        config = self._needed_config(listener.view)
        if config:
            # debug("found new config for listener", listener)
            self._new_listener = listener
            self.start_async(config, listener.view)
        else:
            # debug("no new config found for listener", listener)
            self._new_listener = None
            self._dequeue_listener_async()

    def _publish_sessions_to_listener_async(self, listener: AbstractViewListener) -> None:
        inside_workspace = self._workspace.contains(listener.view)
        scheme = urllib.parse.urlparse(listener.get_uri()).scheme
        for session in self._sessions:
            if session.can_handle(listener.view, scheme, capability=None, inside_workspace=inside_workspace):
                # debug("registering session", session.config.name, "to listener", listener)
                try:
                    listener.on_session_initialized_async(session)
                except Exception as ex:
                    message = "failed to register session {} to listener {}".format(session.config.name, listener)
                    exception_log(message, ex)

    def sessions(self, view: sublime.View, capability: Optional[str] = None) -> Generator[Session, None, None]:
        inside_workspace = self._workspace.contains(view)
        sessions = list(self._sessions)
        uri = view.settings().get("lsp_uri")
        if not isinstance(uri, str):
            return
        scheme = urllib.parse.urlparse(uri).scheme
        for session in sessions:
            if session.can_handle(view, scheme, capability, inside_workspace):
                yield session

    def get_session(self, config_name: str, file_path: str) -> Optional[Session]:
        return self._find_session(config_name, file_path)

    def _can_start_config(self, config_name: str, file_path: str) -> bool:
        return not bool(self._find_session(config_name, file_path))

    def _find_session(self, config_name: str, file_path: str) -> Optional[Session]:
        inside = self._workspace.contains(file_path)
        for session in self._sessions:
            if session.config.name == config_name and session.handles_path(file_path, inside):
                return session
        return None

    def _needed_config(self, view: sublime.View) -> Optional[ClientConfig]:
        configs = self._config_manager.match_view(view)
        handled = False
        file_name = view.file_name()
        inside = self._workspace.contains(view)
        for config in configs:
            handled = False
            for session in self._sessions:
                if config.name == session.config.name and session.handles_path(file_name, inside):
                    handled = True
                    break
            if not handled:
                return config
        return None

    def start_async(self, config: ClientConfig, initiating_view: sublime.View) -> None:
        config = ClientConfig.from_config(config, {})
        file_path = initiating_view.file_name() or ''
        if not self._can_start_config(config.name, file_path):
            # debug('Already starting on this window:', config.name)
            return
        try:
            workspace_folders = sorted_workspace_folders(self._workspace.folders, file_path)
            plugin_class = get_plugin(config.name)
            variables = extract_variables(self._window)
            cwd = None  # type: Optional[str]
            if plugin_class is not None:
                if plugin_class.needs_update_or_installation():
                    config.set_view_status(initiating_view, "installing...")
                    plugin_class.install_or_update()
                additional_variables = plugin_class.additional_variables()
                if isinstance(additional_variables, dict):
                    variables.update(additional_variables)
                cannot_start_reason = plugin_class.can_start(self._window, initiating_view, workspace_folders, config)
                if cannot_start_reason:
                    config.erase_view_status(initiating_view)
                    message = "cannot start {}: {}".format(config.name, cannot_start_reason)
                    self._config_manager.disable_config(config.name, only_for_session=True)
                    # Continue with handling pending listeners
                    self._new_session = None
                    sublime.set_timeout_async(self._dequeue_listener_async)
                    return self._window.status_message(message)
                cwd = plugin_class.on_pre_start(self._window, initiating_view, workspace_folders, config)
            config.set_view_status(initiating_view, "starting...")
            session = Session(self, self._create_logger(config.name), workspace_folders, config, plugin_class)
            if cwd:
                transport_cwd = cwd  # type: Optional[str]
            else:
                transport_cwd = workspace_folders[0].path if workspace_folders else None
            transport_config = config.resolve_transport_config(variables)
            transport = create_transport(transport_config, transport_cwd, session)
            if plugin_class:
                plugin_class.on_post_start(self._window, initiating_view, workspace_folders, config)
            config.set_view_status(initiating_view, "initialize")
            session.initialize_async(
                variables=variables,
                transport=transport,
                working_directory=cwd,
                init_callback=functools.partial(self._on_post_session_initialize, initiating_view)
            )
            self._new_session = session
        except Exception as e:
            message = "".join((
                "Failed to start {0} - disabling for this window for the duration of the current session.\n",
                "Re-enable by running \"LSP: Enable Language Server In Project\" from the Command Palette.",
                "\n\n--- Error: ---\n{1}"
            )).format(config.name, str(e))
            exception_log("Unable to start subprocess for {}".format(config.name), e)
            if isinstance(e, CalledProcessError):
                print("Server output:\n{}".format(e.output.decode('utf-8', 'replace')))
            self._config_manager.disable_config(config.name, only_for_session=True)
            config.erase_view_status(initiating_view)
            sublime.message_dialog(message)
            # Continue with handling pending listeners
            self._new_session = None
            sublime.set_timeout_async(self._dequeue_listener_async)

    def _on_post_session_initialize(
        self, initiating_view: sublime.View, session: Session, is_error: bool = False
    ) -> None:
        if is_error:
            session.config.erase_view_status(initiating_view)
            self._new_listener = None
            self._new_session = None
        else:
            sublime.set_timeout_async(self._dequeue_listener_async)

    def _create_logger(self, config_name: str) -> Logger:
        logger_map = {
            "panel": PanelLogger,
            "remote": RemoteLogger,
        }
        loggers = []
        for logger_type in userprefs().log_server:
            if logger_type not in logger_map:
                debug("Invalid logger type ({}) specified for log_server settings".format(logger_type))
                continue
            loggers.append(logger_map[logger_type])
        if len(loggers) == 0:
            return RouterLogger()  # logs nothing
        elif len(loggers) == 1:
            return loggers[0](self, config_name)
        else:
            router_logger = RouterLogger()
            for logger in loggers:
                router_logger.append(logger(self, config_name))
            return router_logger

    def handle_message_request(self, session: Session, params: Any, request_id: Any) -> None:
        view = self._window.active_view()
        if view:
            MessageRequestHandler(view, session, request_id, params, session.config.name).show()

    def restart_sessions_async(self, config_name: Optional[str] = None) -> None:
        self._end_sessions_async(config_name)
        listeners = list(self._listeners)
        self._listeners.clear()
        for listener in listeners:
            self.register_listener_async(listener)

    def _end_sessions_async(self, config_name: Optional[str] = None) -> None:
        sessions = list(self._sessions)
        for session in sessions:
            if config_name is None or config_name == session.config.name:
                session.end_async()
                self._sessions.discard(session)

    def get_project_path(self, file_path: str) -> Optional[str]:
        candidate = None  # type: Optional[str]
        for folder in self._workspace.folders:
            if file_path.startswith(folder):
                if candidate is None or len(folder) > len(candidate):
                    candidate = folder
        return candidate

<<<<<<< HEAD
    def should_ignore_diagnostics(self, uri: DocumentUri) -> Optional[str]:
=======
    def should_present_diagnostics(self, uri: DocumentUri, configuration: ClientConfig) -> Optional[str]:
>>>>>>> ca101eb5
        scheme, path = parse_uri(uri)
        if scheme != "file":
            return None
        if configuration.hide_non_project_diagnostics and not self._workspace.contains(path):
            return "not inside window folders"
        view = self._window.active_view()
        if not view:
            return None
        settings = view.settings()
        if matches_pattern(path, settings.get("binary_file_patterns")):
            return "matches a pattern in binary_file_patterns"
        if matches_pattern(path, settings.get("file_exclude_patterns")):
            return "matches a pattern in file_exclude_patterns"
        patterns = [sublime_pattern_to_glob(pattern, True) for pattern in settings.get("folder_exclude_patterns") or []]
        project_data = self.window.project_data()
        if project_data:
            for folder in project_data.get('folders', []):
                for pattern in folder.get('folder_exclude_patterns', []):
                    if pattern.startswith('//'):
                        patterns.append(sublime_pattern_to_glob(pattern, True, folder['path']))
                    elif pattern.startswith('/'):
                        patterns.append(sublime_pattern_to_glob(pattern, True))
                    else:
                        patterns.append(sublime_pattern_to_glob('//' + pattern, True, folder['path']))
                        patterns.append(sublime_pattern_to_glob('//**/' + pattern, True, folder['path']))
        if matches_pattern(path, patterns):
            return "matches a pattern in folder_exclude_patterns"
        return None

    def on_post_exit_async(self, session: Session, exit_code: int, exception: Optional[Exception]) -> None:
        self._sessions.discard(session)
        for listener in self._listeners:
            listener.on_session_shutdown_async(session)
        if exit_code != 0 or exception:
            config = session.config
            restart = self._config_manager.record_crash(config.name, exit_code, exception)
            if not restart:
                msg = "".join((
                    "The {0} server has crashed {1} times in the last {2} seconds.\n\n",
                    "You can try to Restart it or you can choose Cancel to disable it for this window for the ",
                    "duration of the current session. ",
                    "Re-enable by running \"LSP: Enable Language Server In Project\" from the Command Palette."
                )).format(config.name, RETRY_MAX_COUNT, int(RETRY_COUNT_TIMEDELTA.total_seconds()))
                if exception:
                    msg += "\n\n--- Error: ---\n{}".format(str(exception))
                restart = sublime.ok_cancel_dialog(msg, "Restart")
            if restart:
                for listener in self._listeners:
                    self.register_listener_async(listener)
            else:
                self._config_manager.disable_config(config.name, only_for_session=True)

    def destroy(self) -> None:
        """
        This is called **from the main thread** when the plugin unloads. In that case we must destroy all sessions
        from the main thread. That could lead to some dict/list being mutated while iterated over, so be careful
        """
        self._end_sessions_async()
        if self.panel_manager:
            self.panel_manager.destroy_output_panels()
            self.panel_manager = None

    def handle_log_message(self, session: Session, params: Any) -> None:
        self.handle_server_message_async(session.config.name, extract_message(params))

    def handle_stderr_log(self, session: Session, message: str) -> None:
        self.handle_server_message_async(session.config.name, message)

    def handle_server_message_async(self, server_name: str, message: str) -> None:
        sublime.set_timeout(lambda: self.log_server_message(server_name, message))

    def log_server_message(self, prefix: str, message: str) -> None:
        self._server_log.append((prefix, message))
        list_len = len(self._server_log)
        max_lines = self.get_log_lines_limit()
        if list_len >= max_lines:
            # Trim leading items in the list, leaving only the max allowed count.
            del self._server_log[:list_len - max_lines]
        if self.panel_manager:
            self.panel_manager.update_log_panel()

    def get_log_lines_limit(self) -> int:
        return MAX_LOG_LINES_LIMIT_ON if self.is_log_lines_limit_enabled() else MAX_LOG_LINES_LIMIT_OFF

    def is_log_lines_limit_enabled(self) -> bool:
        panel = self.panel_manager and self.panel_manager.get_panel(PanelName.Log)
        return bool(panel and panel.settings().get(LOG_LINES_LIMIT_SETTING_NAME, True))

    def handle_show_message(self, session: Session, params: Any) -> None:
        sublime.status_message("{}: {}".format(session.config.name, extract_message(params)))

    def on_diagnostics_updated(self) -> None:
        self.total_error_count = 0
        self.total_warning_count = 0
        for session in self._sessions:
            local_errors, local_warnings = session.diagnostics.sum_total_errors_and_warnings_async()
            self.total_error_count += local_errors
            self.total_warning_count += local_warnings
        for listener in list(self._listeners):
            set_diagnostics_count(listener.view, self.total_error_count, self.total_warning_count)
        if self.panel_manager and self.panel_manager.is_panel_open(PanelName.Diagnostics):
            self.update_diagnostics_panel_async()

    def update_diagnostics_panel_async(self) -> None:
        to_render = []  # type: List[str]
        prephantoms = []  # type: List[Tuple[int, int, str, str]]
        row = 0
        max_severity = userprefs().diagnostics_panel_include_severity_level
        contributions = OrderedDict(
        )  # type: OrderedDict[str, List[Tuple[str, Optional[int], Optional[str], Optional[str]]]]
        for session in self._sessions:
            for (_, path), contribution in session.diagnostics.filter_map_diagnostics_async(
                    is_severity_included(max_severity), lambda _, diagnostic: format_diagnostic_for_panel(diagnostic)):
                seen = path in contributions
                contributions.setdefault(path, []).extend(contribution)
                if not seen:
                    contributions.move_to_end(path)
        for path, contribution in contributions.items():
            to_render.append("{}:".format(path))
            row += 1
            for content, offset, code, href in contribution:
                to_render.append(content)
                if offset is not None and code is not None and href is not None:
                    prephantoms.append((row, offset, code, href))
                row += content.count("\n") + 1
            to_render.append("")  # add spacing between filenames
            row += 1
        characters = "\n".join(to_render)
        if not characters:
            characters = _NO_DIAGNOSTICS_PLACEHOLDER
        sublime.set_timeout(functools.partial(self._update_panel_main_thread, characters, prephantoms))

    def _update_panel_main_thread(self, characters: str, prephantoms: List[Tuple[int, int, str, str]]) -> None:
        panel = self.panel_manager and self.panel_manager.ensure_diagnostics_panel()
        if not panel or not panel.is_valid():
            return
        panel.run_command("lsp_update_panel", {"characters": characters})
        if self._panel_code_phantoms is None:
            self._panel_code_phantoms = sublime.PhantomSet(panel, "hrefs")
        phantoms = []  # type: List[sublime.Phantom]
        for row, col, code, href in prephantoms:
            point = panel.text_point(row, col)
            region = sublime.Region(point, point)
            phantoms.append(sublime.Phantom(region, "({})".format(make_link(href, code)), sublime.LAYOUT_INLINE))
        self._panel_code_phantoms.update(phantoms)


class WindowRegistry:
    def __init__(self) -> None:
        self._enabled = False
        self._windows = {}  # type: Dict[int, WindowManager]
        client_configs.set_listener(self._on_client_config_updated)

    def _on_client_config_updated(self, config_name: Optional[str] = None) -> None:
        for wm in self._windows.values():
            wm.get_config_manager().update(config_name)

    def enable(self) -> None:
        self._enabled = True
        # Initialize manually at plugin_loaded as we'll miss out on "on_new_window_async" events.
        for window in sublime.windows():
            self.lookup(window)

    def disable(self) -> None:
        self._enabled = False
        for wm in self._windows.values():
            try:
                wm.destroy()
            except Exception as ex:
                exception_log("failed to destroy window", ex)
        self._windows = {}

    def lookup(self, window: Optional[sublime.Window]) -> Optional[WindowManager]:
        if not self._enabled or not window or not window.is_valid():
            return None
        wm = self._windows.get(window.id())
        if wm:
            return wm
        workspace = ProjectFolders(window)
        window_config_manager = WindowConfigManager(window, client_configs.all)
        manager = WindowManager(window, workspace, window_config_manager)
        self._windows[window.id()] = manager
        return manager

    def listener_for_view(self, view: sublime.View) -> Optional[AbstractViewListener]:
        manager = self.lookup(view.window())
        if not manager:
            return None
        return manager.listener_for_view(view)

    def discard(self, window: sublime.Window) -> None:
        wm = self._windows.pop(window.id(), None)
        if wm:
            wm.destroy()


class RequestTimeTracker:
    def __init__(self) -> None:
        self._start_times = {}  # type: Dict[int, float]

    def start_tracking(self, request_id: int) -> None:
        self._start_times[request_id] = perf_counter()

    def end_tracking(self, request_id) -> str:
        duration = '-'
        if request_id in self._start_times:
            start = self._start_times.pop(request_id)
            duration_ms = perf_counter() - start
            duration = '{}ms'.format(int(duration_ms * 1000))
        return duration

    @classmethod
    def formatted_now(cls) -> str:
        now = datetime.now()
        return '{}.{:03d}'.format(now.strftime("%H:%M:%S"), int(now.microsecond / 1000))


class PanelLogger(Logger):

    def __init__(self, manager: WindowManager, server_name: str) -> None:
        self._manager = ref(manager)
        self._server_name = server_name
        self._request_time_tracker = RequestTimeTracker()

    def stderr_message(self, message: str) -> None:
        """
        Not handled here as stderr messages are handled by WindowManager regardless
        if this logger is enabled.
        """
        pass

    def log(self, message: str, params: Any) -> None:

        def run_on_async_worker_thread() -> None:
            nonlocal message
            params_str = repr(params)
            if 0 < userprefs().log_max_size <= len(params_str):
                params_str = '<params with {} characters>'.format(len(params_str))
            message = "{}: {}".format(message, params_str)
            manager = self._manager()
            if manager is not None:
                manager.handle_server_message_async(":", message)

        sublime.set_timeout_async(run_on_async_worker_thread)

    def outgoing_response(self, request_id: Any, params: Any) -> None:
        if not userprefs().log_server:
            return
        duration = self._request_time_tracker.end_tracking(request_id)
        self.log(self._format_response(">>>", request_id, duration), params)

    def outgoing_error_response(self, request_id: Any, error: Error) -> None:
        if not userprefs().log_server:
            return
        duration = self._request_time_tracker.end_tracking(request_id)
        self.log(self._format_response("~~>", request_id, duration), error.to_lsp())

    def outgoing_request(self, request_id: int, method: str, params: Any) -> None:
        if not userprefs().log_server:
            return
        self._request_time_tracker.start_tracking(request_id)
        self.log(self._format_request("-->", method, request_id), params)

    def outgoing_notification(self, method: str, params: Any) -> None:
        if not userprefs().log_server:
            return
        self.log(self._format_notification(" ->", method), params)

    def incoming_response(self, request_id: int, params: Any, is_error: bool) -> None:
        if not userprefs().log_server:
            return
        direction = "<~~" if is_error else "<<<"
        duration = self._request_time_tracker.end_tracking(request_id)
        self.log(self._format_response(direction, request_id, duration), params)

    def incoming_request(self, request_id: Any, method: str, params: Any) -> None:
        if not userprefs().log_server:
            return
        self._request_time_tracker.start_tracking(request_id)
        self.log(self._format_request("<--", method, request_id), params)

    def incoming_notification(self, method: str, params: Any, unhandled: bool) -> None:
        if not userprefs().log_server:
            return
        direction = "<? " if unhandled else "<- "
        self.log(self._format_notification(direction, method), params)

    def _format_response(self, direction: str, request_id: Any, duration: str) -> str:
        return "[{}] {} {} ({}) (duration: {})".format(
            RequestTimeTracker.formatted_now(), direction, self._server_name, request_id, duration)

    def _format_request(self, direction: str, method: str, request_id: Any) -> str:
        return "[{}] {} {} {} ({})".format(
            RequestTimeTracker.formatted_now(), direction, self._server_name, method, request_id)

    def _format_notification(self, direction: str, method: str) -> str:
        return "[{}] {} {} {}".format(RequestTimeTracker.formatted_now(), direction, self._server_name, method)


class RemoteLogger(Logger):
    PORT = 9981
    DIRECTION_OUTGOING = 1
    DIRECTION_INCOMING = 2
    _ws_server = None  # type: Optional[WebsocketServer]
    _ws_server_thread = None  # type: Optional[threading.Thread]
    _last_id = 0

    def __init__(self, manager: WindowManager, server_name: str) -> None:
        RemoteLogger._last_id += 1
        self._server_name = '{} ({})'.format(server_name, RemoteLogger._last_id)
        if not RemoteLogger._ws_server:
            try:
                RemoteLogger._ws_server = WebsocketServer(self.PORT)
                RemoteLogger._ws_server.set_fn_new_client(self._on_new_client)
                RemoteLogger._ws_server.set_fn_client_left(self._on_client_left)
                RemoteLogger._ws_server.set_fn_message_received(self._on_message_received)
                self._start_server()
            except OSError as ex:
                if ex.errno == 48:  # Address already in use
                    debug('WebsocketServer not started - address already in use')
                    RemoteLogger._ws_server = None
                else:
                    raise ex

    def _start_server(self) -> None:
        def start_async() -> None:
            if RemoteLogger._ws_server:
                RemoteLogger._ws_server.run_forever()
        RemoteLogger._ws_server_thread = threading.Thread(target=start_async)
        RemoteLogger._ws_server_thread.start()

    def _stop_server(self) -> None:
        if RemoteLogger._ws_server:
            RemoteLogger._ws_server.shutdown()
            RemoteLogger._ws_server = None
            if RemoteLogger._ws_server_thread:
                RemoteLogger._ws_server_thread.join()
                RemoteLogger._ws_server_thread = None

    def _on_new_client(self, client: Dict, server: WebsocketServer) -> None:
        """Called for every client connecting (after handshake)."""
        debug("New client connected and was given id %d" % client['id'])
        # server.send_message_to_all("Hey all, a new client has joined us")

    def _on_client_left(self, client: Dict, server: WebsocketServer) -> None:
        """Called for every client disconnecting."""
        debug("Client(%d) disconnected" % client['id'])

    def _on_message_received(self, client: Dict, server: WebsocketServer, message: str) -> None:
        """Called when a client sends a message."""
        debug("Client(%d) said: %s" % (client['id'], message))

    def stderr_message(self, message: str) -> None:
        self._broadcast_json({
            'server': self._server_name,
            'time': round(perf_counter() * 1000),
            'method': 'stderr',
            'params': message,
            'isError': True,
            'direction': self.DIRECTION_INCOMING,
        })

    def outgoing_request(self, request_id: int, method: str, params: Any) -> None:
        self._broadcast_json({
            'server': self._server_name,
            'id': request_id,
            'time': round(perf_counter() * 1000),
            'method': method,
            'params': params,
            'direction': self.DIRECTION_OUTGOING,
        })

    def incoming_response(self, request_id: int, params: Any, is_error: bool) -> None:
        self._broadcast_json({
            'server': self._server_name,
            'id': request_id,
            'time': round(perf_counter() * 1000),
            'params': params,
            'direction': self.DIRECTION_INCOMING,
            'isError': is_error,
        })

    def incoming_request(self, request_id: Any, method: str, params: Any) -> None:
        self._broadcast_json({
            'server': self._server_name,
            'id': request_id,
            'time': round(perf_counter() * 1000),
            'method': method,
            'params': params,
            'direction': self.DIRECTION_INCOMING,
        })

    def outgoing_response(self, request_id: Any, params: Any) -> None:
        self._broadcast_json({
            'server': self._server_name,
            'id': request_id,
            'time': round(perf_counter() * 1000),
            'params': params,
            'direction': self.DIRECTION_OUTGOING,
        })

    def outgoing_error_response(self, request_id: Any, error: Error) -> None:
        self._broadcast_json({
            'server': self._server_name,
            'id': request_id,
            'isError': True,
            'params': error.to_lsp(),
            'time': round(perf_counter() * 1000),
            'direction': self.DIRECTION_OUTGOING,
        })

    def outgoing_notification(self, method: str, params: Any) -> None:
        self._broadcast_json({
            'server': self._server_name,
            'time': round(perf_counter() * 1000),
            'method': method,
            'params': params,
            'direction': self.DIRECTION_OUTGOING,
        })

    def incoming_notification(self, method: str, params: Any, unhandled: bool) -> None:
        self._broadcast_json({
            'server': self._server_name,
            'time': round(perf_counter() * 1000),
            'error': 'Unhandled notification!' if unhandled else None,
            'method': method,
            'params': params,
            'direction': self.DIRECTION_INCOMING,
        })

    def _broadcast_json(self, data: Dict[str, Any]) -> None:
        if RemoteLogger._ws_server:
            json_data = json.dumps(data, sort_keys=True, check_circular=False, separators=(',', ':'))
            RemoteLogger._ws_server.send_message_to_all(json_data)


class RouterLogger(Logger):
    def __init__(self) -> None:
        self._loggers = []  # type: List[Logger]

    def append(self, logger: Logger) -> None:
        self._loggers.append(logger)

    def stderr_message(self, *args: Any, **kwargs: Any) -> None:
        self._foreach("stderr_message", *args, **kwargs)

    def outgoing_response(self, *args: Any, **kwargs: Any) -> None:
        self._foreach("outgoing_response", *args, **kwargs)

    def outgoing_error_response(self, *args: Any, **kwargs: Any) -> None:
        self._foreach("outgoing_error_response", *args, **kwargs)

    def outgoing_request(self, *args: Any, **kwargs: Any) -> None:
        self._foreach("outgoing_request", *args, **kwargs)

    def outgoing_notification(self, *args: Any, **kwargs: Any) -> None:
        self._foreach("outgoing_notification", *args, **kwargs)

    def incoming_response(self, *args: Any, **kwargs: Any) -> None:
        self._foreach("incoming_response", *args, **kwargs)

    def incoming_request(self, *args: Any, **kwargs: Any) -> None:
        self._foreach("incoming_request", *args, **kwargs)

    def incoming_notification(self, *args: Any, **kwargs: Any) -> None:
        self._foreach("incoming_notification", *args, **kwargs)

    def _foreach(self, method: str, *args: Any, **kwargs: Any) -> None:
        for logger in self._loggers:
            getattr(logger, method)(*args, **kwargs)<|MERGE_RESOLUTION|>--- conflicted
+++ resolved
@@ -344,11 +344,7 @@
                     candidate = folder
         return candidate
 
-<<<<<<< HEAD
-    def should_ignore_diagnostics(self, uri: DocumentUri) -> Optional[str]:
-=======
-    def should_present_diagnostics(self, uri: DocumentUri, configuration: ClientConfig) -> Optional[str]:
->>>>>>> ca101eb5
+    def should_ignore_diagnostics(self, uri: DocumentUri, configuration: ClientConfig) -> Optional[str]:
         scheme, path = parse_uri(uri)
         if scheme != "file":
             return None
