--- conflicted
+++ resolved
@@ -1,16 +1,11 @@
 from .diagnostics import DiagnosticsStorage
-from .edit import parse_workspace_edit
 from .logging import debug, exception_log
 from .message_request_handler import MessageRequestHandler
-from .protocol import Notification, Response, TextDocumentSyncKindNone, TextDocumentSyncKindFull
-<<<<<<< HEAD
-from .sessions import Manager, Session
+from .protocol import Notification, TextDocumentSyncKindNone, TextDocumentSyncKindFull
+from .sessions import Manager
+from .sessions import Session
 from .settings import client_configs
 from .transports import create_transport
-=======
-from .rpc import Client, SublimeLogger
-from .sessions import Session
->>>>>>> ca45827e
 from .types import ClientConfig
 from .types import ClientStates
 from .types import config_supports_syntax
