from .configurations import ConfigManager
from .configurations import WindowConfigManager
from .diagnostics import DiagnosticsStorage
from .logging import debug
from .logging import exception_log
from .message_request_handler import MessageRequestHandler
<<<<<<< HEAD
from .protocol import Notification, Response
from .rpc import Client, SublimeLogger
=======
from .protocol import Notification, TextDocumentSyncKindNone, TextDocumentSyncKindFull
from .sessions import get_plugin
from .sessions import Manager
>>>>>>> e65fe3ce
from .sessions import Session
from .transports import create_transport
from .types import ClientConfig
from .types import ClientStates
from .types import Settings
from .types import view2scope
from .types import ViewLike
from .types import WindowLike
<<<<<<< HEAD
from .typing import Optional, List, Callable, Dict, Any, Deque, Protocol, Generator
=======
from .typing import Optional, List, Callable, Dict, Any, Protocol, Set, Iterable, Generator
from .views import did_change, did_close, did_open, did_save, will_save
from .views import extract_variables
>>>>>>> e65fe3ce
from .workspace import disable_in_project
from .workspace import enable_in_project
from .workspace import get_workspace_folders
from .workspace import ProjectFolders
from .workspace import sorted_workspace_folders
from collections import deque
from weakref import ref
from weakref import WeakSet
from weakref import WeakValueDictionary
import sublime


class SublimeLike(Protocol):

    def set_timeout_async(self, f: Callable, timeout_ms: int = 0) -> None:
        ...

    def Region(self, a: int, b: int) -> 'Any':
        ...


<<<<<<< HEAD
class LanguageHandlerListener(Protocol):

    def on_start(self, config_name: str, window: WindowLike) -> bool:
        ...

    def on_initialized(self, config_name: str, window: WindowLike, client: Client) -> None:
=======
class DocumentHandler(Protocol):
    def add_session(self, session: Session) -> None:
        ...

    def remove_session(self, config_name: str) -> None:
        ...

    def reset(self) -> None:
        ...

    def handle_did_open(self, view: ViewLike) -> None:
        ...

    def handle_did_change(self, view: ViewLike, changes: Iterable[sublime.TextChange]) -> None:
        ...

    def purge_changes(self, view: ViewLike) -> None:
        ...

    def handle_will_save(self, view: ViewLike, reason: int) -> None:
        ...

    def handle_did_save(self, view: ViewLike) -> None:
        ...

    def handle_did_close(self, view: ViewLike) -> None:
        ...

    def has_document_state(self, file_name: str) -> bool:
>>>>>>> e65fe3ce
        ...


def get_active_views(window: WindowLike) -> List[ViewLike]:
    views = list()  # type: List[ViewLike]
    num_groups = window.num_groups()
    for group in range(0, num_groups):
        view = window.active_view_in_group(group)
        debug("group {} view {}".format(group, view.file_name()))
        if window.active_group() == group:
            views.insert(0, view)
        else:
            views.append(view)

    return views


def extract_message(params: Any) -> str:
    return params.get("message", "???") if isinstance(params, dict) else "???"


class ViewListenerProtocol(Protocol):

    view = None  # type: sublime.View

<<<<<<< HEAD
    def on_session_initialized(self, session: Session) -> None:
        ...
=======
    def _notify_did_open(self, view: ViewLike, session: Session) -> None:
        language_id = self._view_language(view, session.config.name)
        # mypy: expected sublime.View, got ViewLike
        session.send_notification(did_open(view, language_id))  # type: ignore

    def handle_did_close(self, view: ViewLike) -> None:
        file_name = view.file_name() or ""
        try:
            self._document_states.remove(file_name)
        except KeyError:
            return
        # mypy: expected sublime.View, got ViewLike
        notification = did_close(view)  # type: ignore
        for session in self._get_applicable_sessions(view):
            if session.should_notify_did_close():
                session.send_notification(notification)

    def handle_will_save(self, view: ViewLike, reason: int) -> None:
        file_name = view.file_name()
        if file_name in self._document_states:
            for session in self._get_applicable_sessions(view):
                if session.should_notify_will_save():
                    # mypy: expected sublime.View, got ViewLike
                    session.send_notification(will_save(view, reason))  # type: ignore

    def handle_did_save(self, view: ViewLike) -> None:
        file_name = view.file_name()
        if file_name in self._document_states:
            self.purge_changes(view)
            for session in self._get_applicable_sessions(view):
                if session:
                    send_did_save, include_text = session.should_notify_did_save()
                    if send_did_save:
                        # mypy: expected sublime.View, got ViewLike
                        session.send_notification(did_save(view, include_text))  # type: ignore
            self.saved()
        else:
            debug('document not tracked', file_name)

    def handle_did_change(self, view: ViewLike, changes: Iterable[sublime.TextChange]) -> None:
        buffer_id = view.buffer_id()
        change_count = view.change_count()
        pending_buffer = self._pending_buffer_changes.get(buffer_id)
        if pending_buffer is None:
            self._pending_buffer_changes[buffer_id] = PendingBuffer(view, change_count, changes)
        else:
            pending_buffer.update(change_count, changes)
        self._sublime.set_timeout_async(lambda: self.purge_did_change(buffer_id, change_count), 500)

    def purge_changes(self, view: ViewLike) -> None:
        self.purge_did_change(view.buffer_id())

    def purge_did_change(self, buffer_id: int, buffer_version: Optional[int] = None) -> None:
        pending_buffer = self._pending_buffer_changes.get(buffer_id, None)
        if pending_buffer is not None:
            if buffer_version is None or buffer_version == pending_buffer.version:
                self._pending_buffer_changes.pop(buffer_id, None)
                self.notify_did_change(pending_buffer)
                self.changed()

    def notify_did_change(self, pending_buffer: PendingBuffer) -> None:
        view = pending_buffer.view
        if not view.is_valid():
            return
        file_name = view.file_name()
        if not file_name or view.window() != self._window:
            return
        # ensure view is opened.
        if file_name not in self._document_states:
            self.handle_did_open(view)
        for session in self._get_applicable_sessions(view):
            if session.state != ClientStates.READY:
                continue
            sync_kind = session.text_sync_kind()
            if sync_kind == TextDocumentSyncKindNone:
                continue
            changes = None if sync_kind == TextDocumentSyncKindFull else pending_buffer.changes
            # ViewLike vs sublime.View
            notification = did_change(view, changes)  # type: ignore
            session.send_notification(notification)
>>>>>>> e65fe3ce

    def on_session_shutdown(self, session: Session) -> None:
        ...

    def __hash__(self) -> int:
        ...


class WindowManager(Manager):
    def __init__(
        self,
        window: WindowLike,
        workspace: ProjectFolders,
        settings: Settings,
        configs: WindowConfigManager,
        diagnostics: DiagnosticsStorage,
        sublime: Any,
        server_panel_factory: Optional[Callable] = None
    ) -> None:
        self._window = window
        self._settings = settings
        self._configs = configs
        self.diagnostics = diagnostics
        self.server_panel_factory = server_panel_factory
        self._sessions = {}  # type: Dict[str, WeakSet[Session]]
        self._next_initialize_views = list()  # type: List[ViewLike]
        self._sublime = sublime
        self._restarting = False
        self._is_closing = False
        self._workspace = workspace
        self._pending_listeners = deque()  # type: Deque[ViewListenerProtocol]
        self._listeners = WeakSet()  # type: WeakSet[ViewListenerProtocol]
        self._new_listener = None  # type: Optional[ViewListenerProtocol]
        self._new_session = None  # type: Optional[Session]
        weakself = ref(self)

        # A weak reference is needed, otherwise self._workspace will have a strong reference to self, meaning a
        # cyclic dependency.
        def on_changed(folders: List[str]) -> None:
            this = weakself()
            if this is not None:
                this._on_project_changed(folders)

        # A weak reference is needed, otherwise self._workspace will have a strong reference to self, meaning a
        # cyclic dependency.
        def on_switched(folders: List[str]) -> None:
            this = weakself()
            if this is not None:
                this._on_project_switched(folders)

        self._workspace.on_changed = on_changed
        self._workspace.on_switched = on_switched
        self._progress = dict()  # type: Dict[Any, Any]

<<<<<<< HEAD
    def register_listener(self, listener: ViewListenerProtocol) -> None:
        self._pending_listeners.appendleft(listener)
        if self._new_session:
            return
        sublime.set_timeout_async(self._dequeue_listener)

    def unregister_listener(self, listener: ViewListenerProtocol) -> None:
        self._listeners.discard(listener)

    def listeners(self) -> Generator[ViewListenerProtocol, None, None]:
        yield from self._listeners

    def _dequeue_listener(self) -> None:
        listener = None  # type: Optional[ViewListenerProtocol]
        if self._new_listener is not None and self._new_listener.view.is_valid():
            listener = self._new_listener
            self._new_listener = None
        else:
            try:
                listener = self._pending_listeners.pop()
                if not listener.view.is_valid():
                    sublime.set_timeout_async(self._dequeue_listener)
                    return
                self._listeners.add(listener)
            except IndexError:
                # We have handled all pending listeners.
                self._new_session = None
                return
        scope = view2scope(listener.view)
        file_name = listener.view.file_name() or ''
        if self._new_session:
            self._sessions.setdefault(self._new_session.config.name, WeakSet()).add(self._new_session)
        if listener.view in self._workspace:
            for sessions in self._sessions.values():
                for session in sessions:
                    if session.config.match_document(scope):
                        if session.handles_path(file_name):
                            listener.on_session_initialized(session)
                            break
        else:
            for sessions in self._sessions.values():
                for session in sessions:
                    if session.config.match_document(scope):
                        listener.on_session_initialized(session)
                        break
        self._new_session = None
        config = self._needed_config(listener.view)
        if config:
            self._new_listener = listener
            self._start_client(config, file_name)
        else:
            self._new_listener = None
=======
    def window(self) -> sublime.Window:
        # WindowLike vs. sublime
        return self._window  # type: ignore

    def sessions(self, view: sublime.View, capability: Optional[str] = None) -> Generator[Session, None, None]:
        file_name = view.file_name() or ''
        for sessions in self._sessions.values():
            for session in sessions:
                if capability is None or capability in session.capabilities:
                    if session.state == ClientStates.READY and session.handles_path(file_name):
                        yield session
>>>>>>> e65fe3ce

    def _on_project_changed(self, folders: List[str]) -> None:
        workspace_folders = get_workspace_folders(self._workspace.folders)
        for config_name in self._sessions:
            for session in self._sessions[config_name]:
                session.update_folders(workspace_folders)

    def _on_project_switched(self, folders: List[str]) -> None:
        debug('project switched - ending all sessions')
        self.end_sessions()

    def get_session(self, config_name: str, file_path: str) -> Optional[Session]:
        return self._find_session(config_name, file_path)

    def _is_session_ready(self, config_name: str, file_path: str) -> bool:
        maybe_session = self._find_session(config_name, file_path)
        return maybe_session is not None and maybe_session.state == ClientStates.READY

    def _can_start_config(self, config_name: str, file_path: str) -> bool:
        return not bool(self._find_session(config_name, file_path))

    def _find_session(self, config_name: str, file_path: str) -> Optional[Session]:
        if config_name in self._sessions:
            for session in self._sessions[config_name]:
                if session.handles_path(file_path):
                    return session
        return None

    def update_configs(self) -> None:
        self._configs.update()

    def enable_config(self, config_name: str) -> None:
        enable_in_project(self._window, config_name)
        self.update_configs()
        for listener in self._listeners:
            self._pending_listeners.appendleft(listener)
        self._listeners.clear()
        if not self._new_session:
            sublime.set_timeout_async(self._dequeue_listener)

    def disable_config(self, config_name: str) -> None:
        disable_in_project(self._window, config_name)
        self.update_configs()
        self.end_config_sessions(config_name)

<<<<<<< HEAD
    def _needed_config(self, view: sublime.View) -> Optional[ClientConfig]:
        configs = self._configs.match_view(view)
        if view in self._workspace:
            for config in configs:
                handled = False
                sessions = self._sessions.get(config.name, WeakSet())
                for session in sessions:
                    if session.handles_path(view.file_name() or ''):
                        handled = True
                        break
                if not handled:
                    return config
        else:
            for config in configs:
                if config.name in self._sessions:
                    continue
                return config
        return None
=======
    def start_active_views(self) -> None:
        active_views = get_active_views(self._window)
        debug('window {} starting {} initial views'.format(self._window.id(), len(active_views)))
        for view in active_views:
            if view.file_name():
                self._workspace.update()
                self._initialize_on_open(view)
                self.documents.handle_did_open(view)

    def activate_view(self, view: ViewLike) -> None:
        file_name = view.file_name() or ""
        if not self.documents.has_document_state(file_name):
            self._workspace.update()
            self._initialize_on_open(view)

    def _open_after_initialize(self, view: ViewLike) -> None:
        if any(v for v in self._next_initialize_views if v.id() == view.id()):
            return
        self._next_initialize_views.append(view)

    def _open_pending_views(self) -> None:
        opening = list(self._next_initialize_views)
        self._next_initialize_views = []
        for view in opening:
            debug('opening after initialize', view.file_name())
            self._initialize_on_open(view)

    def _initialize_on_open(self, view: ViewLike) -> None:
        file_path = view.file_name() or ""

        if not self._workspace.includes_path(file_path):
            return

        def needed_configs(configs: Iterable[ClientConfig]) -> List[ClientConfig]:
            new_configs = []
            for c in configs:
                if c.name not in self._sessions:
                    new_configs.append(c)
                else:
                    session = next((s for s in self._sessions[c.name] if s.handles_path(file_path)), None)
                    if session:
                        if session.state != ClientStates.READY:
                            debug('scheduling for delayed open, session {} not ready: {}'.format(c.name, file_path))
                            self._open_after_initialize(view)
                        else:
                            debug('found ready session {} for {}'.format(c.name, file_path))
                    else:
                        debug('path not in existing {} session: {}'.format(c.name, file_path))
                        new_configs.append(c)

            return new_configs

        # have all sessions for this document been started?
        with self._initialization_lock:
            if any(needed_configs(self._configs.match_view(view, include_disabled=True))):  # type: ignore
                # TODO: cannot observe project setting changes
                # have to check project overrides every session request
                self.update_configs()
                startable_configs = needed_configs(self._configs.match_view(view))  # type: ignore
                for config in startable_configs:
                    debug("window {} requests {} for {}".format(self._window.id(), config.name, file_path))
                    self.start(config, view)  # type: ignore
>>>>>>> e65fe3ce

    def start(self, config: ClientConfig, initiating_view: sublime.View) -> None:
        file_path = initiating_view.file_name() or ''
        if not self._can_start_config(config.name, file_path):
            debug('Already starting on this window:', config.name)
            return
        try:
            workspace_folders = sorted_workspace_folders(self._workspace.folders, file_path)
            plugin_class = get_plugin(config.name)
            if plugin_class is not None:
                if plugin_class.needs_update_or_installation():
                    self._window.status_message('Installing {} ...'.format(config.name))
                    plugin_class.install_or_update()
                # WindowLike vs. sublime.Window
                cannot_start_reason = plugin_class.can_start(
                    self._window, initiating_view, workspace_folders, config)  # type: ignore
                if cannot_start_reason:
                    self._window.status_message(cannot_start_reason)
                    return
            session = Session(self, self._settings, workspace_folders, config, plugin_class)
            if self.server_panel_factory:
                session.logger.sink = self._payload_log_sink
            cwd = workspace_folders[0].path if workspace_folders else None
            variables = extract_variables(self._window)  # type: ignore
            if plugin_class is not None:
                additional_variables = plugin_class.additional_variables()
                if isinstance(additional_variables, dict):
                    variables.update(additional_variables)
            # WindowLike vs sublime.Window
            self._window.status_message("Starting {} ...".format(config.name))
            transport = create_transport(config, cwd, self._window, session, variables)  # type: ignore
            self._window.status_message("Initializing {} ...".format(config.name))
            session.initialize(variables, transport)
            self._sessions.setdefault(config.name, []).append(session)
            debug("window {} added session {}".format(self._window.id(), config.name))
        except Exception as e:
            message = "\n\n".join([
                "Could not start {}",
                "{}",
                "Server will be disabled for this window"
            ]).format(config.name, str(e))
<<<<<<< HEAD
=======
            exception_log("Unable to start {}".format(config.name), e)
>>>>>>> e65fe3ce
            self._configs.disable_temporarily(config.name)
            sublime.message_dialog(message)
            # Continue with handling pending listeners
            self._new_session = None
            sublime.set_timeout_async(self._dequeue_listener)

<<<<<<< HEAD
        if session:
            debug("window {} added session {}".format(self._window.id(), config.name))
            self._new_session = session

    def _handle_message_request(self, params: dict, source: str, client: Client, request_id: Any) -> None:
        handler = MessageRequestHandler(self._window.active_view(), client, request_id, params, source)  # type: ignore
=======
    def handle_message_request(self, session: Session, params: Any, request_id: Any) -> None:
        handler = MessageRequestHandler(self._window.active_view(), session, request_id, params,  # type: ignore
                                        session.config.name)
>>>>>>> e65fe3ce
        handler.show()

    def restart_sessions(self) -> None:
        self._restarting = True
        self.end_sessions()

    def end_sessions(self) -> None:
        for config_name in list(self._sessions):
            self.end_config_sessions(config_name)

    def end_config_sessions(self, config_name: str) -> None:
        config_sessions = self._sessions.pop(config_name, WeakSet())
        for session in config_sessions:
            session.end()

    def get_project_path(self, file_path: str) -> Optional[str]:
        candidate = None  # type: Optional[str]
        for folder in self._workspace.folders:
            if file_path.startswith(folder):
                if candidate is None or len(folder) > len(candidate):
                    candidate = folder
        return candidate

    def _payload_log_sink(self, message: str) -> None:
<<<<<<< HEAD
        self._sublime.set_timeout_async(lambda: self._handle_server_message(":", message), 0)

    def _handle_pre_initialize(self, session: Session) -> None:
        client = session.client
        client.set_crash_handler(lambda: self._handle_server_crash(session.config))
        client.set_error_display_handler(self._window.status_message)

        if self.server_panel_factory and isinstance(client.logger, SublimeLogger):
            client.logger.server_name = session.config.name
            client.logger.sink = self._payload_log_sink

        client.on_request(
            "window/showMessageRequest",
            lambda params, request_id: self._handle_message_request(params, session.config.name, client, request_id))

        client.on_notification(
            "window/showMessage",
            lambda params: self._handle_show_message(session.config.name, params))

        client.on_notification(
            "window/logMessage",
            lambda params: self._handle_log_message(session.config.name, params))

    def _handle_post_initialize(self, session: Session) -> None:
        # handle server requests and notifications
        session.on_request(
            "workspace/applyEdit",
            lambda params, request_id: self._apply_workspace_edit(params, session.client, request_id))

        session.on_request(
            "window/workDoneProgress/create",
            lambda params, request_id: self._receive_progress_token(params, session.client, request_id))

        session.on_notification(
            "textDocument/publishDiagnostics",
            lambda params: self.diagnostics.receive(session.config.name, params))

        session.on_notification(
            "$/progress",
            lambda params: self._handle_progress_notification(params))

        self._handlers.on_initialized(session.config.name, self._window, session.client)

        session.client.send_notification(Notification.initialized())

        self._window.status_message("{} initialized".format(session.config.name))
        sublime.set_timeout_async(self._dequeue_listener)
=======
        self._sublime.set_timeout_async(lambda: self.handle_server_message(":", message), 0)

    def on_post_initialize(self, session: Session) -> None:
        with self._initialization_lock:
            session.send_notification(Notification.initialized())
            document_sync = session.capabilities.get("textDocumentSync")
            if document_sync:
                self.documents.add_session(session)
            self._window.status_message("{} initialized".format(session.config.name))
            sublime.set_timeout_async(self._open_pending_views)
>>>>>>> e65fe3ce

    def handle_view_closed(self, view: ViewLike) -> None:
        if view.file_name():
            if not self._is_closing:
                if not self._window.is_valid():
                    # try to detect close synchronously (for quitting)
                    self._handle_window_closed()
                else:
                    # in case the window is invalidated after the last view is closed
                    self._sublime.set_timeout_async(lambda: self._check_window_closed(), 100)

    def _check_window_closed(self) -> None:
        if not self._is_closing and not self._window.is_valid():
            self._handle_window_closed()

    def _handle_window_closed(self) -> None:
        debug('window {} closed, ending sessions'.format(self._window.id()))
        self._is_closing = True
        self.end_sessions()

<<<<<<< HEAD
    def _handle_post_exit(self, config_name: str) -> None:
        for view in self._window.views():
            file_name = view.file_name()
            if file_name:
                self.diagnostics.remove(file_name, config_name)
        debug("session", config_name, "ended")
=======
    def _handle_all_sessions_ended(self) -> None:
        debug('clients for window {} unloaded'.format(self._window.id()))
        if self._restarting:
            debug('window {} sessions unloaded - restarting'.format(self._window.id()))
            sublime.set_timeout(self.start_active_views, 0)

    def on_post_exit(self, session: Session, exit_code: int, exception: Optional[Exception]) -> None:
        sublime.set_timeout(lambda: self._on_post_exit_main_thread(session, exit_code, exception))

    def _on_post_exit_main_thread(self, session: Session, exit_code: int, exception: Optional[Exception]) -> None:
        self.documents.remove_session(session.config.name)
        for view in self._window.views():
            file_name = view.file_name()
            if file_name:
                self.diagnostics.remove(file_name, session.config.name)
        sessions = self._sessions.get(session.config.name)
        if sessions is not None:
            sessions = [s for s in sessions if id(s) != id(session)]
            if sessions:
                self._sessions[session.config.name] = sessions
            else:
                self._sessions.pop(session.config.name)
        if exit_code != 0:
            self._window.status_message("{} exited with status code {}".format(session.config.name, exit_code))
            fmt = "{0} exited with status code {1}.\n\nDo you want to restart {0}?\n\nIf you choose Cancel, {0} will "\
                  "be disabled for this window until you restart Sublime Text."
            msg = fmt.format(session.config.name, exit_code)
            if sublime.ok_cancel_dialog(msg, "Restart {}".format(session.config.name)):
                v = self._window.active_view()
                if not v:
                    return
                sublime.set_timeout(lambda: self.start(session.config, v))  # type: ignore
            else:
                self._configs.disable_temporarily(session.config.name)
        if exception:
            self._window.status_message("{} exited with an exception: {}".format(session.config.name, exception))
        if not self._sessions:
            self._handle_all_sessions_ended()
>>>>>>> e65fe3ce

    def handle_server_message(self, server_name: str, message: str) -> None:
        if not self.server_panel_factory:
            return
        panel = self.server_panel_factory(self._window)
        if not panel:
            return debug("no server panel for window", self._window.id())
        panel.run_command("lsp_update_server_panel", {"prefix": server_name, "message": message})

    def handle_log_message(self, session: Session, params: Any) -> None:
        self.handle_server_message(session.config.name, extract_message(params))

    def handle_stderr_log(self, session: Session, message: str) -> None:
        if self._settings.log_stderr:
            self.handle_server_message(session.config.name, message)

    def handle_show_message(self, session: Session, params: Any) -> None:
        self._sublime.status_message("{}: {}".format(session.config.name, extract_message(params)))


class WindowRegistry(object):
<<<<<<< HEAD
    def __init__(self, configs: ConfigManager,
                 session_starter: Callable, sublime: Any, handler_dispatcher: LanguageHandlerListener) -> None:
        self._windows = WeakValueDictionary()  # type: WeakValueDictionary[int, WindowManager]
        self._configs = configs
        self._session_starter = session_starter
=======
    def __init__(self, configs: ConfigManager, documents: Any, sublime: Any) -> None:
        self._windows = WeakValueDictionary()  # type: WeakValueDictionary[int, WindowManager]
        self._configs = configs
        self._documents = documents
>>>>>>> e65fe3ce
        self._sublime = sublime
        self._diagnostics_ui_class = None  # type: Optional[Callable]
        self._server_panel_factory = None  # type: Optional[Callable]
        self._settings = None  # type: Optional[Settings]

    def set_diagnostics_ui(self, ui_class: Any) -> None:
        self._diagnostics_ui_class = ui_class

    def set_server_panel_factory(self, factory: Callable) -> None:
        self._server_panel_factory = factory

    def set_settings_factory(self, settings: Settings) -> None:
        self._settings = settings

    def lookup(self, window: Any) -> WindowManager:
        state = self._windows.get(window.id())
        if state is None:
            if not self._settings:
                raise RuntimeError("no settings")
            workspace = ProjectFolders(window)
            window_configs = self._configs.for_window(window)
            diagnostics_ui = self._diagnostics_ui_class(window) if self._diagnostics_ui_class else None
            state = WindowManager(
                window=window,
                workspace=workspace,
                settings=self._settings,
                configs=window_configs,
                diagnostics=DiagnosticsStorage(diagnostics_ui),
                sublime=self._sublime,
                server_panel_factory=self._server_panel_factory)
            self._windows[window.id()] = state
        return state<|MERGE_RESOLUTION|>--- conflicted
+++ resolved
@@ -4,14 +4,10 @@
 from .logging import debug
 from .logging import exception_log
 from .message_request_handler import MessageRequestHandler
-<<<<<<< HEAD
-from .protocol import Notification, Response
+from .protocol import Notification, TextDocumentSyncKindNone, TextDocumentSyncKindFull
 from .rpc import Client, SublimeLogger
-=======
-from .protocol import Notification, TextDocumentSyncKindNone, TextDocumentSyncKindFull
 from .sessions import get_plugin
 from .sessions import Manager
->>>>>>> e65fe3ce
 from .sessions import Session
 from .transports import create_transport
 from .types import ClientConfig
@@ -20,13 +16,8 @@
 from .types import view2scope
 from .types import ViewLike
 from .types import WindowLike
-<<<<<<< HEAD
 from .typing import Optional, List, Callable, Dict, Any, Deque, Protocol, Generator
-=======
-from .typing import Optional, List, Callable, Dict, Any, Protocol, Set, Iterable, Generator
-from .views import did_change, did_close, did_open, did_save, will_save
 from .views import extract_variables
->>>>>>> e65fe3ce
 from .workspace import disable_in_project
 from .workspace import enable_in_project
 from .workspace import get_workspace_folders
@@ -48,47 +39,6 @@
         ...
 
 
-<<<<<<< HEAD
-class LanguageHandlerListener(Protocol):
-
-    def on_start(self, config_name: str, window: WindowLike) -> bool:
-        ...
-
-    def on_initialized(self, config_name: str, window: WindowLike, client: Client) -> None:
-=======
-class DocumentHandler(Protocol):
-    def add_session(self, session: Session) -> None:
-        ...
-
-    def remove_session(self, config_name: str) -> None:
-        ...
-
-    def reset(self) -> None:
-        ...
-
-    def handle_did_open(self, view: ViewLike) -> None:
-        ...
-
-    def handle_did_change(self, view: ViewLike, changes: Iterable[sublime.TextChange]) -> None:
-        ...
-
-    def purge_changes(self, view: ViewLike) -> None:
-        ...
-
-    def handle_will_save(self, view: ViewLike, reason: int) -> None:
-        ...
-
-    def handle_did_save(self, view: ViewLike) -> None:
-        ...
-
-    def handle_did_close(self, view: ViewLike) -> None:
-        ...
-
-    def has_document_state(self, file_name: str) -> bool:
->>>>>>> e65fe3ce
-        ...
-
-
 def get_active_views(window: WindowLike) -> List[ViewLike]:
     views = list()  # type: List[ViewLike]
     num_groups = window.num_groups()
@@ -111,91 +61,8 @@
 
     view = None  # type: sublime.View
 
-<<<<<<< HEAD
     def on_session_initialized(self, session: Session) -> None:
         ...
-=======
-    def _notify_did_open(self, view: ViewLike, session: Session) -> None:
-        language_id = self._view_language(view, session.config.name)
-        # mypy: expected sublime.View, got ViewLike
-        session.send_notification(did_open(view, language_id))  # type: ignore
-
-    def handle_did_close(self, view: ViewLike) -> None:
-        file_name = view.file_name() or ""
-        try:
-            self._document_states.remove(file_name)
-        except KeyError:
-            return
-        # mypy: expected sublime.View, got ViewLike
-        notification = did_close(view)  # type: ignore
-        for session in self._get_applicable_sessions(view):
-            if session.should_notify_did_close():
-                session.send_notification(notification)
-
-    def handle_will_save(self, view: ViewLike, reason: int) -> None:
-        file_name = view.file_name()
-        if file_name in self._document_states:
-            for session in self._get_applicable_sessions(view):
-                if session.should_notify_will_save():
-                    # mypy: expected sublime.View, got ViewLike
-                    session.send_notification(will_save(view, reason))  # type: ignore
-
-    def handle_did_save(self, view: ViewLike) -> None:
-        file_name = view.file_name()
-        if file_name in self._document_states:
-            self.purge_changes(view)
-            for session in self._get_applicable_sessions(view):
-                if session:
-                    send_did_save, include_text = session.should_notify_did_save()
-                    if send_did_save:
-                        # mypy: expected sublime.View, got ViewLike
-                        session.send_notification(did_save(view, include_text))  # type: ignore
-            self.saved()
-        else:
-            debug('document not tracked', file_name)
-
-    def handle_did_change(self, view: ViewLike, changes: Iterable[sublime.TextChange]) -> None:
-        buffer_id = view.buffer_id()
-        change_count = view.change_count()
-        pending_buffer = self._pending_buffer_changes.get(buffer_id)
-        if pending_buffer is None:
-            self._pending_buffer_changes[buffer_id] = PendingBuffer(view, change_count, changes)
-        else:
-            pending_buffer.update(change_count, changes)
-        self._sublime.set_timeout_async(lambda: self.purge_did_change(buffer_id, change_count), 500)
-
-    def purge_changes(self, view: ViewLike) -> None:
-        self.purge_did_change(view.buffer_id())
-
-    def purge_did_change(self, buffer_id: int, buffer_version: Optional[int] = None) -> None:
-        pending_buffer = self._pending_buffer_changes.get(buffer_id, None)
-        if pending_buffer is not None:
-            if buffer_version is None or buffer_version == pending_buffer.version:
-                self._pending_buffer_changes.pop(buffer_id, None)
-                self.notify_did_change(pending_buffer)
-                self.changed()
-
-    def notify_did_change(self, pending_buffer: PendingBuffer) -> None:
-        view = pending_buffer.view
-        if not view.is_valid():
-            return
-        file_name = view.file_name()
-        if not file_name or view.window() != self._window:
-            return
-        # ensure view is opened.
-        if file_name not in self._document_states:
-            self.handle_did_open(view)
-        for session in self._get_applicable_sessions(view):
-            if session.state != ClientStates.READY:
-                continue
-            sync_kind = session.text_sync_kind()
-            if sync_kind == TextDocumentSyncKindNone:
-                continue
-            changes = None if sync_kind == TextDocumentSyncKindFull else pending_buffer.changes
-            # ViewLike vs sublime.View
-            notification = did_change(view, changes)  # type: ignore
-            session.send_notification(notification)
->>>>>>> e65fe3ce
 
     def on_session_shutdown(self, session: Session) -> None:
         ...
@@ -250,7 +117,6 @@
         self._workspace.on_switched = on_switched
         self._progress = dict()  # type: Dict[Any, Any]
 
-<<<<<<< HEAD
     def register_listener(self, listener: ViewListenerProtocol) -> None:
         self._pending_listeners.appendleft(listener)
         if self._new_session:
@@ -300,10 +166,10 @@
         config = self._needed_config(listener.view)
         if config:
             self._new_listener = listener
-            self._start_client(config, file_name)
+            self.start(config, listener.view)
         else:
             self._new_listener = None
-=======
+
     def window(self) -> sublime.Window:
         # WindowLike vs. sublime
         return self._window  # type: ignore
@@ -315,7 +181,6 @@
                 if capability is None or capability in session.capabilities:
                     if session.state == ClientStates.READY and session.handles_path(file_name):
                         yield session
->>>>>>> e65fe3ce
 
     def _on_project_changed(self, folders: List[str]) -> None:
         workspace_folders = get_workspace_folders(self._workspace.folders)
@@ -361,7 +226,6 @@
         self.update_configs()
         self.end_config_sessions(config_name)
 
-<<<<<<< HEAD
     def _needed_config(self, view: sublime.View) -> Optional[ClientConfig]:
         configs = self._configs.match_view(view)
         if view in self._workspace:
@@ -380,70 +244,6 @@
                     continue
                 return config
         return None
-=======
-    def start_active_views(self) -> None:
-        active_views = get_active_views(self._window)
-        debug('window {} starting {} initial views'.format(self._window.id(), len(active_views)))
-        for view in active_views:
-            if view.file_name():
-                self._workspace.update()
-                self._initialize_on_open(view)
-                self.documents.handle_did_open(view)
-
-    def activate_view(self, view: ViewLike) -> None:
-        file_name = view.file_name() or ""
-        if not self.documents.has_document_state(file_name):
-            self._workspace.update()
-            self._initialize_on_open(view)
-
-    def _open_after_initialize(self, view: ViewLike) -> None:
-        if any(v for v in self._next_initialize_views if v.id() == view.id()):
-            return
-        self._next_initialize_views.append(view)
-
-    def _open_pending_views(self) -> None:
-        opening = list(self._next_initialize_views)
-        self._next_initialize_views = []
-        for view in opening:
-            debug('opening after initialize', view.file_name())
-            self._initialize_on_open(view)
-
-    def _initialize_on_open(self, view: ViewLike) -> None:
-        file_path = view.file_name() or ""
-
-        if not self._workspace.includes_path(file_path):
-            return
-
-        def needed_configs(configs: Iterable[ClientConfig]) -> List[ClientConfig]:
-            new_configs = []
-            for c in configs:
-                if c.name not in self._sessions:
-                    new_configs.append(c)
-                else:
-                    session = next((s for s in self._sessions[c.name] if s.handles_path(file_path)), None)
-                    if session:
-                        if session.state != ClientStates.READY:
-                            debug('scheduling for delayed open, session {} not ready: {}'.format(c.name, file_path))
-                            self._open_after_initialize(view)
-                        else:
-                            debug('found ready session {} for {}'.format(c.name, file_path))
-                    else:
-                        debug('path not in existing {} session: {}'.format(c.name, file_path))
-                        new_configs.append(c)
-
-            return new_configs
-
-        # have all sessions for this document been started?
-        with self._initialization_lock:
-            if any(needed_configs(self._configs.match_view(view, include_disabled=True))):  # type: ignore
-                # TODO: cannot observe project setting changes
-                # have to check project overrides every session request
-                self.update_configs()
-                startable_configs = needed_configs(self._configs.match_view(view))  # type: ignore
-                for config in startable_configs:
-                    debug("window {} requests {} for {}".format(self._window.id(), config.name, file_path))
-                    self.start(config, view)  # type: ignore
->>>>>>> e65fe3ce
 
     def start(self, config: ClientConfig, initiating_view: sublime.View) -> None:
         file_path = initiating_view.file_name() or ''
@@ -485,28 +285,16 @@
                 "{}",
                 "Server will be disabled for this window"
             ]).format(config.name, str(e))
-<<<<<<< HEAD
-=======
             exception_log("Unable to start {}".format(config.name), e)
->>>>>>> e65fe3ce
             self._configs.disable_temporarily(config.name)
             sublime.message_dialog(message)
             # Continue with handling pending listeners
             self._new_session = None
             sublime.set_timeout_async(self._dequeue_listener)
 
-<<<<<<< HEAD
-        if session:
-            debug("window {} added session {}".format(self._window.id(), config.name))
-            self._new_session = session
-
-    def _handle_message_request(self, params: dict, source: str, client: Client, request_id: Any) -> None:
-        handler = MessageRequestHandler(self._window.active_view(), client, request_id, params, source)  # type: ignore
-=======
     def handle_message_request(self, session: Session, params: Any, request_id: Any) -> None:
         handler = MessageRequestHandler(self._window.active_view(), session, request_id, params,  # type: ignore
                                         session.config.name)
->>>>>>> e65fe3ce
         handler.show()
 
     def restart_sessions(self) -> None:
@@ -531,66 +319,13 @@
         return candidate
 
     def _payload_log_sink(self, message: str) -> None:
-<<<<<<< HEAD
-        self._sublime.set_timeout_async(lambda: self._handle_server_message(":", message), 0)
-
-    def _handle_pre_initialize(self, session: Session) -> None:
-        client = session.client
-        client.set_crash_handler(lambda: self._handle_server_crash(session.config))
-        client.set_error_display_handler(self._window.status_message)
-
-        if self.server_panel_factory and isinstance(client.logger, SublimeLogger):
-            client.logger.server_name = session.config.name
-            client.logger.sink = self._payload_log_sink
-
-        client.on_request(
-            "window/showMessageRequest",
-            lambda params, request_id: self._handle_message_request(params, session.config.name, client, request_id))
-
-        client.on_notification(
-            "window/showMessage",
-            lambda params: self._handle_show_message(session.config.name, params))
-
-        client.on_notification(
-            "window/logMessage",
-            lambda params: self._handle_log_message(session.config.name, params))
-
-    def _handle_post_initialize(self, session: Session) -> None:
-        # handle server requests and notifications
-        session.on_request(
-            "workspace/applyEdit",
-            lambda params, request_id: self._apply_workspace_edit(params, session.client, request_id))
-
-        session.on_request(
-            "window/workDoneProgress/create",
-            lambda params, request_id: self._receive_progress_token(params, session.client, request_id))
-
-        session.on_notification(
-            "textDocument/publishDiagnostics",
-            lambda params: self.diagnostics.receive(session.config.name, params))
-
-        session.on_notification(
-            "$/progress",
-            lambda params: self._handle_progress_notification(params))
-
-        self._handlers.on_initialized(session.config.name, self._window, session.client)
-
-        session.client.send_notification(Notification.initialized())
-
+        self._sublime.set_timeout_async(lambda: self.handle_server_message(":", message), 0)
+
+    def on_post_initialize(self, session: Session) -> None:
+        session.send_notification(Notification.initialized())
+        document_sync = session.capabilities.get("textDocumentSync")
         self._window.status_message("{} initialized".format(session.config.name))
         sublime.set_timeout_async(self._dequeue_listener)
-=======
-        self._sublime.set_timeout_async(lambda: self.handle_server_message(":", message), 0)
-
-    def on_post_initialize(self, session: Session) -> None:
-        with self._initialization_lock:
-            session.send_notification(Notification.initialized())
-            document_sync = session.capabilities.get("textDocumentSync")
-            if document_sync:
-                self.documents.add_session(session)
-            self._window.status_message("{} initialized".format(session.config.name))
-            sublime.set_timeout_async(self._open_pending_views)
->>>>>>> e65fe3ce
 
     def handle_view_closed(self, view: ViewLike) -> None:
         if view.file_name():
@@ -611,14 +346,6 @@
         self._is_closing = True
         self.end_sessions()
 
-<<<<<<< HEAD
-    def _handle_post_exit(self, config_name: str) -> None:
-        for view in self._window.views():
-            file_name = view.file_name()
-            if file_name:
-                self.diagnostics.remove(file_name, config_name)
-        debug("session", config_name, "ended")
-=======
     def _handle_all_sessions_ended(self) -> None:
         debug('clients for window {} unloaded'.format(self._window.id()))
         if self._restarting:
@@ -629,7 +356,6 @@
         sublime.set_timeout(lambda: self._on_post_exit_main_thread(session, exit_code, exception))
 
     def _on_post_exit_main_thread(self, session: Session, exit_code: int, exception: Optional[Exception]) -> None:
-        self.documents.remove_session(session.config.name)
         for view in self._window.views():
             file_name = view.file_name()
             if file_name:
@@ -657,7 +383,6 @@
             self._window.status_message("{} exited with an exception: {}".format(session.config.name, exception))
         if not self._sessions:
             self._handle_all_sessions_ended()
->>>>>>> e65fe3ce
 
     def handle_server_message(self, server_name: str, message: str) -> None:
         if not self.server_panel_factory:
@@ -679,18 +404,9 @@
 
 
 class WindowRegistry(object):
-<<<<<<< HEAD
-    def __init__(self, configs: ConfigManager,
-                 session_starter: Callable, sublime: Any, handler_dispatcher: LanguageHandlerListener) -> None:
+    def __init__(self, configs: ConfigManager, sublime: Any) -> None:
         self._windows = WeakValueDictionary()  # type: WeakValueDictionary[int, WindowManager]
         self._configs = configs
-        self._session_starter = session_starter
-=======
-    def __init__(self, configs: ConfigManager, documents: Any, sublime: Any) -> None:
-        self._windows = WeakValueDictionary()  # type: WeakValueDictionary[int, WindowManager]
-        self._configs = configs
-        self._documents = documents
->>>>>>> e65fe3ce
         self._sublime = sublime
         self._diagnostics_ui_class = None  # type: Optional[Callable]
         self._server_panel_factory = None  # type: Optional[Callable]
