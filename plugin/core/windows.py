from .diagnostics import DiagnosticsStorage
from .events import global_events
from .logging import debug, server_log
from .types import (ClientStates, ClientConfig, WindowLike, ViewLike,
                    LanguageConfig, config_supports_syntax, ConfigRegistry,
                    GlobalConfigs, Settings)
from .protocol import Notification, Response
from .edit import parse_workspace_edit
from .events import Events
from .sessions import Session
from .url import filename_to_uri
from .workspace import maybe_get_first_workspace_from_window
from .workspace import maybe_get_workspace_from_view
from .workspace import Workspace
from .rpc import Client
import threading
try:
    from typing_extensions import Protocol
    from typing import Optional, List, Callable, Dict, Any, Iterator, Union
    from types import ModuleType
    assert Optional and List and Callable and Dict and Session and Any and ModuleType and Iterator and Union
    assert LanguageConfig
    assert Workspace
except ImportError:
    pass
    Protocol = object  # type: ignore


class SublimeLike(Protocol):

    def set_timeout_async(self, f: 'Callable', timeout_ms: int = 0) -> None:
        ...

    def Region(self, a: int, b: int) -> 'Any':
        ...


class LanguageHandlerListener(Protocol):

    def on_start(self, config_name: str, window: WindowLike) -> bool:
        ...

    def on_initialized(self, config_name: str, window: WindowLike, client: Client) -> None:
        ...


class DocumentHandler(Protocol):
    def add_session(self, session: Session) -> None:
        ...

    def remove_session(self, config_name: str) -> None:
        ...

    def handle_view_opened(self, view: ViewLike) -> None:
        ...

    def reset(self) -> None:
        ...


def get_active_views(window: WindowLike) -> 'List[ViewLike]':
    views = list()  # type: List[ViewLike]
    num_groups = window.num_groups()
    for group in range(0, num_groups):
        view = window.active_view_in_group(group)
        if window.active_group() == group:
            views.insert(0, view)
        else:
            views.append(view)

    return views


class DocumentState:
    """Stores version count for documents open in a language service"""
    def __init__(self, path: str) -> None:
        self.path = path
        self.version = 0

    def inc_version(self) -> int:
        self.version += 1
        return self.version


class DocumentHandlerFactory(object):
    def __init__(self, sublime: 'Any', settings: Settings) -> None:
        self._sublime = sublime
        self._settings = settings

    def for_window(self, window: 'WindowLike', configs: 'ConfigRegistry') -> DocumentHandler:
        return WindowDocumentHandler(self._sublime, self._settings, window, global_events, configs)


def nop() -> None:
    pass


class WindowDocumentHandler(object):
    def __init__(self, sublime: 'Any', settings: Settings,
                 window: WindowLike, events: Events,
                 configs: ConfigRegistry) -> None:
        self._sublime = sublime
        self._settings = settings
        self._configs = configs
        self._window = window
        self._document_states = dict()  # type: Dict[str, DocumentState]
        self._pending_buffer_changes = dict()  # type: Dict[int, Dict]
        self._sessions = dict()  # type: Dict[str, Session]
        self.changed = nop
        self.saved = nop
        events.subscribe('view.on_load_async', self.handle_view_opened)
        events.subscribe('view.on_activated_async', self.handle_view_opened)
        events.subscribe('view.on_modified', self.handle_view_modified)
        events.subscribe('view.on_purge_changes', self.purge_changes)
        events.subscribe('view.on_post_save_async', self.handle_view_saved)
        events.subscribe('view.on_close', self.handle_view_closed)

    def add_session(self, session: Session) -> None:
        self._sessions[session.config.name] = session
        self._notify_open_documents(session)

    def remove_session(self, config_name: str) -> None:
        if config_name in self._sessions:
            del self._sessions[config_name]

    def reset(self) -> None:
        for view in self._window.views():
            self.detach_view(view)
        self._document_states.clear()

    def get_document_state(self, path: str) -> DocumentState:
        if path not in self._document_states:
            self._document_states[path] = DocumentState(path)
        return self._document_states[path]

    def has_document_state(self, path: str) -> bool:
        return path in self._document_states

    def _get_applicable_sessions(self, view: ViewLike, notification_type: 'Optional[str]'=None) -> 'List[Session]':
        sessions = []  # type: List[Session]
        syntax = view.settings().get("syntax")
        for config_name, session in self._sessions.items():
            if config_supports_syntax(session.config, syntax):
                if not notification_type or self._session_supports_notification(session, notification_type):
                    sessions.append(session)
        return sessions

    def _session_supports_notification(self, session: 'Session', notification_type: str) -> bool:
        """
            openClose: boolean
            change: 0 (none), 1 (full), 2 (incremental)
            willSave: boolean
            willSaveWaitUntil: boolean
            save: {includeText: boolean}
        """
        sync_options = session.capabilities.get('textDocumentSync')

        # if a TextDocumentSyncOptions object was sent, we can disable some notifications
        if isinstance(sync_options, dict):
            return bool(sync_options.get(notification_type))

        # otherwise we send them all.
        return True

    def _notify_open_documents(self, session: Session) -> None:
        for file_name in list(self._document_states):
            view = self._window.find_open_file(file_name)
            if view:
                syntax = view.settings().get("syntax")
                if config_supports_syntax(session.config, syntax):
                    sessions = self._get_applicable_sessions(view)
                    self._attach_view(view, sessions)
                    self._notify_did_open(view, session)

    def _is_supported_view(self, view: ViewLike) -> bool:
        return self._configs.syntax_supported(view)

    def _config_languages(self, view: ViewLike) -> 'Dict[str, LanguageConfig]':
        return self._configs.syntax_config_languages(view)

    def _attach_view(self, view: ViewLike, sessions: 'List[Session]') -> None:
        view.settings().set("show_definitions", False)
        if self._settings.show_view_status:
            view.set_status("lsp_clients", ", ".join(session.config.name for session in sessions))

    def detach_view(self, view: ViewLike) -> None:
        view.settings().erase("show_definitions")
        view.set_status("lsp_clients", "")

    def _view_language(self, view: ViewLike, config_name: str) -> 'Optional[str]':
        languages = view.settings().get('lsp_language')
        return languages.get(config_name) if languages else None

    def _set_view_languages(self, view: ViewLike, config_languages: 'Dict[str, LanguageConfig]') -> None:
        languages = {}
        for config_name, language in config_languages.items():
            languages[config_name] = language.id
        view.settings().set('lsp_language', languages)
        view.settings().set('lsp_active', True)

    def handle_view_opened(self, view: ViewLike) -> None:
        file_name = view.file_name()
        if file_name and view.window() == self._window:
            if not self.has_document_state(file_name):
                config_languages = self._config_languages(view)
                if len(config_languages) > 0:
                    # always register a supported document
                    self.get_document_state(file_name)
                    self._set_view_languages(view, config_languages)

                    # the sessions may not be available yet,
                    # the document will get synced when a session is added.
                    sessions = self._get_applicable_sessions(view)
                    self._attach_view(view, sessions)
                    for session in sessions:
                        if self._session_supports_notification(session, 'openClose'):
                            self._notify_did_open(view, session)

    def _notify_did_open(self, view: ViewLike, session: Session) -> None:
        file_name = view.file_name()
        if file_name:
            ds = self.get_document_state(file_name)
            params = {
                "textDocument": {
                    "uri": filename_to_uri(file_name),
                    "languageId": self._view_language(view, session.config.name),
                    "text": view.substr(self._sublime.Region(0, view.size())),
                    "version": ds.version
                }
            }
            session.client.send_notification(Notification.didOpen(params))

    def handle_view_closed(self, view: ViewLike) -> None:
        file_name = view.file_name()
        if file_name in self._document_states:
            del self._document_states[file_name]
            for session in self._get_applicable_sessions(view, 'openClose'):
                debug('closing', file_name, session.config.name)
                if session.client:
                    params = {"textDocument": {"uri": filename_to_uri(file_name)}}
                    session.client.send_notification(Notification.didClose(params))

    def handle_view_saved(self, view: ViewLike) -> None:
        file_name = view.file_name()
        if view.window() == self._window:
            if file_name in self._document_states:
                self.purge_changes(view)
                for session in self._get_applicable_sessions(view, 'save'):
                    if session.client:
                        params = {"textDocument": {"uri": filename_to_uri(file_name)}}
                        session.client.send_notification(Notification.didSave(params))
                self.saved()
            else:
                debug('document not tracked', file_name)

    def handle_view_modified(self, view: ViewLike) -> None:
        if view.window() == self._window:
            buffer_id = view.buffer_id()
            buffer_version = 1
            pending_buffer = None
            if buffer_id in self._pending_buffer_changes:
                pending_buffer = self._pending_buffer_changes[buffer_id]
                buffer_version = pending_buffer["version"] + 1
                pending_buffer["version"] = buffer_version
            else:
                self._pending_buffer_changes[buffer_id] = {
                    "view": view,
                    "version": buffer_version
                }

            self._sublime.set_timeout_async(
                lambda: self.purge_did_change(buffer_id, buffer_version), 500)

    def purge_changes(self, view: ViewLike) -> None:
        self.purge_did_change(view.buffer_id())

    def purge_did_change(self, buffer_id: int, buffer_version: 'Optional[int]' = None) -> None:
        if buffer_id not in self._pending_buffer_changes:
            return

        pending_buffer = self._pending_buffer_changes.get(buffer_id)

        if pending_buffer:
            if buffer_version is None or buffer_version == pending_buffer["version"]:
                self.notify_did_change(pending_buffer["view"])
                self.changed()

    def notify_did_change(self, view: ViewLike) -> None:
        file_name = view.file_name()
        if file_name and view.window() == self._window:
            # ensure view is opened.
            if not self.has_document_state(file_name):
                self.handle_view_opened(view)

            if view.buffer_id() in self._pending_buffer_changes:
                del self._pending_buffer_changes[view.buffer_id()]

                for session in self._get_applicable_sessions(view, 'change'):
                    if session.client:
                        document_state = self.get_document_state(file_name)
                        uri = filename_to_uri(file_name)
                        params = {
                            "textDocument": {
                                "uri": uri,
                                "version": document_state.inc_version(),
                            },
                            "contentChanges": [{
                                "text": view.substr(self._sublime.Region(0, view.size()))
                            }]
                        }
                        session.client.send_notification(Notification.didChange(params))


class WindowManager(object):
    def __init__(self, window: WindowLike, configs: ConfigRegistry, documents: DocumentHandler,
                 diagnostics: DiagnosticsStorage, session_starter: 'Callable', sublime: 'Any',
                 handler_dispatcher: LanguageHandlerListener, on_closed: 'Optional[Callable]' = None) -> None:

        # to move here:
        # configurations.py: window_client_configs and all references
        self._window = window
        self._configs = configs
        self.diagnostics = diagnostics
        self._documents = documents
        self._sessions = dict()  # type: Dict[str, Session]
        self._start_session = session_starter
        self._sublime = sublime
        self._handlers = handler_dispatcher
        self._restarting = False
<<<<<<< HEAD
        self._workspace = maybe_get_first_workspace_from_window(self._window)  # type: ignore
        self._projectless_workspace = None  # type: Optional[Workspace]
        self._diagnostics.set_on_updated(
            lambda file_path, client_name:
                global_events.publish("document.diagnostics",
                                      DiagnosticsUpdate(self._window, client_name, file_path)))
=======
        self._project_path = get_project_path(self._window)
        self._projectless_root_path = None  # type: Optional[str]
>>>>>>> 766e259f
        self._on_closed = on_closed
        self._is_closing = False
        self._initialization_lock = threading.Lock()

    def get_session(self, config_name: str) -> 'Optional[Session]':
        return self._sessions.get(config_name)

    def _is_session_ready(self, config_name: str) -> bool:
        if config_name not in self._sessions:
            return False

        if self._sessions[config_name].state == ClientStates.READY:
            return True

        return False

    def _can_start_config(self, config_name: str) -> bool:
        return config_name not in self._sessions

    def update_configs(self, configs: 'List[ClientConfig]') -> None:
        self._configs.update(configs)

    def start_active_views(self) -> None:
        active_views = get_active_views(self._window)
        debug('window {} starting {} initial views'.format(self._window.id(), len(active_views)))
        for view in active_views:
            if view.file_name():
                self._initialize_on_open(view)
                self._documents.handle_view_opened(view)

    def activate_view(self, view: ViewLike) -> None:
        # TODO: we can shortcut here by checking documentstate.
        if self._sessions:
            self._end_old_sessions()
        self._initialize_on_open(view)

    def _initialize_on_open(self, view: ViewLike) -> None:
        # have all sessions for this document been started?
        with self._initialization_lock:
            startable_configs = filter(lambda c: c.enabled and c.name not in self._sessions,
                                       self._configs.syntax_configs(view))

            for config in startable_configs:
                debug("window {} requests {} for {}".format(self._window.id(), config.name, view.file_name()))
                self._start_client(config)

    def _start_client(self, config: ClientConfig) -> None:
        workspace = self._ensure_workspace()

        if workspace is None:
            debug('Cannot start without a project folder')
            return

        if not self._can_start_config(config.name):
            debug('Already starting on this window:', config.name)
            return

        if not self._handlers.on_start(config.name, self._window):
            return

        project_path = workspace.path
        self._window.status_message("Starting " + config.name + "...")
        debug("starting in", project_path)
        session = None  # type: Optional[Session]
        try:
            session = self._start_session(
                self._window,                  # window
                project_path,                  # project_path
                config,                        # config
                self._handle_pre_initialize,   # on_pre_initialize
                self._handle_post_initialize,  # on_post_initialize
                self._handle_post_exit)        # on_post_exit
        except Exception as e:
            message = "\n\n".join([
                "Could not start {}",
                "{}",
                "Server will be disabled for this window"
            ]).format(config.name, str(e))

            self._configs.disable(config.name)
            self._sublime.message_dialog(message)

        if session:
            debug("window {} added session {}".format(self._window.id(), config.name))
            self._sessions[config.name] = session

    def _handle_message_request(self, params: dict, client: Client, request_id: int) -> None:
        actions = params.get("actions", [])
        titles = list(action.get("title") for action in actions)

        def send_user_choice(index: int) -> None:
            # when noop; nothing was selected e.g. the user pressed escape
            result = None
            if index != -1:
                result = {"title": titles[index]}
            response = Response(request_id, result)
            client.send_response(response)

        if actions:
            self._sublime.active_window().show_quick_panel(titles, send_user_choice)

    def restart_sessions(self) -> None:
        self._restarting = True
        self.end_sessions()

    def end_sessions(self) -> None:
        self._documents.reset()
        for config_name in list(self._sessions):
            self.end_session(config_name)

    def end_session(self, config_name: str) -> None:
        if config_name in self._sessions:
            debug("unloading session", config_name)
            self._sessions[config_name].end()

    def _ensure_workspace(self) -> 'Optional[Workspace]':
        if self._workspace is None:
            self._workspace = maybe_get_first_workspace_from_window(self._window)
            if self._workspace is None and self._projectless_workspace is None:
                # the projectless fallback will only be set once per window.
                view = self._window.active_view()
                if not view:
                    return None
                self._projectless_workspace = maybe_get_workspace_from_view(view)
        return self._workspace or self._projectless_workspace

    def get_workspace(self) -> 'Optional[Workspace]':
        return self._workspace or self._projectless_workspace

    def get_project_path(self) -> 'Optional[str]':
        if self._workspace:
            return self._workspace.path
        if self._projectless_workspace:
            return self._projectless_workspace.path
        return None

    def _end_old_sessions(self) -> None:
        current_workspace = maybe_get_first_workspace_from_window(self._window)
        if current_workspace != self._workspace:
            debug('workspace changed, ending existing sessions')
            debug('new workspace is', current_workspace)
            self.end_sessions()
            self._workspace = current_workspace

    def _apply_workspace_edit(self, params: 'Dict[str, Any]', client: Client, request_id: int) -> None:
        edit = params.get('edit', dict())
        changes = parse_workspace_edit(edit)
        self._window.run_command('lsp_apply_workspace_edit', {'changes': changes})
        # TODO: We should ideally wait for all changes to have been applied.
        # This however seems overly complicated, because we have to bring along a string representation of the
        # client through the sublime-command invocations (as well as the request ID, but that is easy), and then
        # reconstruct/get the actual Client object back. Maybe we can (ab)use our homebrew event system for this?
        client.send_response(Response(request_id, {"applied": True}))

    def _get_session_config(self, params: 'Dict[str, Any]', session: Session, client: Client, request_id: int) -> None:
        items = []  # type: List[Any]
        requested_items = params.get("items") or []
        for requested_item in requested_items:
            items.append(session.config.settings)

        client.send_response(Response(request_id, items))

    def _handle_pre_initialize(self, session: 'Session') -> None:
        client = session.client
        client.set_crash_handler(lambda: self._handle_server_crash(session.config))
        client.set_error_display_handler(self._window.status_message)

        client.on_request(
            "window/showMessageRequest",
            lambda params, request_id: self._handle_message_request(params, client, request_id))

        client.on_notification(
            "window/showMessage",
            lambda params: self._sublime.message_dialog(params.get("message")))

        client.on_notification(
            "window/logMessage",
            lambda params: server_log(session.config.name, params.get("message", "???") if params else "???"))

    def _handle_post_initialize(self, session: 'Session') -> None:
        client = session.client

        # handle server requests and notifications
        client.on_request(
            "workspace/applyEdit",
            lambda params, request_id: self._apply_workspace_edit(params, client, request_id))

        client.on_request(
            "workspace/configuration",
            lambda params, request_id: self._get_session_config(params, session, client, request_id))

        client.on_notification(
            "textDocument/publishDiagnostics",
            lambda params: self.diagnostics.receive(session.config.name, params))

        self._handlers.on_initialized(session.config.name, self._window, client)

        client.send_notification(Notification.initialized())

        document_sync = session.capabilities.get("textDocumentSync")
        if document_sync:
            self._documents.add_session(session)

        global_events.subscribe('view.on_close', lambda view: self._handle_view_closed(view, session))

        if session.config.settings:
            configParams = {
                'settings': session.config.settings
            }
            client.send_notification(Notification.didChangeConfiguration(configParams))

        self._window.status_message("{} initialized".format(session.config.name))

    def _handle_view_closed(self, view: ViewLike, session: Session) -> None:
        if view.file_name():
            if not self._is_closing:
                if not self._window.is_valid():
                    # try to detect close synchronously (for quitting)
                    self._handle_window_closed()
                else:
                    # in case the window is invalidated after the last view is closed
                    self._sublime.set_timeout_async(lambda: self._check_window_closed(), 100)

    def _check_window_closed(self) -> None:
        # debug('window {} check window closed closing={}, valid={}'.format(
        # self._window.id(), self._is_closing, self._window.is_valid()))

        if not self._is_closing and not self._window.is_valid():
            self._handle_window_closed()

    def _handle_window_closed(self) -> None:
        debug('window {} closed, ending sessions'.format(self._window.id()))
        self._is_closing = True
        self.end_sessions()

    def _handle_all_sessions_ended(self) -> None:
        debug('clients for window {} unloaded'.format(self._window.id()))
        if self._restarting:
            debug('window {} sessions unloaded - restarting'.format(self._window.id()))
            self.start_active_views()
        elif not self._window.is_valid():
            debug('window {} closed and sessions unloaded'.format(self._window.id()))
            if self._on_closed:
                self._on_closed()

    def _handle_post_exit(self, config_name: str) -> None:
        self._documents.remove_session(config_name)
        del self._sessions[config_name]
        for view in self._window.views():
            file_name = view.file_name()
            if file_name:
                self.diagnostics.remove(file_name, config_name)

        debug("session", config_name, "ended")
        if not self._sessions:
            self._handle_all_sessions_ended()

    def _handle_server_crash(self, config: ClientConfig) -> None:
        msg = "Language server {} has crashed, do you want to restart it?".format(config.name)
        result = self._sublime.ok_cancel_dialog(msg, ok_title="Restart")
        if result == self._sublime.DIALOG_YES:
            self.restart_sessions()


class WindowRegistry(object):
    def __init__(self, configs: GlobalConfigs, documents: 'Any',
                 session_starter: 'Callable', sublime: 'Any', handler_dispatcher: LanguageHandlerListener) -> None:
        self._windows = {}  # type: Dict[int, WindowManager]
        self._configs = configs
        self._documents = documents
        self._session_starter = session_starter
        self._sublime = sublime
        self._handler_dispatcher = handler_dispatcher
        self._diagnostics_ui_class = None  # type: Optional[Callable]

    def set_diagnostics_ui(self, ui_class: 'Any') -> None:
        self._diagnostics_ui_class = ui_class

    def lookup(self, window: 'Any') -> WindowManager:
        state = self._windows.get(window.id())
        if state is None:
            window_configs = self._configs.for_window(window)
            window_documents = self._documents.for_window(window, window_configs)
            diagnostics_ui = self._diagnostics_ui_class(window,
                                                        window_documents) if self._diagnostics_ui_class else None
            state = WindowManager(window, window_configs, window_documents, DiagnosticsStorage(diagnostics_ui),
                                  self._session_starter, self._sublime,
                                  self._handler_dispatcher, lambda: self._on_closed(window))
            self._windows[window.id()] = state
        return state

    def _on_closed(self, window: WindowLike) -> None:
        if window.id() in self._windows:
            del self._windows[window.id()]<|MERGE_RESOLUTION|>--- conflicted
+++ resolved
@@ -327,17 +327,8 @@
         self._sublime = sublime
         self._handlers = handler_dispatcher
         self._restarting = False
-<<<<<<< HEAD
         self._workspace = maybe_get_first_workspace_from_window(self._window)  # type: ignore
         self._projectless_workspace = None  # type: Optional[Workspace]
-        self._diagnostics.set_on_updated(
-            lambda file_path, client_name:
-                global_events.publish("document.diagnostics",
-                                      DiagnosticsUpdate(self._window, client_name, file_path)))
-=======
-        self._project_path = get_project_path(self._window)
-        self._projectless_root_path = None  # type: Optional[str]
->>>>>>> 766e259f
         self._on_closed = on_closed
         self._is_closing = False
         self._initialization_lock = threading.Lock()
