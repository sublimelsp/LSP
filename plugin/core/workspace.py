from .logging import debug
from .protocol import WorkspaceFolder
from .types import WindowLike
<<<<<<< HEAD
from .typing import List, Optional, Any, Callable
import sublime
=======
from .typing import List, Any
>>>>>>> 4fac0b61


def is_subpath_of(file_path: str, potential_subpath: str) -> bool:
    """ Case insensitive, file paths are not normalized when converted from uri"""
    return file_path.lower().startswith(potential_subpath.lower())


class ProjectFolders(object):

    def __init__(self, window: WindowLike) -> None:
        self._window = window
        self.folders = self._window.folders()  # type: List[str]

    def update(self) -> List[WorkspaceFolder]:
        self.folders = self._window.folders()
        return get_workspace_folders(self.folders)

    def includes_path(self, file_path: str) -> bool:
        if self.folders:
            return any(is_subpath_of(file_path, folder) for folder in self.folders)
        else:
            return True

<<<<<<< HEAD
    def __contains__(self, view: sublime.View) -> bool:
        return self.includes_path(view.file_name() or '')

    def _set_folders(self, folders: List[str]) -> None:
        self.folders = folders

    def _can_update_to(self, new_folders: List[str]) -> bool:
        """ Should detect difference between a project switch and a change to folders in the loaded project """
        if not self.folders:
            return True

        if self._current_project_file_name and self._window.project_file_name() == self._current_project_file_name:
            return True

        for folder in self.folders:
            if folder in new_folders:
                return True

        return False

=======
>>>>>>> 4fac0b61

def get_workspace_folders(folders: List[str]) -> List[WorkspaceFolder]:
    return [WorkspaceFolder.from_path(f) for f in folders]


def sorted_workspace_folders(folders: List[str], file_path: str) -> List[WorkspaceFolder]:
    matching_paths = []  # type: List[str]
    other_paths = []  # type: List[str]

    for folder in folders:
        is_subpath = is_subpath_of(file_path, folder)
        if is_subpath:
            if matching_paths and len(folder) > len(matching_paths[0]):
                matching_paths.insert(0, folder)
            else:
                matching_paths.append(folder)
        else:
            other_paths.append(folder)

    return [WorkspaceFolder.from_path(path) for path in matching_paths + other_paths]


def enable_in_project(window: Any, config_name: str) -> None:
    project_data = window.project_data()
    if isinstance(project_data, dict):
        project_settings = project_data.setdefault('settings', dict())
        project_lsp_settings = project_settings.setdefault('LSP', dict())
        project_client_settings = project_lsp_settings.setdefault(config_name, dict())
        project_client_settings['enabled'] = True
        window.set_project_data(project_data)
    else:
        debug('non-dict returned in project_settings: ', project_data)


def disable_in_project(window: Any, config_name: str) -> None:
    project_data = window.project_data()
    if isinstance(project_data, dict):
        project_settings = project_data.setdefault('settings', dict())
        project_lsp_settings = project_settings.setdefault('LSP', dict())
        project_client_settings = project_lsp_settings.setdefault(config_name, dict())
        project_client_settings['enabled'] = False
        window.set_project_data(project_data)
    else:
        debug('non-dict returned in project_settings: ', project_data)<|MERGE_RESOLUTION|>--- conflicted
+++ resolved
@@ -1,12 +1,8 @@
 from .logging import debug
 from .protocol import WorkspaceFolder
 from .types import WindowLike
-<<<<<<< HEAD
-from .typing import List, Optional, Any, Callable
+from .typing import List, Any
 import sublime
-=======
-from .typing import List, Any
->>>>>>> 4fac0b61
 
 
 def is_subpath_of(file_path: str, potential_subpath: str) -> bool:
@@ -30,29 +26,9 @@
         else:
             return True
 
-<<<<<<< HEAD
     def __contains__(self, view: sublime.View) -> bool:
         return self.includes_path(view.file_name() or '')
 
-    def _set_folders(self, folders: List[str]) -> None:
-        self.folders = folders
-
-    def _can_update_to(self, new_folders: List[str]) -> bool:
-        """ Should detect difference between a project switch and a change to folders in the loaded project """
-        if not self.folders:
-            return True
-
-        if self._current_project_file_name and self._window.project_file_name() == self._current_project_file_name:
-            return True
-
-        for folder in self.folders:
-            if folder in new_folders:
-                return True
-
-        return False
-
-=======
->>>>>>> 4fac0b61
 
 def get_workspace_folders(folders: List[str]) -> List[WorkspaceFolder]:
     return [WorkspaceFolder.from_path(f) for f in folders]
