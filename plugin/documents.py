--- conflicted
+++ resolved
@@ -415,7 +415,6 @@
         elif key in ("lsp.sessions", "setting.lsp_active"):
             return bool(self._session_views)
         # Signature Help handling
-<<<<<<< HEAD
         elif key == "lsp.signature_help_multiple_choices_available" and operator == sublime.OP_EQUAL:
             return operand == bool(
                 self._sighelp and self._sighelp.has_multiple_signatures() and
@@ -423,21 +422,7 @@
             )
         elif key == "lsp.signature_help_available" and operator == sublime.OP_EQUAL:
             return operand == bool(not self.view.is_popup_visible() and self._get_signature_help_session())
-        return False
-=======
-        elif key == "lsp.signature_help":
-            if not self.view.is_popup_visible():
-                if operand == 0:
-                    sublime.set_timeout_async(lambda: self.do_signature_help_async(manual=True))
-                    return True
-            elif self._sighelp and self._sighelp.has_multiple_signatures() and not self.view.is_auto_complete_visible():
-                # We use the "operand" for the number -1 or +1. See the key bindings.
-                self._sighelp.select_signature(operand)
-                self._update_sighelp_popup(self._sighelp.render(self.view))
-                return True  # We handled this keybinding.
-            return False
         return None
->>>>>>> c8b001d5
 
     def on_hover(self, point: int, hover_zone: int) -> None:
         if hover_zone != sublime.HOVER_TEXT or self.view.is_popup_visible():
