from .code_actions import actions_manager
from .code_actions import CodeActionsByConfigName
from .completion import LspResolveDocsCommand
from .completion import resolve
from .core.css import css
from .core.logging import debug
from .core.protocol import CodeLens, Notification
from .core.protocol import Command
from .core.protocol import Diagnostic
from .core.protocol import DocumentHighlightKind
from .core.protocol import Range
from .core.protocol import Request
<<<<<<< HEAD
from .core.registry import LspTextCommand, best_session
=======
from .core.protocol import SignatureHelp
from .core.registry import best_session
>>>>>>> 3b33cc69
from .core.registry import windows
from .core.sessions import Session
from .core.settings import userprefs
from .core.signature_help import SigHelp
from .core.types import basescope2languageid
from .core.types import debounced
from .core.types import FEATURES_TIMEOUT
from .core.typing import Any, Callable, Optional, Dict, Generator, Iterable, List, Tuple, Union
from .core.views import DIAGNOSTIC_SEVERITY
from .core.views import document_color_params
from .core.views import format_completion
from .core.views import lsp_color_to_phantom
from .core.views import make_command_link
from .core.views import range_to_region
from .core.views import region_to_range
from .core.views import text_document_identifier
from .core.views import text_document_position_params
from .core.windows import AbstractViewListener
from .core.windows import WindowManager
from .diagnostics import filter_by_range
from .diagnostics import view_diagnostics
from .session_buffer import SessionBuffer
from .session_view import SessionView
from weakref import WeakSet
from weakref import WeakValueDictionary
<<<<<<< HEAD
import functools
import html
=======
>>>>>>> 3b33cc69
import mdpopups
import sublime
import sublime_plugin
import webbrowser


SUBLIME_WORD_MASK = 515

_kind2name = {
    DocumentHighlightKind.Unknown: "unknown",
    DocumentHighlightKind.Text: "text",
    DocumentHighlightKind.Read: "read",
    DocumentHighlightKind.Write: "write"
}


def is_regular_view(v: sublime.View) -> bool:
    # Not from the quick panel (CTRL+P), must have a filename on-disk, and not a special view like a console,
    # output panel or find-in-files panels.
    return not v.sheet().is_transient() and bool(v.file_name()) and v.element() is None


def previous_non_whitespace_char(view: sublime.View, pt: int) -> str:
    prev = view.substr(pt - 1)
    if prev.isspace():
        return view.substr(view.find_by_class(pt, False, ~0) - 1)
    return prev


class TextChangeListener(sublime_plugin.TextChangeListener):

    ids_to_listeners = WeakValueDictionary()  # type: WeakValueDictionary[int, TextChangeListener]

    @classmethod
    def is_applicable(cls, buffer: sublime.Buffer) -> bool:
        v = buffer.primary_view()
        return v is not None and is_regular_view(v)

    def __init__(self) -> None:
        super().__init__()
        self.view_listeners = WeakSet()  # type: WeakSet[DocumentSyncListener]

    def attach(self, buffer: sublime.Buffer) -> None:
        super().attach(buffer)
        self.ids_to_listeners[self.buffer.buffer_id] = self

    def detach(self) -> None:
        self.ids_to_listeners.pop(self.buffer.buffer_id, None)
        super().detach()

    def on_text_changed(self, changes: Iterable[sublime.TextChange]) -> None:
        view = self.buffer.primary_view()
        if not view:
            return
        change_count = view.change_count()
        frozen_listeners = WeakSet(self.view_listeners)

        def notify() -> None:
            for listener in list(frozen_listeners):
                listener.on_text_changed_async(change_count, changes)

        sublime.set_timeout_async(notify)

    def on_reload_async(self) -> None:
        for listener in list(self.view_listeners):
            listener.on_reload_async()

    def on_revert_async(self) -> None:
        for listener in list(self.view_listeners):
            listener.on_revert_async()

    def __repr__(self) -> str:
        return "TextChangeListener({})".format(self.buffer.buffer_id)


class DocumentSyncListener(sublime_plugin.ViewEventListener, AbstractViewListener):

    CODE_ACTIONS_KEY = "lsp_code_action"
    CODE_LENS_KEY = "lsp_code_lens"
    ACTIVE_DIAGNOSTIC = "lsp_active_diagnostic"
    code_actions_debounce_time = FEATURES_TIMEOUT
    color_boxes_debounce_time = FEATURES_TIMEOUT
    highlights_debounce_time = FEATURES_TIMEOUT
    code_lenses_debounce_time = FEATURES_TIMEOUT + 2000

    @classmethod
    def applies_to_primary_view_only(cls) -> bool:
        return False

    def __init__(self, view: sublime.View) -> None:
        super().__init__(view)
        self._manager = None  # type: Optional[WindowManager]
        self._session_views = {}  # type: Dict[str, SessionView]
        self._stored_region = sublime.Region(-1, -1)
        self._color_phantoms = sublime.PhantomSet(self.view, "lsp_color")
<<<<<<< HEAD
        self._code_lenses = []  # type: List[Tuple[CodeLens, sublime.Region]]
        self._sighelp = None  # type: Optional[SignatureHelp]
        self._sighelp_renderer = ColorSchemeScopeRenderer(self.view)
=======
        self._sighelp = None  # type: Optional[SigHelp]
>>>>>>> 3b33cc69
        self._language_id = ""
        self._registered = False

    def __del__(self) -> None:
        settings = self.view.settings()
        triggers = settings.get("auto_complete_triggers") or []  # type: List[Dict[str, str]]
        triggers = [trigger for trigger in triggers if 'server' not in trigger]
        settings.set("auto_complete_triggers", triggers)
        self._stored_region = sublime.Region(-1, -1)
        self._color_phantoms.update([])
        self.view.erase_status(AbstractViewListener.TOTAL_ERRORS_AND_WARNINGS_STATUS_KEY)
        self._clear_highlight_regions()
        self._clear_session_views_async()

    # --- Implements AbstractViewListener ------------------------------------------------------------------------------

    def on_session_initialized_async(self, session: Session) -> None:
        assert not self.view.is_loading()
        added = False
        if session.config.name not in self._session_views:
            self._session_views[session.config.name] = SessionView(self, session)
            buf = self.view.buffer()
            if buf:
                text_change_listener = TextChangeListener.ids_to_listeners.get(buf.buffer_id)
                if text_change_listener:
                    text_change_listener.view_listeners.add(self)
            self.view.settings().set("lsp_active", True)
            added = True
        if added:
            if "colorProvider" not in userprefs().disabled_capabilities:
                self._do_color_boxes_async()
            if "codeLensProvider" not in userprefs().disabled_capabilities:
                self._do_code_lenses_async()

    def on_session_shutdown_async(self, session: Session) -> None:
        removed_session = self._session_views.pop(session.config.name, None)
        if removed_session:
            if not self._session_views:
                self.view.settings().erase("lsp_active")
                self._registered = False
        else:
            # SessionView was likely not created for this config so remove status here.
            session.config.erase_view_status(self.view)

    def diagnostics_panel_contribution_async(self) -> List[str]:
        result = []  # type: List[str]
        # Sort by severity
        for severity in range(1, len(DIAGNOSTIC_SEVERITY) + 1):
            for sb in self.session_buffers_async():
                data = sb.data_per_severity.get(severity)
                if data:
                    result.extend(data.panel_contribution)
        return result

    def diagnostics_async(self) -> Generator[Tuple[SessionBuffer, List[Diagnostic]], None, None]:
        for sb in self.session_buffers_async():
            yield sb, sb.diagnostics

    def on_diagnostics_updated_async(self) -> None:
        self._clear_code_actions_annotation()
        self._do_code_actions()
        self._update_diagnostic_in_status_bar_async()

    def _update_diagnostic_in_status_bar_async(self) -> None:
        if userprefs().show_diagnostics_in_view_status:
            r = self._get_current_range_async()
            if r is not None:
                diags_by_config_name, _ = self.diagnostics_intersecting_range_async(r)
                if diags_by_config_name:
                    for diags in diags_by_config_name.values():
                        diag = next(iter(diags), None)
                        if diag:
                            self.view.set_status(self.ACTIVE_DIAGNOSTIC, diag.message)
                            return
        self.view.erase_status(self.ACTIVE_DIAGNOSTIC)

    def session_views_async(self) -> Generator[SessionView, None, None]:
        yield from self._session_views.values()

    def session_buffers_async(self) -> Generator[SessionBuffer, None, None]:
        for sv in self.session_views_async():
            yield sv.session_buffer

    def on_text_changed_async(self, change_count: int, changes: Iterable[sublime.TextChange]) -> None:
        different, current_region = self._update_stored_region_async()
        if self.view.is_primary():
            for sv in self.session_views_async():
                sv.on_text_changed_async(change_count, changes)
        if not different:
            return
        if "documentHighlight" not in userprefs().disabled_capabilities:
            self._clear_highlight_regions()
            self._when_selection_remains_stable_async(self._do_highlights_async, current_region,
                                                      after_ms=self.highlights_debounce_time)
        if "colorProvider" not in userprefs().disabled_capabilities:
            self._when_selection_remains_stable_async(self._do_color_boxes_async, current_region,
                                                      after_ms=self.color_boxes_debounce_time)
        if "signatureHelp" not in userprefs().disabled_capabilities:
            self._do_signature_help(manual=False)
        if "codeLensProvider" not in userprefs().disabled_capabilities:
            self._when_selection_remains_stable_async(self._do_code_lenses_async, current_region,
                                                      after_ms=self.code_lenses_debounce_time)

    def on_revert_async(self) -> None:
        if self.view.is_primary():
            for sv in self.session_views_async():
                sv.on_revert_async()

    def on_reload_async(self) -> None:
        if self.view.is_primary():
            for sv in self.session_views_async():
                sv.on_reload_async()

    def get_language_id(self) -> str:
        return self._language_id

    def get_resolved_code_lenses_for_region(self, region: sublime.Region) -> Generator[CodeLens, None, None]:
        region = self.view.line(region)
        for code_lens in self._code_lenses:
            if "command" in code_lens[0] and code_lens[1].intersects(region):
                yield code_lens[0]

    # --- Callbacks from Sublime Text ----------------------------------------------------------------------------------

    def on_load_async(self) -> None:
        if not self._registered and is_regular_view(self.view):
            self._register_async()

    def on_activated_async(self) -> None:
        if not self._registered and not self.view.is_loading() and is_regular_view(self.view):
            self._register_async()

    def on_selection_modified_async(self) -> None:
        different, current_region = self._update_stored_region_async()
        if different:
            if "documentHighlight" not in userprefs().disabled_capabilities:
                if not self._is_in_higlighted_region(current_region.b):
                    self._clear_highlight_regions()
                self._when_selection_remains_stable_async(self._do_highlights_async, current_region,
                                                          after_ms=self.highlights_debounce_time)
            self._clear_code_actions_annotation()
            self._when_selection_remains_stable_async(self._do_code_actions, current_region,
                                                      after_ms=self.code_actions_debounce_time)
            self._update_diagnostic_in_status_bar_async()
            self._resolve_visible_code_lenses_async()

    def on_post_save_async(self) -> None:
        if self.view.is_primary():
            for sv in self.session_views_async():
                sv.on_post_save_async()

    def on_close(self) -> None:
        self._clear_session_views_async()

    def on_query_context(self, key: str, operator: int, operand: Any, match_all: bool) -> bool:
        if key == "lsp.session_with_capability" and operator == sublime.OP_EQUAL and isinstance(operand, str):
            capabilities = [s.strip() for s in operand.split("|")]
            for capability in capabilities:
                if any(self.sessions(capability)):
                    return True
            return False
        elif key in ("lsp.sessions", "setting.lsp_active"):
            return bool(self._session_views)
        elif key == "lsp.signature_help":
            if not self.view.is_popup_visible():
                if operand == 0:
                    sublime.set_timeout_async(lambda: self._do_signature_help(manual=True))
                    return True
            elif self._sighelp and self._sighelp.has_multiple_signatures() and not self.view.is_auto_complete_visible():
                # We use the "operand" for the number -1 or +1. See the keybindings.
                self._sighelp.select_signature(operand)
                self._update_sighelp_popup(self._sighelp.render(self.view))
                return True  # We handled this keybinding.
        return False

    def on_hover(self, point: int, hover_zone: int) -> None:
        if (hover_zone != sublime.HOVER_TEXT
                or self.view.is_popup_visible()
                or "hover" in userprefs().disabled_capabilities):
            return
        self.view.run_command("lsp_hover", {"point": point})

    def on_post_text_command(self, command_name: str, args: Optional[Dict[str, Any]]) -> None:
        if command_name in ("next_field", "prev_field") and args is None:
            if "signatureHelp" not in userprefs().disabled_capabilities:
                sublime.set_timeout_async(lambda: self._do_signature_help(manual=True))
        if not self.view.is_popup_visible():
            return
        if command_name in ["hide_auto_complete", "move", "commit_completion"] or 'delete' in command_name:
            # hide the popup when `esc` or arrows are pressed pressed
            self.view.hide_popup()

    def on_query_completions(self, prefix: str, locations: List[int]) -> Optional[sublime.CompletionList]:
        if "completion" in userprefs().disabled_capabilities:
            return None
        promise = sublime.CompletionList()
        sublime.set_timeout_async(lambda: self._on_query_completions_async(promise, locations[0]))
        return promise

    # --- textDocument/signatureHelp -----------------------------------------------------------------------------------

    def _do_signature_help(self, manual: bool) -> None:
        # NOTE: We take the beginning of the region to check the previous char (see last_char variable). This is for
        # when a language server inserts a snippet completion.
        pos = self._stored_region.a
        if pos == -1:
            return
        session = self.session("signatureHelpProvider")
        if not session:
            return
        triggers = session.get_capability("signatureHelpProvider.triggerCharacters") or []
        if not manual and not triggers:
            return
        last_char = previous_non_whitespace_char(self.view, pos)
        if manual or last_char in triggers:
            self.purge_changes_async()
            params = text_document_position_params(self.view, pos)
            assert session
            session.send_request_async(
                Request.signatureHelp(params, self.view), lambda resp: self._on_signature_help(resp, pos))
        else:
            # TODO: Refactor popup usage to a common class. We now have sigHelp, completionDocs, hover, and diags
            # all using a popup. Most of these systems assume they have exclusive access to a popup, while in
            # reality there is only one popup per view.
            self.view.hide_popup()
            self._sighelp = None

    def _on_signature_help(self, response: Optional[SignatureHelp], point: int) -> None:
        self._sighelp = SigHelp.from_lsp(response)
        if self._sighelp:
            content = self._sighelp.render(self.view)

            def render_sighelp_on_main_thread() -> None:
                if self.view.is_popup_visible():
                    self._update_sighelp_popup(content)
                else:
                    self._show_sighelp_popup(content, point)

            sublime.set_timeout(render_sighelp_on_main_thread)

    def _show_sighelp_popup(self, content: str, point: int) -> None:
        # TODO: There are a bunch of places in the code where we assume we have exclusive access to a popup. The reality
        # is that there is really only one popup per view. Refactor everything that interacts with the popup to a common
        # class.
        flags = 0
        flags |= sublime.HIDE_ON_MOUSE_MOVE_AWAY
        flags |= sublime.COOPERATE_WITH_AUTO_COMPLETE
        mdpopups.show_popup(self.view,
                            content,
                            css=css().popups,
                            md=False,
                            flags=flags,
                            location=point,
                            wrapper_class=css().popups_classname,
                            max_width=800,
                            on_hide=self._on_sighelp_hide,
                            on_navigate=self._on_sighelp_navigate)
        self._visible = True

    def _update_sighelp_popup(self, content: str) -> None:
        mdpopups.update_popup(self.view,
                              content,
                              css=css().popups,
                              md=False,
                              wrapper_class=css().popups_classname)

    def _on_sighelp_hide(self) -> None:
        self._visible = False

    def _on_sighelp_navigate(self, href: str) -> None:
        webbrowser.open_new_tab(href)

    # --- textDocument/codeAction --------------------------------------------------------------------------------------

    def _do_code_actions(self) -> None:
        stored_range = region_to_range(self.view, self._stored_region)
        diagnostics_by_config, extended_range = filter_by_range(view_diagnostics(self.view), stored_range)
        actions_manager.request_for_range_async(self.view, extended_range, diagnostics_by_config, self._on_code_actions)

    def _on_code_actions(self, responses: CodeActionsByConfigName) -> None:
        action_count = sum(map(len, responses.values()))
        if action_count == 0:
            return
        regions = [sublime.Region(self._stored_region.b, self._stored_region.a)]
        scope = ""
        icon = ""
        flags = sublime.DRAW_NO_FILL | sublime.DRAW_NO_OUTLINE
        annotations = []
        annotation_color = ""
        if userprefs().show_code_actions == 'bulb':
            scope = 'markup.changed'
            icon = 'Packages/LSP/icons/lightbulb.png'
        else:  # 'annotation'
            suffix = 's' if action_count > 1 else ''
            code_actions_link = make_command_link('lsp_code_actions', '{} code action{}'.format(action_count, suffix))
            annotations = ["<div class=\"actions\">{}</div>".format(code_actions_link)]
            annotation_color = '#2196F3'
        self.view.add_regions(self.CODE_ACTIONS_KEY, regions, scope, icon, flags, annotations, annotation_color)

    def _clear_code_actions_annotation(self) -> None:
        self.view.erase_regions(self.CODE_ACTIONS_KEY)

    # --- textDocument/documentColor -----------------------------------------------------------------------------------

    def _do_color_boxes_async(self) -> None:
        session = self.session("colorProvider")
        if session:
            session.send_request_async(
                Request.documentColor(document_color_params(self.view), self.view), self._on_color_boxes)

    def _on_color_boxes(self, response: Any) -> None:
        color_infos = response if response else []
        self._color_phantoms.update([lsp_color_to_phantom(self.view, color_info) for color_info in color_infos])

    # --- textDocument/codeLens ----------------------------------------------------------------------------------------

    def on_code_lens_capability_registered_async(self) -> None:
        self._do_code_lenses_async()

    def _code_lens_key(self, index: int) -> str:
        return self.CODE_LENS_KEY + str(index)

    def _render_code_lens(self, name: str, index: int, region: sublime.Region, command: Optional[Command]) -> None:
        if command:
            args = {
                "session_name": name,
                "command_name": command["command"],
                "command_args": command["arguments"]
            }
            annotation = make_command_link("lsp_execute", command["title"], args)
        else:
            annotation = "..."
        annotation = '<div class="codelens">{}</div>'.format(annotation)
        accent = self.view.style_for_scope("region.greenish markup.codelens.accent")["foreground"]
        self.view.add_regions(self._code_lens_key(index), [region], "", "", 0, [annotation], accent)

    def _do_code_lenses_async(self) -> None:
        session = self.session("codeLensProvider")
        if session:
            params = {"textDocument": text_document_identifier(self.view)}
            for sv in self.session_views_async():
                if sv.session == session:
                    for request_id, request in sv.active_requests.items():
                        if request.method == "codeAction/resolve":
                            session.send_notification(Notification("$/cancelRequest", {"id": request_id}))
            name = session.config.name
            session.send_request_async(
                Request("textDocument/codeLens", params, self.view),
                lambda r: self._on_code_lenses_async(name, r))

    def _on_code_lenses_async(self, name: str, response: Optional[List[CodeLens]]) -> None:
        for i in range(0, len(self._code_lenses)):
            self.view.erase_regions(self._code_lens_key(i))
        self._code_lenses.clear()
        if not isinstance(response, list):
            return
        for index, c in enumerate(response):
            region = range_to_region(Range.from_lsp(c["range"]), self.view)
            self._code_lenses.append((c, region))
            if c.get("command"):
                # We consider a code lens that has a command to be already resolved.
                self._on_resolved_code_lens_async(name, index, region, c)
            else:
                self._render_code_lens(name, index, region, None)
        self._code_lenses = list((c, range_to_region(Range.from_lsp(c["range"]), self.view)) for c in response)
        self._resolve_visible_code_lenses_async()

    def _resolve_visible_code_lenses_async(self) -> None:
        session = self.session("codeLensProvider")
        if session:
            for index, code_lens, region in self._unresolved_code_lenses(self.view.visible_region()):
                callback = functools.partial(self._on_resolved_code_lens_async, session.config.name, index, region)
                session.send_request_async(Request("codeLens/resolve", code_lens, self.view), callback)

    def _on_resolved_code_lens_async(self, name: str, index: int, region: sublime.Region, code_lens: CodeLens) -> None:
        code_lens["session_name"] = name
        try:
            self._code_lenses[index] = (code_lens, region)
        except IndexError:
            return
        self._render_code_lens(name, index, region, code_lens["command"])

    def _unresolved_code_lenses(
        self,
        visible: sublime.Region
    ) -> Generator[Tuple[int, CodeLens, sublime.Region], None, None]:
        for index, tup in enumerate(self._code_lenses):
            code_lens, region = tup
            if not code_lens.get("command") and visible.intersects(region):
                yield index, code_lens, region

    # --- textDocument/documentHighlight -------------------------------------------------------------------------------

    def _clear_highlight_regions(self) -> None:
        for kind in userprefs().document_highlight_scopes.keys():
            self.view.erase_regions("lsp_highlight_{}".format(kind))

    def _is_in_higlighted_region(self, point: int) -> bool:
        for kind in userprefs().document_highlight_scopes.keys():
            regions = self.view.get_regions("lsp_highlight_{}".format(kind))
            for r in regions:
                if r.contains(point):
                    return True
        return False

    def _do_highlights_async(self) -> None:
        if not len(self.view.sel()):
            return
        point = self.view.sel()[0].b
        session = self.session("documentHighlightProvider", point)
        if session:
            params = text_document_position_params(self.view, point)
            request = Request.documentHighlight(params, self.view)
            session.send_request_async(request, self._on_highlights)

    def _on_highlights(self, response: Optional[List]) -> None:
        if not response:
            self._clear_highlight_regions()
            return
        kind2regions = {}  # type: Dict[str, List[sublime.Region]]
        for kind in range(0, 4):
            kind2regions[_kind2name[kind]] = []
        for highlight in response:
            r = range_to_region(Range.from_lsp(highlight["range"]), self.view)
            kind = highlight.get("kind", DocumentHighlightKind.Unknown)
            if kind is not None:
                kind2regions[_kind2name[kind]].append(r)

        def render_highlights_on_main_thread() -> None:
            self._clear_highlight_regions()
            flags = userprefs().document_highlight_style_to_add_regions_flags()
            for kind_str, regions in kind2regions.items():
                if regions:
                    scope = userprefs().document_highlight_scopes.get(kind_str, None)
                    if scope:
                        self.view.add_regions("lsp_highlight_{}".format(kind_str), regions, scope=scope, flags=flags)

        sublime.set_timeout(render_highlights_on_main_thread)

    # --- textDocument/complete ----------------------------------------------------------------------------------------

    def _on_query_completions_async(self, promise: sublime.CompletionList, location: int) -> None:
        session = self.session('completionProvider', location)
        if not session:
            resolve(promise, [])
            return
        self.purge_changes_async()
        can_resolve_completion_items = bool(session.get_capability('completionProvider.resolveProvider'))
        config_name = session.config.name
        session.send_request_async(
            Request.complete(text_document_position_params(self.view, location), self.view),
            lambda res: self._on_complete_result(res, promise, can_resolve_completion_items, config_name),
            lambda res: self._on_complete_error(res, promise))

    def _on_complete_result(self, response: Optional[Union[dict, List]], completion_list: sublime.CompletionList,
                            can_resolve_completion_items: bool, session_name: str) -> None:
        response_items = []  # type: List[Dict]
        flags = 0
        prefs = userprefs()
        if prefs.inhibit_snippet_completions:
            flags |= sublime.INHIBIT_EXPLICIT_COMPLETIONS
        if prefs.inhibit_word_completions:
            flags |= sublime.INHIBIT_WORD_COMPLETIONS
        if isinstance(response, dict):
            response_items = response["items"] or []
            if response.get("isIncomplete", False):
                flags |= sublime.DYNAMIC_COMPLETIONS
        elif isinstance(response, list):
            response_items = response
        response_items = sorted(response_items, key=lambda item: item.get("sortText") or item["label"])
        LspResolveDocsCommand.completions = response_items
        items = [format_completion(response_item, index, can_resolve_completion_items, session_name)
                 for index, response_item in enumerate(response_items)]
        if items:
            flags |= sublime.INHIBIT_REORDER
        resolve(completion_list, items, flags)

    def _on_complete_error(self, error: dict, completion_list: sublime.CompletionList) -> None:
        resolve(completion_list, [])
        LspResolveDocsCommand.completions = []
        sublime.status_message('Completion error: ' + str(error.get('message')))

    # --- Public utility methods ---------------------------------------------------------------------------------------

    @property
    def manager(self) -> WindowManager:  # TODO: Return type is an Optional[WindowManager] !
        if not self._manager:
            window = self.view.window()
            if window:
                self._manager = windows.lookup(window)
        return self._manager  # type: ignore

    def sessions(self, capability: Optional[str]) -> Generator[Session, None, None]:
        for sb in self.session_buffers_async():
            if capability is None or sb.has_capability(capability):
                yield sb.session

    def session(self, capability: str, point: Optional[int] = None) -> Optional[Session]:
        return best_session(self.view, self.sessions(capability), point)

    def get_capability_async(self, session: Session, capability_path: str) -> Optional[Any]:
        for sv in self.session_views_async():
            if sv.session == session:
                return sv.get_capability_async(capability_path)
        return None

    def has_capability_async(self, session: Session, capability_path: str) -> bool:
        for sv in self.session_views_async():
            if sv.session == session:
                return sv.has_capability_async(capability_path)
        return False

    def purge_changes_async(self) -> None:
        for sv in self.session_views_async():
            sv.purge_changes_async()

    def trigger_on_pre_save_async(self) -> None:
        for sv in self.session_views_async():
            sv.on_pre_save_async(self.view.file_name() or "")

    def diagnostics_intersecting_range_async(self, r: Range) -> Tuple[Dict[str, List[Diagnostic]], Range]:
        return filter_by_range(self.diagnostics_async(), r)

    def sum_total_errors_and_warnings_async(self) -> Tuple[int, int]:
        errors = 0
        warnings = 0
        for sb in self.session_buffers_async():
            errors += sb.total_errors
            warnings += sb.total_warnings
        return errors, warnings

    # --- Private utility methods --------------------------------------------------------------------------------------

    def _when_selection_remains_stable_async(self, f: Callable[[], None], r: sublime.Region, after_ms: int) -> None:
        debounced(f, after_ms, lambda: self._stored_region == r, async_thread=True)

    def _register_async(self) -> None:
        syntax = self.view.syntax()
        if not syntax:
            debug("view", self.view.id(), "has no syntax")
            return
        self._language_id = basescope2languageid(syntax.scope)
        buf = self.view.buffer()
        if not buf:
            debug("not tracking bufferless view", self.view.id())
            return
        text_change_listener = TextChangeListener.ids_to_listeners.get(buf.buffer_id)
        if not text_change_listener:
            debug("couldn't find a text change listener for", self)
            return
        self._registered = True
        self.manager.register_listener_async(self)
        views = buf.views()
        if not isinstance(views, list):
            debug("skipping clone checks for", self)
            return
        self_id = self.view.id()
        for view in views:
            view_id = view.id()
            if view_id == self_id:
                continue
            listeners = list(sublime_plugin.view_event_listeners[view_id])
            for listener in listeners:
                if isinstance(listener, DocumentSyncListener):
                    debug("also registering", listener)
                    listener.on_load_async()

    def _update_stored_region_async(self) -> Tuple[bool, sublime.Region]:
        """
        Stores the current first selection in a variable.
        Note that due to this function (supposedly) running in the async worker thread of ST, it can happen that the
        view is already closed. In that case it returns Region(-1, -1). It also returns that value if there's no first
        selection.

        :returns:   A tuple with two elements. The second element is the new region, the first element signals whether
                    the previous region was different from the newly stored region.
        """
        current_region = self._get_current_region_async()
        if current_region is not None:
            if self._stored_region != current_region:
                self._stored_region = current_region
                return True, current_region
        return False, sublime.Region(-1, -1)

    def _get_current_region_async(self) -> Optional[sublime.Region]:
        try:
            return self.view.sel()[0]
        except IndexError:
            return None

    def _get_current_range_async(self) -> Optional[Range]:
        region = self._get_current_region_async()
        if region is None:
            return None
        return region_to_range(self.view, region)

    def _clear_session_views_async(self) -> None:
        session_views = self._session_views

        def clear_async() -> None:
            nonlocal session_views
            session_views.clear()

        sublime.set_timeout_async(clear_async)

    def __repr__(self) -> str:
        return "ViewListener({})".format(self.view.id())


class LspCodeLensCommand(LspTextCommand):

    def run(self, edit: sublime.Edit) -> None:
        listener = windows.listener_for_view(self.view)
        if not listener:
            return
        code_lenses = []  # type: List[CodeLens]
        for region in self.view.sel():
            code_lenses.extend(listener.get_resolved_code_lenses_for_region(region))
        if not code_lenses:
            return
        elif len(code_lenses) == 1:
            command = code_lenses[0]["command"]
            assert command
            args = {
                "session_name": code_lenses[0]["session_name"],
                "command_name": command["command"],
                "command_args": command["arguments"]
            }
            self.view.run_command("lsp_execute", args)
        else:
            self.view.show_popup_menu(
                [c["command"]["title"] for c in code_lenses],  # type: ignore
                lambda i: self.on_select(code_lenses, i)
            )

    def on_select(self, code_lenses: List[CodeLens], index: int) -> None:
        try:
            code_lens = code_lenses[index]
        except IndexError:
            return
        command = code_lens["command"]
        assert command
        args = {
            "session_name": code_lens["session_name"],
            "command_name": command["command"],
            "command_args": command["arguments"]
        }
        self.view.run_command("lsp_execute", args)<|MERGE_RESOLUTION|>--- conflicted
+++ resolved
@@ -10,12 +10,9 @@
 from .core.protocol import DocumentHighlightKind
 from .core.protocol import Range
 from .core.protocol import Request
-<<<<<<< HEAD
-from .core.registry import LspTextCommand, best_session
-=======
 from .core.protocol import SignatureHelp
 from .core.registry import best_session
->>>>>>> 3b33cc69
+from .core.registry import LspTextCommand
 from .core.registry import windows
 from .core.sessions import Session
 from .core.settings import userprefs
@@ -41,11 +38,7 @@
 from .session_view import SessionView
 from weakref import WeakSet
 from weakref import WeakValueDictionary
-<<<<<<< HEAD
 import functools
-import html
-=======
->>>>>>> 3b33cc69
 import mdpopups
 import sublime
 import sublime_plugin
@@ -141,13 +134,8 @@
         self._session_views = {}  # type: Dict[str, SessionView]
         self._stored_region = sublime.Region(-1, -1)
         self._color_phantoms = sublime.PhantomSet(self.view, "lsp_color")
-<<<<<<< HEAD
         self._code_lenses = []  # type: List[Tuple[CodeLens, sublime.Region]]
-        self._sighelp = None  # type: Optional[SignatureHelp]
-        self._sighelp_renderer = ColorSchemeScopeRenderer(self.view)
-=======
         self._sighelp = None  # type: Optional[SigHelp]
->>>>>>> 3b33cc69
         self._language_id = ""
         self._registered = False
 
