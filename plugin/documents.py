from .code_actions import actions_manager
from .code_actions import CodeActionOrCommand
from .code_actions import CodeActionsByConfigName
from .completion import LspResolveDocsCommand
from .core.logging import debug
from .core.panels import is_panel_open
from .core.panels import PanelName
from .core.promise import Promise
from .core.protocol import CompletionItem
from .core.protocol import CompletionItemKind
from .core.protocol import CompletionList
from .core.protocol import Diagnostic
from .core.protocol import DiagnosticSeverity
from .core.protocol import DocumentHighlight
from .core.protocol import DocumentHighlightKind
from .core.protocol import Error
from .core.protocol import Request
from .core.protocol import SignatureHelp
from .core.protocol import SignatureHelpContext
from .core.protocol import SignatureHelpTriggerKind
from .core.registry import best_session
from .core.registry import windows
from .core.sessions import AbstractViewListener
from .core.sessions import Session
from .core.sessions import SessionBufferProtocol
from .core.settings import userprefs
from .core.signature_help import SigHelp
from .core.types import basescope2languageid
from .core.types import debounced
from .core.types import FEATURES_TIMEOUT
from .core.types import SettingsRegistration
from .core.typing import Any, Callable, Optional, Dict, Generator, Iterable, List, Tuple, Union
from .core.url import parse_uri
from .core.url import view_to_uri
from .core.views import DIAGNOSTIC_SEVERITY
from .core.views import diagnostic_severity
from .core.views import DOCUMENT_HIGHLIGHT_KIND_SCOPES
from .core.views import DOCUMENT_HIGHLIGHT_KINDS
from .core.views import first_selection_region
from .core.views import format_code_actions_for_quick_panel
from .core.views import format_diagnostics_for_annotation
from .core.views import format_completion
from .core.views import make_command_link
from .core.views import MarkdownLangMap
from .core.views import range_to_region
from .core.views import show_lsp_popup
from .core.views import text_document_position_params
from .core.views import update_lsp_popup
from .core.windows import WindowManager
from .hover import code_actions_content
from .session_buffer import SessionBuffer
from .session_view import SessionView
from functools import partial
from weakref import WeakSet
from weakref import WeakValueDictionary
import itertools
import sublime
import sublime_plugin
import textwrap
import weakref
import webbrowser


SUBLIME_WORD_MASK = 515

Flags = int
ResolveCompletionsFn = Callable[[List[sublime.CompletionItem], Flags], None]

SessionName = str
CompletionResponse = Union[List[CompletionItem], CompletionList, None]
ResolvedCompletions = Tuple[Union[CompletionResponse, Error], SessionName]


def is_regular_view(v: sublime.View) -> bool:
    # Not from the quick panel (CTRL+P), and not a special view like a console, output panel or find-in-files panels.
    return not v.sheet().is_transient() and v.element() is None


def previous_non_whitespace_char(view: sublime.View, pt: int) -> str:
    prev = view.substr(pt - 1)
    if prev.isspace():
        return view.substr(view.find_by_class(pt, False, ~0) - 1)
    return prev


class TextChangeListener(sublime_plugin.TextChangeListener):

    ids_to_listeners = WeakValueDictionary()  # type: WeakValueDictionary[int, TextChangeListener]

    @classmethod
    def is_applicable(cls, buffer: sublime.Buffer) -> bool:
        v = buffer.primary_view()
        return v is not None and is_regular_view(v)

    def __init__(self) -> None:
        super().__init__()
        self.view_listeners = WeakSet()  # type: WeakSet[DocumentSyncListener]

    def attach(self, buffer: sublime.Buffer) -> None:
        super().attach(buffer)
        self.ids_to_listeners[self.buffer.buffer_id] = self

    def detach(self) -> None:
        self.ids_to_listeners.pop(self.buffer.buffer_id, None)
        super().detach()

    def on_text_changed(self, changes: Iterable[sublime.TextChange]) -> None:
        view = self.buffer.primary_view()
        if not view:
            return
        change_count = view.change_count()
        frozen_listeners = WeakSet(self.view_listeners)

        def notify() -> None:
            for listener in list(frozen_listeners):
                listener.on_text_changed_async(change_count, changes)

        sublime.set_timeout_async(notify)

    def on_reload_async(self) -> None:
        for listener in list(self.view_listeners):
            listener.reload_async()

    def on_revert_async(self) -> None:
        for listener in list(self.view_listeners):
            listener.revert_async()

    def __repr__(self) -> str:
        return "TextChangeListener({})".format(self.buffer.buffer_id)


class DocumentSyncListener(sublime_plugin.ViewEventListener, AbstractViewListener):

    ACTIVE_DIAGNOSTIC = "lsp_active_diagnostic"
    INLINE_DIAGNOSTIC_REGION_KEY = "lsp_d-annotations"
    code_actions_debounce_time = FEATURES_TIMEOUT
    color_boxes_debounce_time = FEATURES_TIMEOUT
    highlights_debounce_time = FEATURES_TIMEOUT
    code_lenses_debounce_time = FEATURES_TIMEOUT

    @classmethod
    def applies_to_primary_view_only(cls) -> bool:
        return False

    def __init__(self, view: sublime.View) -> None:
        super().__init__(view)
        weakself = weakref.ref(self)

        def on_change() -> None:
            nonlocal weakself
            this = weakself()
            if this is not None:
                this._on_settings_object_changed()

        self._uri = ''  # assumed to never be falsey
        self._current_syntax = self.view.settings().get("syntax")
        existing_uri = view.settings().get("lsp_uri")
        if isinstance(existing_uri, str):
            self._uri = existing_uri
        else:
            self.set_uri(view_to_uri(view))
        self._auto_complete_triggered_manually = False
        self._change_count_on_last_save = -1
        self._registration = SettingsRegistration(view.settings(), on_change=on_change)
        self._setup()

    def __del__(self) -> None:
        self._cleanup()

    def _setup(self) -> None:
        syntax = self.view.syntax()
        if syntax:
            self._language_id = basescope2languageid(syntax.scope)  # type: str
        else:
            debug("view", self.view.id(), "has no syntax")
            self._language_id = ""
        self._manager = None  # type: Optional[WindowManager]
        self._session_views = {}  # type: Dict[str, SessionView]
        self._stored_region = sublime.Region(-1, -1)
        self._sighelp = None  # type: Optional[SigHelp]
        self._lightbulb_line = None  # type: Optional[int]
        self._actions_by_config = {}  # type: Dict[str, List[CodeActionOrCommand]]
        self._registered = False

    def _cleanup(self) -> None:
        settings = self.view.settings()
        triggers = settings.get("auto_complete_triggers") or []  # type: List[Dict[str, str]]
        triggers = [trigger for trigger in triggers if 'server' not in trigger]
        settings.set("auto_complete_triggers", triggers)
        self._stored_region = sublime.Region(-1, -1)
        self.view.erase_status(AbstractViewListener.TOTAL_ERRORS_AND_WARNINGS_STATUS_KEY)
        self._clear_highlight_regions()
        self._clear_session_views_async()

    def _reset(self) -> None:
        # Have to do this on the main thread, since __init__ and __del__ are invoked on the main thread too
        self._cleanup()
        self._setup()
        # But this has to run on the async thread again
        sublime.set_timeout_async(self.on_activated_async)

    # --- Implements AbstractViewListener ------------------------------------------------------------------------------

    def on_post_move_window_async(self) -> None:
        if self._registered and self._manager:
            new_window = self.view.window()
            if not new_window:
                return
            old_window = self._manager.window()
            if new_window.id() == old_window.id():
                return
            self._manager.unregister_listener_async(self)
            sublime.set_timeout(self._reset)

    def on_session_initialized_async(self, session: Session) -> None:
        assert not self.view.is_loading()
        added = False
        if session.config.name not in self._session_views:
            self._session_views[session.config.name] = SessionView(self, session, self._uri)
            buf = self.view.buffer()
            if buf:
                text_change_listener = TextChangeListener.ids_to_listeners.get(buf.buffer_id)
                if text_change_listener:
                    text_change_listener.view_listeners.add(self)
            self.view.settings().set("lsp_active", True)
            added = True
        if added:
            self._do_code_lenses_async()

    def on_session_shutdown_async(self, session: Session) -> None:
        removed_session = self._session_views.pop(session.config.name, None)
        if removed_session:
            removed_session.on_before_remove()
            if not self._session_views:
                self.view.settings().erase("lsp_active")
                self._registered = False
        else:
            # SessionView was likely not created for this config so remove status here.
            session.config.erase_view_status(self.view)

    def _diagnostics_async(
        self, allow_stale: bool = False
    ) -> Generator[Tuple[SessionBufferProtocol, List[Tuple[Diagnostic, sublime.Region]]], None, None]:
        change_count = self.view.change_count()
        for sb in self.session_buffers_async():
            if sb.diagnostics_version == change_count or allow_stale:
                yield sb, sb.diagnostics

    def diagnostics_intersecting_region_async(
        self,
        region: sublime.Region
    ) -> Tuple[List[Tuple[SessionBufferProtocol, List[Diagnostic]]], sublime.Region]:
        covering = sublime.Region(region.begin(), region.end())
        result = []  # type: List[Tuple[SessionBufferProtocol, List[Diagnostic]]]
        for sb, diagnostics in self._diagnostics_async():
            intersections = []  # type: List[Diagnostic]
            for diagnostic, candidate in diagnostics:
                # Checking against points is inclusive unlike checking whether region intersects another
                # region which is exclusive (at region end) and we want an inclusive behavior in this case.
                if region.intersects(candidate) or region.contains(candidate.a) or region.contains(candidate.b):
                    covering = covering.cover(candidate)
                    intersections.append(diagnostic)
            if intersections:
                result.append((sb, intersections))
        return result, covering

    def diagnostics_touching_point_async(
        self,
        pt: int,
        max_diagnostic_severity_level: int = DiagnosticSeverity.Hint
    ) -> Tuple[List[Tuple[SessionBufferProtocol, List[Diagnostic]]], sublime.Region]:
        covering = sublime.Region(pt, pt)
        result = []  # type: List[Tuple[SessionBufferProtocol, List[Diagnostic]]]
        for sb, diagnostics in self._diagnostics_async():
            intersections = []  # type: List[Diagnostic]
            for diagnostic, candidate in diagnostics:
                severity = diagnostic_severity(diagnostic)
                if severity > max_diagnostic_severity_level:
                    continue
                if candidate.contains(pt):
                    covering = covering.cover(candidate)
                    intersections.append(diagnostic)
            if intersections:
                result.append((sb, intersections))
        return result, covering

    def on_diagnostics_updated_async(self) -> None:
        self._clear_code_actions_annotation()
        if userprefs().show_code_actions:
            self._do_code_actions()
        self._update_diagnostic_in_status_bar_async()
<<<<<<< HEAD
        self._update_inline_diagnostics_async()
        if self.view.change_count() == self._change_count_on_last_save:
=======
        window = self.view.window()
        is_active_view = window and window.active_view() == self.view
        if is_active_view and self.view.change_count() == self._change_count_on_last_save:
>>>>>>> 75b59d27
            self._toggle_diagnostics_panel_if_needed_async()

    def _update_diagnostic_in_status_bar_async(self) -> None:
        if userprefs().show_diagnostics_in_view_status:
            r = self._stored_region
            if r is not None:
                session_buffer_diagnostics, _ = self.diagnostics_touching_point_async(
                    r.b, userprefs().show_diagnostics_severity_level)
                if session_buffer_diagnostics:
                    for _, diagnostics in session_buffer_diagnostics:
                        diag = next(iter(diagnostics), None)
                        if diag:
                            self.view.set_status(self.ACTIVE_DIAGNOSTIC, diag["message"])
                            return
        self.view.erase_status(self.ACTIVE_DIAGNOSTIC)

    def _update_inline_diagnostics_async(self) -> None:
        selections_diagnostics = []  # type: List[Diagnostic]
        for r in self.view.sel():
            session_buffer_diagnostics, _ = self.diagnostics_intersecting_region_async(r)
            for _, diagnostics in session_buffer_diagnostics:
                selections_diagnostics.extend(diagnostics)
        self.view.erase_regions(self.INLINE_DIAGNOSTIC_REGION_KEY)
        if userprefs().show_diagnostics_inline != 'at-cursor':
            return
        if selections_diagnostics:
            sorted_diagnostics = sorted(selections_diagnostics, key=lambda d: d.get('severity', 1))
            first_diagnostic = sorted_diagnostics[0]
            lsp_range = first_diagnostic.get('range')
            if lsp_range:
                scope = DIAGNOSTIC_SEVERITY[first_diagnostic.get('severity', 1) - 1][2]
                icon = ""
                flags = sublime.DRAW_NO_FILL | sublime.DRAW_NO_OUTLINE
                annotation_color = self.view.style_for_scope(scope).get('foreground') or 'red'
                regions, annotations = format_diagnostics_for_annotation(sorted_diagnostics, self.view)
                self.view.add_regions(
                    self.INLINE_DIAGNOSTIC_REGION_KEY, regions, scope, icon, flags, annotations, annotation_color)

    def session_views_async(self) -> Generator[SessionView, None, None]:
        yield from self._session_views.values()

    def session_buffers_async(self) -> Generator[SessionBuffer, None, None]:
        for sv in self.session_views_async():
            yield sv.session_buffer

    def on_text_changed_async(self, change_count: int, changes: Iterable[sublime.TextChange]) -> None:
        different, current_region = self._update_stored_region_async()
        if self.view.is_primary():
            for sv in self.session_views_async():
                sv.on_text_changed_async(change_count, changes)
        if not different:
            return
        self._clear_highlight_regions()
        if userprefs().document_highlight_style:
            self._when_selection_remains_stable_async(self._do_highlights_async, current_region,
                                                      after_ms=self.highlights_debounce_time)
        self.do_signature_help_async(manual=False)
        self._when_selection_remains_stable_async(self._do_code_lenses_async, current_region,
                                                  after_ms=self.code_lenses_debounce_time)

    def get_uri(self) -> str:
        return self._uri

    def set_uri(self, new_uri: str) -> None:
        self._uri = new_uri
        self.view.settings().set("lsp_uri", self._uri)

    def get_language_id(self) -> str:
        return self._language_id

    # --- Callbacks from Sublime Text ----------------------------------------------------------------------------------

    def on_load_async(self) -> None:
        if not self._registered and is_regular_view(self.view):
            self._register_async()

    def on_activated_async(self) -> None:
        if not self.view.is_loading() and is_regular_view(self.view):
            if not self._registered:
                self._register_async()
            for sv in self.session_views_async():
                if sv.code_lenses_needs_refresh:
                    sv.set_code_lenses_pending_refresh(False)
                    sv.start_code_lenses_async()
            for sb in self.session_buffers_async():
                if sb.semantic_tokens.needs_refresh:
                    sb.set_semantic_tokens_pending_refresh(False)
                    sb.do_semantic_tokens_async(self.view)
                if sb.inlay_hints_needs_refresh:
                    sb.set_inlay_hints_pending_refresh(False)
                    sb.do_inlay_hints_async(self.view)

    def on_selection_modified_async(self) -> None:
        different, current_region = self._update_stored_region_async()
        if different:
            if not self._is_in_higlighted_region(current_region.b):
                self._clear_highlight_regions()
            if userprefs().document_highlight_style:
                self._when_selection_remains_stable_async(self._do_highlights_async, current_region,
                                                          after_ms=self.highlights_debounce_time)
            self._clear_code_actions_annotation()
            if userprefs().show_code_actions:
                self._when_selection_remains_stable_async(self._do_code_actions, current_region,
                                                          after_ms=self.code_actions_debounce_time)
            self._update_diagnostic_in_status_bar_async()
            self._update_inline_diagnostics_async()
            self._resolve_visible_code_lenses_async()

    def on_post_save_async(self) -> None:
        # Re-determine the URI; this time it's guaranteed to be a file because ST can only save files to a real
        # filesystem.
        uri = view_to_uri(self.view)
        new_scheme, _ = parse_uri(uri)
        old_scheme, _ = parse_uri(self._uri)
        self.set_uri(uri)
        if new_scheme == old_scheme:
            # The URI scheme hasn't changed so the only thing we have to do is to inform the attached session views
            # about the new URI.
            if self.view.is_primary():
                for sv in self.session_views_async():
                    sv.on_post_save_async(self._uri)
        else:
            # The URI scheme has changed. This means we need to re-determine whether any language servers should
            # be attached to the view.
            sublime.set_timeout(self._reset)
        self._change_count_on_last_save = self.view.change_count()
        self._toggle_diagnostics_panel_if_needed_async()

    def _toggle_diagnostics_panel_if_needed_async(self) -> None:
        severity_threshold = userprefs().show_diagnostics_panel_on_save
        if severity_threshold == 0:
            return
        window = self.view.window()
        if not window or not self._manager:
            return
        has_relevant_diagnostcs = False
        for _, diagnostics in self._diagnostics_async(allow_stale=True):
            if any(diagnostic_severity(diagnostic) <= severity_threshold for diagnostic, _ in diagnostics):
                has_relevant_diagnostcs = True
                break
        if is_panel_open(window, PanelName.Diagnostics):
            if not has_relevant_diagnostcs:
                self._manager.hide_diagnostics_panel_async()
        else:
            if has_relevant_diagnostcs:
                self._manager.show_diagnostics_panel_async()

    def on_close(self) -> None:
        if self._registered and self._manager:
            manager = self._manager
            sublime.set_timeout_async(lambda: manager.unregister_listener_async(self))
        self._clear_session_views_async()

    def on_query_context(self, key: str, operator: int, operand: Any, match_all: bool) -> Optional[bool]:
        # You can filter key bindings by the precense of a provider,
        if key == "lsp.session_with_capability" and operator == sublime.OP_EQUAL and isinstance(operand, str):
            capabilities = [s.strip() for s in operand.split("|")]
            for capability in capabilities:
                if any(self.sessions_async(capability)):
                    return True
            return False
        # You can filter key bindings by the precense of a specific name of a configuration.
        elif key == "lsp.session_with_name" and operator == sublime.OP_EQUAL and isinstance(operand, str):
            return bool(self.session_by_name(operand))
        # You can check if there is at least one session attached to this view.
        elif key in ("lsp.sessions", "setting.lsp_active"):
            return bool(self._session_views)
        # Signature Help handling
        elif key == "lsp.signature_help_multiple_choices_available" and operator == sublime.OP_EQUAL:
            return operand == bool(
                self._sighelp and self._sighelp.has_multiple_signatures() and
                self.view.is_popup_visible() and not self.view.is_auto_complete_visible()
            )
        elif key == "lsp.signature_help_available" and operator == sublime.OP_EQUAL:
            return operand == bool(not self.view.is_popup_visible() and self._get_signature_help_session())
        return None

    def on_hover(self, point: int, hover_zone: int) -> None:
        if self.view.is_popup_visible():
            return
        if hover_zone == sublime.HOVER_TEXT:
            self.view.run_command("lsp_hover", {"point": point})
        elif hover_zone == sublime.HOVER_GUTTER:
            # Lightbulb must be visible and at the same line
            if self._lightbulb_line != self.view.rowcol(point)[0]:
                return
            content = code_actions_content(self._actions_by_config)
            if content:
                show_lsp_popup(
                    self.view,
                    content,
                    flags=sublime.HIDE_ON_MOUSE_MOVE_AWAY,
                    location=point,
                    on_navigate=lambda href: self._on_navigate(href, point))

    def on_text_command(self, command_name: str, args: Optional[dict]) -> Optional[Tuple[str, dict]]:
        if command_name == "auto_complete":
            self._auto_complete_triggered_manually = True
        elif command_name == "show_scope_name" and userprefs().semantic_highlighting:
            session = self.session_async("semanticTokensProvider")
            if session:
                return ("lsp_show_scope_name", {})
        return None

    def on_post_text_command(self, command_name: str, args: Optional[Dict[str, Any]]) -> None:
        if command_name in ("next_field", "prev_field") and args is None:
            sublime.set_timeout_async(lambda: self.do_signature_help_async(manual=True))
        if not self.view.is_popup_visible():
            return
        if command_name in ["hide_auto_complete", "move", "commit_completion"] or 'delete' in command_name:
            # hide the popup when `esc` or arrows are pressed pressed
            self.view.hide_popup()

    def on_query_completions(self, prefix: str, locations: List[int]) -> Optional[sublime.CompletionList]:

        def resolve(clist: sublime.CompletionList, items: List[sublime.CompletionItem], flags: int = 0) -> None:
            # Resolve on the main thread to prevent any sort of data race for _set_target (see sublime_plugin.py).
            sublime.set_timeout(lambda: clist.set_completions(items, flags))

        clist = sublime.CompletionList()
        sublime.set_timeout_async(lambda: self._on_query_completions_async(partial(resolve, clist), locations[0]))
        return clist

    # --- textDocument/signatureHelp -----------------------------------------------------------------------------------

    def do_signature_help_async(self, manual: bool) -> None:
        session = self._get_signature_help_session()
        if not session:
            return
        pos = self._stored_region.a
        triggers = []  # type: List[str]
        if not manual:
            for sb in self.session_buffers_async():
                if session == sb.session:
                    triggers = sb.get_capability("signatureHelpProvider.triggerCharacters") or []
                    break
        if not manual and not triggers:
            return
        last_char = previous_non_whitespace_char(self.view, pos)
        if manual or last_char in triggers:
            self.purge_changes_async()
            position_params = text_document_position_params(self.view, pos)
            trigger_kind = SignatureHelpTriggerKind.Invoked if manual else SignatureHelpTriggerKind.TriggerCharacter
            context_params = {
                'triggerKind': trigger_kind,
                'isRetrigger': self._sighelp is not None,
            }  # type: SignatureHelpContext
            if not manual:
                context_params["triggerCharacter"] = last_char
            if self._sighelp:
                context_params["activeSignatureHelp"] = self._sighelp.active_signature_help()
            params = {
                "textDocument": position_params["textDocument"],
                "position": position_params["position"],
                "context": context_params
            }
            language_map = session.markdown_language_id_to_st_syntax_map()
            request = Request.signatureHelp(params, self.view)
            session.send_request_async(request, lambda resp: self._on_signature_help(resp, pos, language_map))
        elif self.view.match_selector(pos, "meta.function-call.arguments"):
            # Don't force close the signature help popup while the user is typing the parameters.
            # See also: https://github.com/sublimehq/sublime_text/issues/5518
            pass
        else:
            # TODO: Refactor popup usage to a common class. We now have sigHelp, completionDocs, hover, and diags
            # all using a popup. Most of these systems assume they have exclusive access to a popup, while in
            # reality there is only one popup per view.
            self.view.hide_popup()
            self._sighelp = None

    def _get_signature_help_session(self) -> Optional[Session]:
        # NOTE: We take the beginning of the region to check the previous char (see last_char variable). This is for
        # when a language server inserts a snippet completion.
        pos = self._stored_region.a
        if pos == -1:
            return None
        return self.session_async("signatureHelpProvider", pos)

    def _on_signature_help(
        self,
        response: Optional[SignatureHelp],
        point: int,
        language_map: Optional[MarkdownLangMap]
    ) -> None:
        self._sighelp = SigHelp.from_lsp(response, language_map)
        if self._sighelp:
            content = self._sighelp.render(self.view)

            def render_sighelp_on_main_thread() -> None:
                if self.view.is_popup_visible():
                    self._update_sighelp_popup(content)
                else:
                    self._show_sighelp_popup(content, point)

            sublime.set_timeout(render_sighelp_on_main_thread)

    def _show_sighelp_popup(self, content: str, point: int) -> None:
        # TODO: There are a bunch of places in the code where we assume we have exclusive access to a popup. The reality
        # is that there is really only one popup per view. Refactor everything that interacts with the popup to a common
        # class.
        show_lsp_popup(
            self.view,
            content,
            flags=sublime.COOPERATE_WITH_AUTO_COMPLETE,
            location=point,
            on_hide=self._on_sighelp_hide,
            on_navigate=self._on_sighelp_navigate)

    def navigate_signature_help(self, forward: bool) -> None:
        if self._sighelp:
            self._sighelp.select_signature(forward)
            self._update_sighelp_popup(self._sighelp.render(self.view))

    def _update_sighelp_popup(self, content: str) -> None:
        update_lsp_popup(self.view, content)

    def _on_sighelp_hide(self) -> None:
        self._sighelp = None

    def _on_sighelp_navigate(self, href: str) -> None:
        webbrowser.open_new_tab(href)

    # --- textDocument/codeAction --------------------------------------------------------------------------------------

    def _do_code_actions(self) -> None:
        diagnostics_by_config, covering = self.diagnostics_intersecting_async(self._stored_region)
        actions_manager.request_for_region_async(
            self.view, covering, diagnostics_by_config, self._on_code_actions, manual=False)

    def _on_code_actions(self, responses: CodeActionsByConfigName) -> None:
        action_count = sum(map(len, responses.values()))
        if action_count == 0:
            return
        regions = [sublime.Region(self._stored_region.b, self._stored_region.a)]
        scope = ""
        icon = ""
        flags = sublime.DRAW_NO_FILL | sublime.DRAW_NO_OUTLINE
        annotations = []
        annotation_color = ""
        if userprefs().show_code_actions == 'bulb':
            scope = 'region.yellowish lightbulb.lsp'
            icon = 'Packages/LSP/icons/lightbulb.png'
            self._lightbulb_line = self.view.rowcol(regions[0].begin())[0]
            self._actions_by_config = responses
        else:  # 'annotation'
            if action_count > 1:
                title = '{} code actions'.format(action_count)
            else:
                title = next(itertools.chain.from_iterable(responses.values()))['title']
                title = "<br>".join(textwrap.wrap(title, width=30))
            code_actions_link = make_command_link('lsp_code_actions', title, {"commands_by_config": responses})
            annotations = ["<div class=\"actions\" style=\"font-family:system\">{}</div>".format(code_actions_link)]
            annotation_color = self.view.style_for_scope("region.bluish markup.accent.codeaction.lsp")["foreground"]
        self.view.add_regions(SessionView.CODE_ACTIONS_KEY, regions, scope, icon, flags, annotations, annotation_color)

    def _clear_code_actions_annotation(self) -> None:
        self.view.erase_regions(SessionView.CODE_ACTIONS_KEY)
        self._lightbulb_line = None

    def _on_navigate(self, href: str, point: int) -> None:
        if href.startswith('code-actions:'):
            _, config_name = href.split(":")
            actions = self._actions_by_config[config_name]
            if len(actions) > 1:
                window = self.view.window()
                if window:
                    items, selected_index = format_code_actions_for_quick_panel(actions)
                    window.show_quick_panel(
                        items,
                        lambda i: self.handle_code_action_select(config_name, i),
                        selected_index=selected_index,
                        placeholder="Code actions")
            else:
                self.handle_code_action_select(config_name, 0)

    def handle_code_action_select(self, config_name: str, index: int) -> None:
        if index > -1:
            def run_async() -> None:
                session = self.session_by_name(config_name)
                if session:
                    session.run_code_action_async(self._actions_by_config[config_name][index], progress=True)
            sublime.set_timeout_async(run_async)

    # --- textDocument/codeLens ----------------------------------------------------------------------------------------

    def on_code_lens_capability_registered_async(self) -> None:
        self._do_code_lenses_async()

    def _do_code_lenses_async(self) -> None:
        session = self.session_async("codeLensProvider")
        if session and session.uses_plugin():
            for sv in self.session_views_async():
                if sv.session == session:
                    sv.start_code_lenses_async()

    def _resolve_visible_code_lenses_async(self) -> None:
        session = self.session_async("codeLensProvider")
        if session and session.uses_plugin():
            for sv in self.session_views_async():
                if sv.session == session:
                    sv.resolve_visible_code_lenses_async()

    # --- textDocument/documentHighlight -------------------------------------------------------------------------------

    def _highlights_key(self, kind: DocumentHighlightKind, multiline: bool) -> str:
        return "lsp_highlight_{}{}".format(DOCUMENT_HIGHLIGHT_KINDS[kind], "m" if multiline else "s")

    def _clear_highlight_regions(self) -> None:
        for kind in [DocumentHighlightKind.Text, DocumentHighlightKind.Read, DocumentHighlightKind.Write]:
            self.view.erase_regions(self._highlights_key(kind, False))
            self.view.erase_regions(self._highlights_key(kind, True))

    def _is_in_higlighted_region(self, point: int) -> bool:
        for kind in [DocumentHighlightKind.Text, DocumentHighlightKind.Read, DocumentHighlightKind.Write]:
            regions = itertools.chain(
                self.view.get_regions(self._highlights_key(kind, False)),
                self.view.get_regions(self._highlights_key(kind, True))
            )  # type: Iterable[sublime.Region]
            if any(region.contains(point) for region in regions):
                return True
        return False

    def _do_highlights_async(self) -> None:
        region = first_selection_region(self.view)
        if region is None:
            return
        point = region.b
        session = self.session_async("documentHighlightProvider", point)
        if session:
            params = text_document_position_params(self.view, point)
            request = Request.documentHighlight(params, self.view)
            session.send_request_async(request, self._on_highlights)

    def _on_highlights(self, response: Optional[List[DocumentHighlight]]) -> None:
        if not isinstance(response, list):
            response = []
        kind2regions = {}  # type: Dict[Tuple[DocumentHighlightKind, bool], List[sublime.Region]]
        for highlight in response:
            r = range_to_region(highlight["range"], self.view)
            kind = highlight.get("kind", DocumentHighlightKind.Text)
            kind2regions.setdefault((kind, len(self.view.split_by_newlines(r)) > 1), []).append(r)

        def render_highlights_on_main_thread() -> None:
            self._clear_highlight_regions()
            prefs = userprefs()
            flags_multi, flags_single = prefs.highlight_style_region_flags(prefs.document_highlight_style)
            for tup, regions in kind2regions.items():
                if not regions:
                    continue
                kind, multiline = tup
                key = self._highlights_key(kind, multiline)
                flags = flags_multi if multiline else flags_single
                self.view.add_regions(key, regions, scope=DOCUMENT_HIGHLIGHT_KIND_SCOPES[kind], flags=flags)

        sublime.set_timeout(render_highlights_on_main_thread)

    # --- textDocument/complete ----------------------------------------------------------------------------------------

    def _on_query_completions_async(self, resolve_completion_list: ResolveCompletionsFn, location: int) -> None:
        triggered_manually = self._auto_complete_triggered_manually
        self._auto_complete_triggered_manually = False  # reset state for next completion popup
        sessions = list(self.sessions_async('completionProvider'))
        if not sessions or not self.view.is_valid():
            resolve_completion_list([], 0)
            return
        self.purge_changes_async()
        completion_promises = []  # type: List[Promise[ResolvedCompletions]]
        for session in sessions:

            def completion_request() -> Promise[ResolvedCompletions]:
                config_name = session.config.name
                return session.send_request_task(
                    Request.complete(text_document_position_params(self.view, location), self.view)
                ).then(lambda response: (response, config_name))

            completion_promises.append(completion_request())

        Promise.all(completion_promises).then(
            lambda responses: self._on_all_settled(responses, resolve_completion_list, triggered_manually))

    def _on_all_settled(
        self,
        responses: List[ResolvedCompletions],
        resolve_completion_list: ResolveCompletionsFn,
        triggered_manually: bool
    ) -> None:
        LspResolveDocsCommand.completions = {}
        items = []  # type: List[sublime.CompletionItem]
        errors = []  # type: List[Error]
        flags = 0  # int
        prefs = userprefs()
        if prefs.inhibit_snippet_completions:
            flags |= sublime.INHIBIT_EXPLICIT_COMPLETIONS
        if prefs.inhibit_word_completions:
            flags |= sublime.INHIBIT_WORD_COMPLETIONS
        view_settings = self.view.settings()
        include_snippets = view_settings.get("auto_complete_include_snippets") and \
            (triggered_manually or view_settings.get("auto_complete_include_snippets_when_typing"))
        for response, session_name in responses:
            if isinstance(response, Error):
                errors.append(response)
                continue
            session = self.session_by_name(session_name)
            if not session:
                continue
            response_items = []  # type: List[CompletionItem]
            if isinstance(response, dict):
                response_items = response["items"] or []
                if response.get("isIncomplete", False):
                    flags |= sublime.DYNAMIC_COMPLETIONS
            elif isinstance(response, list):
                response_items = response
            response_items = sorted(response_items, key=lambda item: item.get("sortText") or item["label"])
            LspResolveDocsCommand.completions[session_name] = response_items
            can_resolve_completion_items = session.has_capability('completionProvider.resolveProvider')
            items.extend(
                format_completion(response_item, index, can_resolve_completion_items, session.config.name)
                for index, response_item in enumerate(response_items)
                if include_snippets or response_item.get("kind") != CompletionItemKind.Snippet)
        if items:
            flags |= sublime.INHIBIT_REORDER
        if errors:
            error_messages = ", ".join(str(error) for error in errors)
            sublime.status_message('Completion error: {}'.format(error_messages))
        resolve_completion_list(items, flags)

    # --- Public utility methods ---------------------------------------------------------------------------------------

    def session_async(self, capability: str, point: Optional[int] = None) -> Optional[Session]:
        return best_session(self.view, self.sessions_async(capability), point)

    def sessions_async(self, capability: Optional[str] = None) -> Generator[Session, None, None]:
        for sb in self.session_buffers_async():
            if capability is None or sb.has_capability(capability):
                yield sb.session

    def session_by_name(self, name: Optional[str] = None) -> Optional[Session]:
        for sb in self.session_buffers_async():
            if sb.session.config.name == name:
                return sb.session
        return None

    def get_capability_async(self, session: Session, capability_path: str) -> Optional[Any]:
        for sv in self.session_views_async():
            if sv.session == session:
                return sv.get_capability_async(capability_path)
        return None

    def has_capability_async(self, session: Session, capability_path: str) -> bool:
        for sv in self.session_views_async():
            if sv.session == session:
                return sv.has_capability_async(capability_path)
        return False

    def purge_changes_async(self) -> None:
        for sv in self.session_views_async():
            sv.purge_changes_async()

    def trigger_on_pre_save_async(self) -> None:
        for sv in self.session_views_async():
            sv.on_pre_save_async()

    def revert_async(self) -> None:
        if self.view.is_primary():
            for sv in self.session_views_async():
                sv.on_revert_async()

    def reload_async(self) -> None:
        if self.view.is_primary():
            for sv in self.session_views_async():
                sv.on_reload_async()

    # --- Private utility methods --------------------------------------------------------------------------------------

    def _when_selection_remains_stable_async(self, f: Callable[[], None], r: sublime.Region, after_ms: int) -> None:
        debounced(f, after_ms, lambda: self._stored_region == r, async_thread=True)

    def _register_async(self) -> None:
        buf = self.view.buffer()
        if not buf:
            debug("not tracking bufferless view", self.view.id())
            return
        text_change_listener = TextChangeListener.ids_to_listeners.get(buf.buffer_id)
        if not text_change_listener:
            debug("couldn't find a text change listener for", self)
            return
        self._registered = True
        if not self._manager:
            window = self.view.window()
            if not window:
                return
            self._manager = windows.lookup(window)
        self._manager.register_listener_async(self)
        views = buf.views()
        if not isinstance(views, list):
            debug("skipping clone checks for", self)
            return
        self_id = self.view.id()
        for view in views:
            view_id = view.id()
            if view_id == self_id:
                continue
            listeners = list(sublime_plugin.view_event_listeners[view_id])
            for listener in listeners:
                if isinstance(listener, DocumentSyncListener):
                    debug("also registering", listener)
                    listener.on_load_async()

    def _update_stored_region_async(self) -> Tuple[bool, sublime.Region]:
        """
        Stores the current first selection in a variable.
        Note that due to this function (supposedly) running in the async worker thread of ST, it can happen that the
        view is already closed. In that case it returns Region(-1, -1). It also returns that value if there's no first
        selection.

        :returns:   A tuple with two elements. The second element is the new region, the first element signals whether
                    the previous region was different from the newly stored region.
        """
        current_region = first_selection_region(self.view)
        if current_region is not None:
            if self._stored_region != current_region:
                self._stored_region = current_region
                return True, current_region
        return False, sublime.Region(-1, -1)

    def _clear_session_views_async(self) -> None:
        session_views = self._session_views

        def clear_async() -> None:
            nonlocal session_views
            for session_view in session_views.values():
                session_view.on_before_remove()
            session_views.clear()

        sublime.set_timeout_async(clear_async)

    def _on_settings_object_changed(self) -> None:
        new_syntax = self.view.settings().get("syntax")
        new_uri = self.view.settings().get("lsp_uri")
        something_changed = False
        if new_syntax != self._current_syntax:
            self._current_syntax = new_syntax
            something_changed = True
        if isinstance(new_uri, str) and new_uri != self._uri:
            self._uri = new_uri
            something_changed = True
        if something_changed:
            self._reset()

    def __repr__(self) -> str:
        return "ViewListener({})".format(self.view.id())<|MERGE_RESOLUTION|>--- conflicted
+++ resolved
@@ -289,14 +289,10 @@
         if userprefs().show_code_actions:
             self._do_code_actions()
         self._update_diagnostic_in_status_bar_async()
-<<<<<<< HEAD
         self._update_inline_diagnostics_async()
-        if self.view.change_count() == self._change_count_on_last_save:
-=======
         window = self.view.window()
         is_active_view = window and window.active_view() == self.view
         if is_active_view and self.view.change_count() == self._change_count_on_last_save:
->>>>>>> 75b59d27
             self._toggle_diagnostics_panel_if_needed_async()
 
     def _update_diagnostic_in_status_bar_async(self) -> None:
