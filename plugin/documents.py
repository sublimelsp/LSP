--- conflicted
+++ resolved
@@ -225,11 +225,7 @@
     def on_session_shutdown_async(self, session: Session) -> None:
         removed_session = self._session_views.pop(session.config.name, None)
         if removed_session:
-<<<<<<< HEAD
-            removed_session.on_before_destroy()
-=======
             removed_session.on_before_remove()
->>>>>>> 656b0c25
             if not self._session_views:
                 self.view.settings().erase("lsp_active")
                 self._registered = False
