--- conflicted
+++ resolved
@@ -3,11 +3,8 @@
 from .core.sessions import Session
 from .core.typing import Any, Callable, Optional, Dict, Generator, Iterable
 from .core.windows import AbstractViewListener
-<<<<<<< HEAD
+from .save_command import LspSaveCommand
 from .session_buffer import SessionBuffer
-=======
-from .save_command import LspSaveCommand
->>>>>>> f60fab29
 from .session_view import SessionView
 import sublime
 import threading
@@ -117,20 +114,14 @@
                     sv.on_text_changed(changes)
 
     def on_pre_save(self) -> None:
-<<<<<<< HEAD
         if self.view.is_primary():
+            view_settings = self.view.settings()
+            if view_settings.has(LspSaveCommand.SKIP_ON_PRE_SAVE_KEY):
+                view_settings.erase(LspSaveCommand.SKIP_ON_PRE_SAVE_KEY)
+                return
             with self._session_views_lock:
                 for sv in self.session_views():
                     sv.on_pre_save()
-=======
-        view_settings = self.view.settings()
-        if view_settings.has(LspSaveCommand.SKIP_ON_PRE_SAVE_KEY):
-            view_settings.erase(LspSaveCommand.SKIP_ON_PRE_SAVE_KEY)
-            return
-        with self._session_views_lock:
-            for sv in self.session_views():
-                sv.on_pre_save()
->>>>>>> f60fab29
 
     def on_post_save(self) -> None:
         if self.view.is_primary():
