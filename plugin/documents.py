from .code_actions import actions_manager
from .code_actions import CodeActionsByConfigName
from .core.css import css
from .core.protocol import Diagnostic
from .core.protocol import DocumentHighlightKind
from .core.protocol import Range
from .core.protocol import Request
from .core.registry import get_position
from .core.registry import LSPViewEventListener
from .core.sessions import Session
from .core.settings import settings as global_settings
from .core.signature_help import create_signature_help
from .core.signature_help import SignatureHelp
from .core.types import debounced
from .core.typing import Any, Callable, Optional, Dict, Generator, Iterable, List, Tuple, Union
from .core.views import DIAGNOSTIC_SEVERITY
from .core.views import document_color_params
from .core.views import FORMAT_MARKUP_CONTENT
from .core.views import FORMAT_STRING
from .core.views import lsp_color_to_phantom
from .core.views import make_link
from .core.views import minihtml
from .core.views import range_to_region
from .core.views import region_to_range
from .core.views import text_document_position_params
from .core.windows import AbstractViewListener
from .diagnostics import filter_by_range
from .diagnostics import view_diagnostics
from .session_buffer import SessionBuffer
from .session_view import SessionView
import html
import mdpopups
import sublime
import webbrowser


SUBLIME_WORD_MASK = 515

_kind2name = {
    DocumentHighlightKind.Unknown: "unknown",
    DocumentHighlightKind.Text: "text",
    DocumentHighlightKind.Read: "read",
    DocumentHighlightKind.Write: "write"
}


def is_at_word(view: sublime.View, event: Optional[dict]) -> bool:
    pos = get_position(view, event)
    return position_is_word(view, pos)


def position_is_word(view: sublime.View, position: int) -> bool:
    point_classification = view.classify(position)
    if point_classification & SUBLIME_WORD_MASK:
        return True
    else:
        return False


def is_transient_view(view: sublime.View) -> bool:
    window = view.window()
    if window:
        if window.get_view_index(view)[1] == -1:
            return True  # Quick panel transient views
        return view == window.transient_view_in_group(window.active_group())
    else:
        return True


def previous_non_whitespace_char(view: sublime.View, pt: int) -> str:
    prev = view.substr(pt - 1)
    if prev.isspace():
        return view.substr(view.find_by_class(pt, False, ~0) - 1)
    return prev


class ColorSchemeScopeRenderer:
    def __init__(self, view: sublime.View) -> None:
        self._scope_styles = {}  # type: dict
        self._view = view
        for scope in ["entity.name.function", "variable.parameter", "punctuation"]:
            self._scope_styles[scope] = mdpopups.scope2style(view, scope)

    def function(self, content: str, escape: bool = True) -> str:
        return self._wrap_with_scope_style(content, "entity.name.function", escape=escape)

    def punctuation(self, content: str) -> str:
        return self._wrap_with_scope_style(content, "punctuation")

    def parameter(self, content: str, emphasize: bool = False) -> str:
        return self._wrap_with_scope_style(content, "variable.parameter", emphasize)

    def markup(self, content: Union[str, Dict[str, str]]) -> str:
        return minihtml(self._view, content, allowed_formats=FORMAT_STRING | FORMAT_MARKUP_CONTENT)

    def _wrap_with_scope_style(self, content: str, scope: str, emphasize: bool = False, escape: bool = True) -> str:
        color = self._scope_styles[scope]["color"]
        additional_styles = 'font-weight: bold; text-decoration: underline;' if emphasize else ''
        content = html.escape(content, quote=False) if escape else content
        return '<span style="color: {};{}">{}</span>'.format(color, additional_styles, content)


class DocumentSyncListener(LSPViewEventListener, AbstractViewListener):

<<<<<<< HEAD
    CODE_ACTIONS_KEY = "lsp_code_action"
    TOTAL_ERRORS_AND_WARNINGS_STATUS_KEY = "lsp_total_errors_and_warnings"
=======
    ACTIONS_ANNOTATION_KEY = "lsp_action_annotations"
>>>>>>> ad755586
    ACTIVE_DIAGNOSTIC = "lsp_active_diagnostic"
    code_actions_debounce_time = 800
    color_boxes_debounce_time = 500
    highlights_debounce_time = 500

    @classmethod
    def applies_to_primary_view_only(cls) -> bool:
        return False

    def __init__(self, view: sublime.View) -> None:
        super().__init__(view)
        self._session_views = {}  # type: Dict[str, SessionView]
        self._stored_region = sublime.Region(-1, -1)
        self._color_phantoms = sublime.PhantomSet(self.view, "lsp_color")
        self._sighelp = None  # type: Optional[SignatureHelp]
        self._sighelp_renderer = ColorSchemeScopeRenderer(self.view)

    def __del__(self) -> None:
        self._stored_region = sublime.Region(-1, -1)
        self._color_phantoms.update([])
        self.view.erase_status(AbstractViewListener.TOTAL_ERRORS_AND_WARNINGS_STATUS_KEY)
        self._clear_highlight_regions()
        self._clear_session_views_async()

    # --- Implements AbstractViewListener ------------------------------------------------------------------------------

    def on_session_initialized_async(self, session: Session) -> None:
        assert not self.view.is_loading()
        added = False
        if session.config.name not in self._session_views:
            self._session_views[session.config.name] = SessionView(self, session)
            self.view.settings().set("lsp_active", True)
            added = True
        if added:
            if "colorProvider" not in global_settings.disabled_capabilities:
                self._do_color_boxes_async()

    def on_session_shutdown_async(self, session: Session) -> None:
        self._session_views.pop(session.config.name, None)
        if not self._session_views:
            self.view.settings().erase("lsp_active")

    def diagnostics_panel_contribution_async(self) -> List[str]:
        result = []  # type: List[str]
        # Sort by severity
        for severity in range(1, len(DIAGNOSTIC_SEVERITY) + 1):
            for sb in self.session_buffers_async():
                data = sb.data_per_severity.get(severity)
                if data:
                    result.extend(data.panel_contribution)
        return result

    def diagnostics_async(self) -> Dict[str, List[Diagnostic]]:
        result = {}  # type: Dict[str, List[Diagnostic]]
        for sv in self.session_views_async():
            result[sv.session.config.name] = sv.get_diagnostics_async()
        return result

    def update_diagnostic_in_status_bar_async(self) -> None:
        if global_settings.show_diagnostics_in_view_status:
            r = self._get_current_range_async()
            if r is not None:
                diags_by_config_name, _ = self.diagnostics_intersecting_range_async(r)
                if diags_by_config_name:
                    for diags in diags_by_config_name.values():
                        diag = next(iter(diags), None)
                        if diag:
                            self.view.set_status(self.ACTIVE_DIAGNOSTIC, diag.message)
                            return
        self.view.erase_status(self.ACTIVE_DIAGNOSTIC)

    def session_views_async(self) -> Generator[SessionView, None, None]:
        yield from self._session_views.values()

    def session_buffers_async(self) -> Generator[SessionBuffer, None, None]:
        for sv in self.session_views_async():
            yield sv.session_buffer

    # --- Callbacks from Sublime Text ----------------------------------------------------------------------------------

    def on_load_async(self) -> None:
        if self._is_regular_view():
            self._register_async()

    def on_activated_async(self) -> None:
        if self._is_regular_view() and not self.view.is_loading():
            self._register_async()

    def on_selection_modified_async(self) -> None:
        different, current_region = self._update_stored_region_async()
        if different:
            self._clear_highlight_regions()
            self._clear_code_actions_annotation()
            if "documentHighlight" not in global_settings.disabled_capabilities:
                self._when_selection_remains_stable_async(self._do_highlights, current_region,
                                                          after_ms=self.highlights_debounce_time)
            self._when_selection_remains_stable_async(self._do_code_actions, current_region,
                                                      after_ms=self.code_actions_debounce_time)
            self.update_diagnostic_in_status_bar_async()

    def on_text_changed_async(self, changes: Iterable[sublime.TextChange]) -> None:
        self._clear_highlight_regions()
        different, current_region = self._update_stored_region_async()
        if self.view.is_primary():
            for sv in self.session_views_async():
                sv.on_text_changed_async(changes)
        if not different:
            return
        if "colorProvider" not in global_settings.disabled_capabilities:
            self._when_selection_remains_stable_async(self._do_color_boxes_async, current_region,
                                                      after_ms=self.color_boxes_debounce_time)
        if "signatureHelp" not in global_settings.disabled_capabilities:
            self._do_signature_help()

    def on_revert_async(self) -> None:
        if self.view.is_primary():
            for sv in self.session_views_async():
                sv.on_revert_async()

    def on_reload_async(self) -> None:
        if self.view.is_primary():
            for sv in self.session_views_async():
                sv.on_reload_async()

    def on_post_save_async(self) -> None:
        if self.view.is_primary():
            for sv in self.session_views_async():
                sv.on_post_save_async()

    def on_close(self) -> None:
        self._clear_session_views_async()

    def on_query_context(self, key: str, operator: int, operand: Any, match_all: bool) -> bool:
        if key == "lsp.session_with_capability" and operator == sublime.OP_EQUAL and isinstance(operand, str):
            capabilities = [s.strip() for s in operand.split("|")]
            for capability in capabilities:
                if any(self.sessions(capability)):
                    return True
            return False
        elif key in ("lsp.sessions", "setting.lsp_active"):
            return bool(self._session_views)
        elif key == "lsp.signature_help":
            if not self.view.is_popup_visible():
                if operand == 0:
                    sublime.set_timeout_async(self._do_signature_help)
                    return True
            elif self._sighelp and self._sighelp.has_multiple_signatures() and not self.view.is_auto_complete_visible():
                # We use the "operand" for the number -1 or +1. See the keybindings.
                self._sighelp.select_signature(operand)
                self._update_sighelp_popup(self._sighelp.build_popup_content(self._sighelp_renderer))
                return True  # We handled this keybinding.
        return False

    def on_hover(self, point: int, hover_zone: int) -> None:
        if (hover_zone != sublime.HOVER_TEXT
                or self.view.is_popup_visible()
                or "hover" in global_settings.disabled_capabilities):
            return
        self.view.run_command("lsp_hover", {"point": point})

    def on_post_text_command(self, command_name: str, args: Optional[Dict[str, Any]]) -> None:
        if command_name in ("next_field", "prev_field") and args is None:
            if "signatureHelp" not in global_settings.disabled_capabilities:
                sublime.set_timeout_async(self._do_signature_help)

    # --- textDocument/signatureHelp -----------------------------------------------------------------------------------

    def _do_signature_help(self) -> None:
        # NOTE: We take the beginning of the region to check the previous char (see last_char variable). This is for
        # when a language server inserts a snippet completion.
        pos = self._stored_region.a
        if pos == -1:
            return
        if not self.view.match_selector(pos, self.view.settings().get("auto_complete_selector") or ""):  # ???
            return
        session = self.session("signatureHelpProvider")
        if not session:
            return
        triggers = session.get_capability("signatureHelpProvider.triggerCharacters")
        if not triggers:
            return
        last_char = previous_non_whitespace_char(self.view, pos)
        if last_char in triggers:
            self.purge_changes_async()
            params = text_document_position_params(self.view, pos)
            session.send_request(Request.signatureHelp(params), lambda resp: self._on_signature_help(resp, pos))
        else:
            # TODO: Refactor popup usage to a common class. We now have sigHelp, completionDocs, hover, and diags
            # all using a popup. Most of these systems assume they have exclusive access to a popup, while in
            # reality there is only one popup per view.
            self.view.hide_popup()
            self._sighelp = None

    def _on_signature_help(self, response: Optional[Dict], point: int) -> None:
        self._sighelp = create_signature_help(response)
        if self._sighelp:
            content = self._sighelp.build_popup_content(self._sighelp_renderer)

            def render_sighelp_on_main_thread() -> None:
                if self.view.is_popup_visible():
                    self._update_sighelp_popup(content)
                else:
                    self._show_sighelp_popup(content, point)

            sublime.set_timeout(render_sighelp_on_main_thread)

    def _show_sighelp_popup(self, content: str, point: int) -> None:
        # TODO: There are a bunch of places in the code where we assume we have exclusive access to a popup. The reality
        # is that there is really only one popup per view. Refactor everything that interacts with the popup to a common
        # class.
        flags = 0
        flags |= sublime.HIDE_ON_MOUSE_MOVE_AWAY
        flags |= sublime.COOPERATE_WITH_AUTO_COMPLETE
        mdpopups.show_popup(self.view,
                            content,
                            css=css().popups,
                            md=True,
                            flags=flags,
                            location=point,
                            wrapper_class=css().popups_classname,
                            max_width=800,
                            on_hide=self._on_sighelp_hide,
                            on_navigate=self._on_sighelp_navigate)
        self._visible = True

    def _update_sighelp_popup(self, content: str) -> None:
        mdpopups.update_popup(self.view,
                              content,
                              css=css().popups,
                              md=True,
                              wrapper_class=css().popups_classname)

    def _on_sighelp_hide(self) -> None:
        self._visible = False

    def _on_sighelp_navigate(self, href: str) -> None:
        webbrowser.open_new_tab(href)

    # --- textDocument/codeAction --------------------------------------------------------------------------------------

    def _do_code_actions(self) -> None:
        stored_range = region_to_range(self.view, self._stored_region)
        diagnostics_by_config, extended_range = filter_by_range(view_diagnostics(self.view), stored_range)
        actions_manager.request_for_range(self.view, extended_range, diagnostics_by_config, self._on_code_actions)

    def _on_code_actions(self, responses: CodeActionsByConfigName) -> None:
        action_count = sum(map(len, responses.values()))
        if action_count == 0:
            return
        regions = [sublime.Region(self._stored_region.b, self._stored_region.a)]
        scope = ""
        icon = ""
        flags = sublime.DRAW_NO_FILL | sublime.DRAW_NO_OUTLINE
        annotations = []
        annotation_color = ""
        if global_settings.show_code_actions == 'bulb':
            scope = 'markup.changed'
            icon = 'Packages/LSP/icons/lightbulb.png'
        else:
            # else show_code_actions == 'annotation'
            suffix = 's' if action_count > 1 else ''
            code_actions_link = make_link('subl:lsp_code_actions', '{} code action{}'.format(action_count, suffix))
            annotations = ["<div class=\"actions\">{}</div>".format(code_actions_link)]
            annotation_color = '#2196F3'
        self.view.add_regions(self.CODE_ACTIONS_KEY, regions, scope, icon, flags, annotations, annotation_color)

    def _clear_code_actions_annotation(self) -> None:
        self.view.erase_regions(self.CODE_ACTIONS_KEY)

    # --- textDocument/documentColor -----------------------------------------------------------------------------------

    def _do_color_boxes_async(self) -> None:
        session = self.session("colorProvider")
        if session:
            session.send_request(Request.documentColor(document_color_params(self.view)), self._on_color_boxes)

    def _on_color_boxes(self, response: Any) -> None:
        color_infos = response if response else []
        self._color_phantoms.update([lsp_color_to_phantom(self.view, color_info) for color_info in color_infos])

    # --- textDocument/documentHighlight -------------------------------------------------------------------------------

    def _clear_highlight_regions(self) -> None:
        for kind in global_settings.document_highlight_scopes.keys():
            self.view.erase_regions("lsp_highlight_{}".format(kind))

    def _do_highlights(self) -> None:
        self._clear_highlight_regions()
        if len(self.view.sel()) != 1:
            return
        point = self.view.sel()[0].begin()
        session = self.session("documentHighlightProvider", point)
        if session:
            params = text_document_position_params(self.view, point)
            request = Request.documentHighlight(params)
            session.send_request(request, self._on_highlights)

    def _on_highlights(self, response: Optional[List]) -> None:
        if not response:
            return
        kind2regions = {}  # type: Dict[str, List[sublime.Region]]
        for kind in range(0, 4):
            kind2regions[_kind2name[kind]] = []
        for highlight in response:
            r = range_to_region(Range.from_lsp(highlight["range"]), self.view)
            kind = highlight.get("kind", DocumentHighlightKind.Unknown)
            if kind is not None:
                kind2regions[_kind2name[kind]].append(r)
        self._clear_highlight_regions()
        flags = global_settings.document_highlight_style_to_add_regions_flags()
        for kind_str, regions in kind2regions.items():
            if regions:
                scope = global_settings.document_highlight_scopes.get(kind_str, None)
                if scope:
                    self.view.add_regions("lsp_highlight_{}".format(kind_str), regions, scope=scope, flags=flags)

    # --- Public utility methods ---------------------------------------------------------------------------------------

    def purge_changes_async(self) -> None:
        for sv in self.session_views_async():
            sv.purge_changes_async()

    def trigger_on_pre_save_async(self) -> None:
        for sv in self.session_views_async():
            sv.on_pre_save_async(self.view.file_name() or "")

    def diagnostics_intersecting_range_async(self, r: Range) -> Tuple[Dict[str, List[Diagnostic]], Range]:
        return filter_by_range(self.diagnostics_async(), r)

    def sum_total_errors_and_warnings_async(self) -> Tuple[int, int]:
        errors = 0
        warnings = 0
        for sb in self.session_buffers_async():
            errors += sb.total_errors
            warnings += sb.total_warnings
        return errors, warnings

    # --- Private utility methods --------------------------------------------------------------------------------------

    def _when_selection_remains_stable_async(self, f: Callable[[], None], r: sublime.Region, after_ms: int) -> None:
        debounced(f, after_ms, lambda: self._stored_region == r, async_thread=True)

    def _register_async(self) -> None:
        file_name = self.view.file_name()
        if file_name:
            self._file_name = file_name
            self.manager.register_listener_async(self)

    def _update_stored_region_async(self) -> Tuple[bool, sublime.Region]:
        """
        Stores the current first selection in a variable.
        Note that due to this function (supposedly) running in the async worker thread of ST, it can happen that the
        view is already closed. In that case it returns Region(-1, -1). It also returns that value if there's no first
        selection.

        :returns:   A tuple with two elements. The second element is the new region, the first element signals whether
                    the previous region was different from the newly stored region.
        """
        current_region = self._get_current_region_async()
        if current_region is not None:
            if self._stored_region != current_region:
                self._stored_region = current_region
                return True, current_region
        return False, sublime.Region(-1, -1)

    def _get_current_region_async(self) -> Optional[sublime.Region]:
        try:
            return self.view.sel()[0]
        except IndexError:
            return None

    def _get_current_range_async(self) -> Optional[Range]:
        region = self._get_current_region_async()
        if region is None:
            return None
        return region_to_range(self.view, region)

    def _is_regular_view(self) -> bool:
        v = self.view
        # Not from the quick panel (CTRL+P), must have a filename on-disk, and not a special view like a console,
        # output panel or find-in-files panels.
        return not is_transient_view(v) and bool(v.file_name()) and v.element() is None

    def _clear_session_views_async(self) -> None:
        session_views = self._session_views

        def clear_async() -> None:
            nonlocal session_views
            session_views.clear()

        sublime.set_timeout_async(clear_async)

    def __str__(self) -> str:
        return str(self.view.id())<|MERGE_RESOLUTION|>--- conflicted
+++ resolved
@@ -102,12 +102,7 @@
 
 class DocumentSyncListener(LSPViewEventListener, AbstractViewListener):
 
-<<<<<<< HEAD
     CODE_ACTIONS_KEY = "lsp_code_action"
-    TOTAL_ERRORS_AND_WARNINGS_STATUS_KEY = "lsp_total_errors_and_warnings"
-=======
-    ACTIONS_ANNOTATION_KEY = "lsp_action_annotations"
->>>>>>> ad755586
     ACTIVE_DIAGNOSTIC = "lsp_active_diagnostic"
     code_actions_debounce_time = 800
     color_boxes_debounce_time = 500
