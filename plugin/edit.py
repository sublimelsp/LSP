--- conflicted
+++ resolved
@@ -1,17 +1,6 @@
 import sublime
 import sublime_plugin
 from .core.edit import sort_by_application_order
-<<<<<<< HEAD
-try:
-    from typing import List, Dict, Optional, Any, Iterable
-    from .core.edit import TextEdit
-    assert List and Dict and Optional and Any and Iterable
-    # plugin/edit.py:9: error: The type alias to Tuple is invalid in runtime context
-    assert TextEdit  # type: ignore
-except ImportError:
-    pass
-=======
->>>>>>> b61d7d91
 from .core.logging import debug
 
 TYPE_CHECKING = False
