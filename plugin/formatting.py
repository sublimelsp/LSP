import sublime
from .core.protocol import Request
from .core.configurations import is_supported_syntax
from .core.settings import client_configs
from .core.edit import parse_text_edit
from .core.registry import (
    LspTextCommand, LSPViewEventListener, session_for_view, client_from_session, sessions_for_view
)
from .core.url import filename_to_uri
from .core.sessions import Session
from .core.views import region_to_range

try:
    from typing import Dict, Any, List, Optional
    assert Dict and Any and List and Optional
except ImportError:
    pass


def options_for_view(view: sublime.View) -> 'Dict[str, Any]':
    return {"tabSize": view.settings().get("tab_size", 4), "insertSpaces": True}


def apply_response_to_view(response: 'Optional[List[dict]]', view: sublime.View) -> None:
    edits = list(parse_text_edit(change) for change in response) if response else []
    view.run_command('lsp_apply_document_edit', {'changes': edits})


def wants_will_save_wait_until(session: Session) -> bool:
    sync_options = session.capabilities.get("textDocumentSync")
    if isinstance(sync_options, dict):
        if sync_options.get('willSaveWaitUntil'):
            return True
    return False


<<<<<<< HEAD
def apply_and_purge(view: sublime.View, response: 'Optional[List[dict]]') -> None:
    if response:
        apply_response_to_view(response, view)
        global_events.publish("view.on_purge_changes", view)


def run_will_save_wait_until(view: sublime.View, file_path: str, session: Session) -> None:
    client = client_from_session(session)
    if client:
        # Make sure that the server sees the most recent document changes.
        global_events.publish("view.on_purge_changes", view)
        params = {
            "textDocument": {
                "uri": filename_to_uri(file_path)
            },
            "reason": 1  # TextDocumentSaveReason.Manual
        }
        request = Request.willSaveWaitUntil(params)
        client.execute_request(request, lambda response: apply_and_purge(view, response))


def run_format_on_save(view: sublime.View, file_path: str) -> None:
    client = client_from_session(session_for_view(view, 'documentFormattingProvider'))
    if client:
        # Make sure that the server sees the most recent document changes.
        global_events.publish("view.on_purge_changes", view)
        params = {
            "textDocument": {
                "uri": filename_to_uri(file_path)
            },
            "options": options_for_view(view)
        }
        request = Request.formatting(params)
        client.execute_request(request, lambda response: apply_and_purge(view, response))


class FormatOnSaveListener(sublime_plugin.ViewEventListener):
=======
class FormatOnSaveListener(LSPViewEventListener):
>>>>>>> 11edfb03
    def __init__(self, view: sublime.View) -> None:
        super().__init__(view)

    @classmethod
    def is_applicable(cls, view_settings: dict) -> bool:
        syntax = view_settings.get('syntax')
        if syntax:
            return is_supported_syntax(syntax, client_configs.all)
        return False

    def on_pre_save(self) -> None:
        file_path = self.view.file_name()
        if not file_path:
            return

        self._view_maybe_dirty = True
        for session in sessions_for_view(self.view):
            if wants_will_save_wait_until(session):
                self._purge_changes_if_needed()
                self._will_save_wait_until(file_path, session)

        if self.view.settings().get("lsp_format_on_save"):
            self._purge_changes_if_needed()
            self._format_on_save(file_path)

    def _purge_changes_if_needed(self) -> None:
        if self._view_maybe_dirty:
            self.manager.documents.purge_changes(self.view)
            self._view_maybe_dirty = False

    def _will_save_wait_until(self, file_path: str, session: Session) -> None:
        client = client_from_session(session)
        if client:
            params = {
                "textDocument": {
                    "uri": filename_to_uri(file_path)
                },
                "reason": 1  # TextDocumentSaveReason.Manual
            }
            request = Request.willSaveWaitUntil(params)
            response = client.execute_request(request)
            if response:
                apply_response_to_view(response, self.view)
                self._view_maybe_dirty = True

    def _format_on_save(self, file_path: str) -> None:
        client = client_from_session(session_for_view(self.view, 'documentFormattingProvider'))
        if client:
            params = {
                "textDocument": {
                    "uri": filename_to_uri(file_path)
                },
                "options": options_for_view(self.view)
            }
            request = Request.formatting(params)
            response = client.execute_request(request)
            if response:
                apply_response_to_view(response, self.view)
                self._view_maybe_dirty = True


class LspFormatDocumentCommand(LspTextCommand):
    def __init__(self, view: sublime.View) -> None:
        super().__init__(view)

    def is_enabled(self, event: 'Optional[dict]' = None) -> bool:
        return self.has_client_with_capability('documentFormattingProvider')

    def run(self, edit: sublime.Edit) -> None:
        client = self.client_with_capability('documentFormattingProvider')
        file_path = self.view.file_name()
        if client and file_path:
            params = {
                "textDocument": {
                    "uri": filename_to_uri(file_path)
                },
                "options": options_for_view(self.view)
            }
            request = Request.formatting(params)
            client.send_request(request, lambda response: apply_response_to_view(response, self.view))


class LspFormatDocumentRangeCommand(LspTextCommand):
    def __init__(self, view: sublime.View) -> None:
        super().__init__(view)

    def is_enabled(self, event: 'Optional[dict]' = None) -> bool:
        if self.has_client_with_capability('documentRangeFormattingProvider'):
            if len(self.view.sel()) == 1:
                region = self.view.sel()[0]
                if region.begin() != region.end():
                    return True
        return False

    def run(self, edit: sublime.Edit) -> None:
        client = self.client_with_capability('documentRangeFormattingProvider')
        file_path = self.view.file_name()
        if client and file_path:
            region = self.view.sel()[0]
            params = {
                "textDocument": {
                    "uri": filename_to_uri(file_path)
                },
                "range": region_to_range(self.view, region).to_lsp(),
                "options": options_for_view(self.view)
            }
            client.send_request(
                Request.rangeFormatting(params), lambda response: apply_response_to_view(response, self.view))<|MERGE_RESOLUTION|>--- conflicted
+++ resolved
@@ -34,47 +34,7 @@
     return False
 
 
-<<<<<<< HEAD
-def apply_and_purge(view: sublime.View, response: 'Optional[List[dict]]') -> None:
-    if response:
-        apply_response_to_view(response, view)
-        global_events.publish("view.on_purge_changes", view)
-
-
-def run_will_save_wait_until(view: sublime.View, file_path: str, session: Session) -> None:
-    client = client_from_session(session)
-    if client:
-        # Make sure that the server sees the most recent document changes.
-        global_events.publish("view.on_purge_changes", view)
-        params = {
-            "textDocument": {
-                "uri": filename_to_uri(file_path)
-            },
-            "reason": 1  # TextDocumentSaveReason.Manual
-        }
-        request = Request.willSaveWaitUntil(params)
-        client.execute_request(request, lambda response: apply_and_purge(view, response))
-
-
-def run_format_on_save(view: sublime.View, file_path: str) -> None:
-    client = client_from_session(session_for_view(view, 'documentFormattingProvider'))
-    if client:
-        # Make sure that the server sees the most recent document changes.
-        global_events.publish("view.on_purge_changes", view)
-        params = {
-            "textDocument": {
-                "uri": filename_to_uri(file_path)
-            },
-            "options": options_for_view(view)
-        }
-        request = Request.formatting(params)
-        client.execute_request(request, lambda response: apply_and_purge(view, response))
-
-
-class FormatOnSaveListener(sublime_plugin.ViewEventListener):
-=======
 class FormatOnSaveListener(LSPViewEventListener):
->>>>>>> 11edfb03
     def __init__(self, view: sublime.View) -> None:
         super().__init__(view)
 
@@ -105,6 +65,11 @@
             self.manager.documents.purge_changes(self.view)
             self._view_maybe_dirty = False
 
+    def _apply_and_purge(self, response: 'Any') -> None:
+        if response:
+            apply_response_to_view(response, self.view)
+            self._view_maybe_dirty = True
+
     def _will_save_wait_until(self, file_path: str, session: Session) -> None:
         client = client_from_session(session)
         if client:
@@ -115,10 +80,7 @@
                 "reason": 1  # TextDocumentSaveReason.Manual
             }
             request = Request.willSaveWaitUntil(params)
-            response = client.execute_request(request)
-            if response:
-                apply_response_to_view(response, self.view)
-                self._view_maybe_dirty = True
+            client.execute_request(request, lambda response: self._apply_and_purge(response))
 
     def _format_on_save(self, file_path: str) -> None:
         client = client_from_session(session_for_view(self.view, 'documentFormattingProvider'))
@@ -130,10 +92,7 @@
                 "options": options_for_view(self.view)
             }
             request = Request.formatting(params)
-            response = client.execute_request(request)
-            if response:
-                apply_response_to_view(response, self.view)
-                self._view_maybe_dirty = True
+            client.execute_request(request, lambda response: self._apply_and_purge(response))
 
 
 class LspFormatDocumentCommand(LspTextCommand):
