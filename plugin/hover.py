--- conflicted
+++ resolved
@@ -402,24 +402,6 @@
         return listener.hover_provider_count > 0 if listener else False
 
     def _update_views_async(self, enable: bool) -> None:
-<<<<<<< HEAD
-        window_manager = windows.lookup(self.window)
-        if not window_manager:
-            return
-        for session in window_manager.get_sessions():
-            for session_view in session.session_views_async():
-                if enable:
-                    session_view.view.settings().set(SHOW_DEFINITIONS_KEY, False)
-                else:
-                    session_view.reset_show_definitions()
-
-
-class LspCopyTextCommand(sublime_plugin.TextCommand):
-    def run(self, edit, text: str) -> None:
-        sublime.set_clipboard(text)
-        text_length = len(text)
-        sublime.status_message(f"Copied {text_length} character{'s' if text_length > 1 else ''}")
-=======
         if window_manager := windows.lookup(self.window):
             for session in window_manager.get_sessions():
                 for session_view in session.session_views_async():
@@ -427,4 +409,10 @@
                         session_view.view.settings().set(SHOW_DEFINITIONS_KEY, False)
                     else:
                         session_view.reset_show_definitions()
->>>>>>> af9d7523
+
+
+class LspCopyTextCommand(sublime_plugin.TextCommand):
+    def run(self, edit, text: str) -> None:
+        sublime.set_clipboard(text)
+        text_length = len(text)
+        sublime.status_message(f"Copied {text_length} character{'s' if text_length > 1 else ''}")