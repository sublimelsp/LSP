--- conflicted
+++ resolved
@@ -1,19 +1,13 @@
-<<<<<<< HEAD
-from .core.protocol import InlayHintLabelPart, MarkupContent, Point, InlayHint, Request
-from .core.registry import LspTextCommand, LspWindowCommand
-from .core.sessions import Session
-from .core.settings import userprefs
-from .core.typing import Optional, Union
-=======
 from .core.protocol import InlayHint
 from .core.protocol import InlayHintLabelPart
 from .core.protocol import MarkupContent
 from .core.protocol import Point
 from .core.protocol import Request
 from .core.registry import LspTextCommand
+from .core.registry import LspWindowCommand
 from .core.sessions import Session
+from .core.settings import userprefs
 from .core.typing import cast, Optional, Union
->>>>>>> 74ce47c6
 from .core.views import point_to_offset
 from .formatting import apply_text_edits_to_view
 import html
