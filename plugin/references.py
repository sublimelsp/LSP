--- conflicted
+++ resolved
@@ -22,16 +22,10 @@
     def run(self, _: sublime.Edit, event: Optional[dict] = None, point: Optional[int] = None) -> None:
         session = self.best_session(self.capability)
         file_path = self.view.file_name()
-<<<<<<< HEAD
-        if session and file_path:
-            self.weaksession = weakref.ref(session)
-            params = text_document_position_params(self.view, get_position(self.view, event, point))
-=======
         pos = get_position(self.view, event, point)
         if session and file_path and pos is not None:
             self.weaksession = weakref.ref(session)
             params = text_document_position_params(self.view, pos)
->>>>>>> c1437709
             params['context'] = {"includeDeclaration": False}
             request = Request("textDocument/references", params, self.view, progress=True)
             session.send_request(request, functools.partial(self._handle_response_async, session))
