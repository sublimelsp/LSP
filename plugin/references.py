--- conflicted
+++ resolved
@@ -1,22 +1,17 @@
+import linecache
 import os
 import sublime
-import linecache
-from .core.types import ClientConfig
 from .core.panels import ensure_panel
+from .core.protocol import Point
 from .core.protocol import Request
-from .core.protocol import Point
 from .core.registry import get_position
 from .core.registry import LspTextCommand
 from .core.registry import windows
 from .core.settings import PLUGIN_NAME
 from .core.settings import userprefs
-<<<<<<< HEAD
+from .core.types import ClientConfig
+from .core.types import PANEL_FILE_REGEX, PANEL_LINE_REGEX
 from .core.typing import Any, List, Dict, Optional, Tuple
-=======
-from .core.types import PANEL_FILE_REGEX, PANEL_LINE_REGEX
-from .core.typing import List, Dict, Optional, Tuple, TypedDict
-from .core.url import uri_to_filename
->>>>>>> 948989cd
 from .core.views import get_line, text_document_position_params
 
 
