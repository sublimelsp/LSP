--- conflicted
+++ resolved
@@ -188,16 +188,11 @@
                 to_render.append('{}:'.format(uri))
             for edit in changes:
                 start = edit[0]
-<<<<<<< HEAD
                 if scheme == "file":
                     line_content = get_line(window, file, start[0])
                 else:
                     line_content = '<no preview available>'
-                to_render.append('{:>5}:{:<4} {}'.format(start[0] + 1, start[1] + 1, line_content))
-=======
-                line_content = get_line(window, file, start[0])
                 to_render.append(" {:>4}:{:<4} {}".format(start[0] + 1, start[1] + 1, line_content))
->>>>>>> b7114c4e
             to_render.append("")  # this adds a spacing between filenames
         characters = "\n".join(to_render)
         base_dir = windows.lookup(window).get_project_path(self.view.file_name() or "")
