--- conflicted
+++ resolved
@@ -153,12 +153,8 @@
             self.session.send_notification(did_open(view, language_id))
             self.opened = True
             self._do_color_boxes_async(view, view.change_count())
-<<<<<<< HEAD
-            self.do_semantic_tokens_async(view)
+            self.do_semantic_tokens_async(view, view.size() > HUGE_FILE_SIZE)
             self.do_inlay_hints_async(view)
-=======
-            self.do_semantic_tokens_async(view, view.size() > HUGE_FILE_SIZE)
->>>>>>> 82cf4a2a
             if userprefs().link_highlight_style in ("underline", "none"):
                 self._do_document_link_async(view, view.change_count())
             self.session.notify_plugin_on_session_buffer_change(self)
