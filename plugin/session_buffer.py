from .core.protocol import ColorInformation
from .core.protocol import Diagnostic
from .core.protocol import DiagnosticSeverity
from .core.protocol import DocumentDiagnosticParams
from .core.protocol import DocumentDiagnosticReport
from .core.protocol import DocumentDiagnosticReportKind
from .core.protocol import DocumentLink
from .core.protocol import DocumentUri
from .core.protocol import FullDocumentDiagnosticReport
from .core.protocol import InlayHint
from .core.protocol import InlayHintParams
from .core.protocol import LSPErrorCodes
from .core.protocol import Request
from .core.protocol import ResponseError
from .core.protocol import SemanticTokensDeltaParams
from .core.protocol import SemanticTokensParams
from .core.protocol import SemanticTokensRangeParams
from .core.protocol import TextDocumentSaveReason
from .core.protocol import TextDocumentSyncKind
from .core.sessions import is_diagnostic_server_cancellation_data
from .core.sessions import Session
from .core.sessions import SessionViewProtocol
from .core.settings import userprefs
from .core.types import Capabilities
from .core.types import debounced
from .core.types import DebouncerNonThreadSafe
from .core.types import FEATURES_TIMEOUT
from .core.types import WORKSPACE_DIAGNOSTICS_TIMEOUT
from .core.typing import Any, Callable, Iterable, Optional, List, Protocol, Set, Dict, Tuple, TypeGuard, Union
from .core.typing import cast
from .core.views import DIAGNOSTIC_SEVERITY
from .core.views import diagnostic_severity
from .core.views import did_change
from .core.views import did_close
from .core.views import did_open
from .core.views import did_save
from .core.views import document_color_params
from .core.views import DOCUMENT_LINK_FLAGS
from .core.views import entire_content_range
from .core.views import lsp_color_to_phantom
from .core.views import MissingUriError
from .core.views import range_to_region
from .core.views import region_to_range
from .core.views import text_document_identifier
from .core.views import will_save
from .inlay_hint import inlay_hint_to_phantom
from .inlay_hint import LspToggleInlayHintsCommand
from .semantic_highlighting import SemanticToken
from functools import partial
from weakref import WeakSet
import sublime
import time


# If the total number of characters in the file exceeds this limit, try to send a semantic tokens request only for the
# visible part first when the file was just opened
HUGE_FILE_SIZE = 50000


class CallableWithOptionalArguments(Protocol):
    def __call__(self, *args: Any) -> None:
        ...


def is_full_document_diagnostic_report(response: DocumentDiagnosticReport) -> TypeGuard[FullDocumentDiagnosticReport]:
    return response['kind'] == DocumentDiagnosticReportKind.Full


class PendingChanges:

    __slots__ = ('version', 'changes')

    def __init__(self, version: int, changes: Iterable[sublime.TextChange]) -> None:
        self.version = version
        self.changes = list(changes)

    def update(self, version: int, changes: Iterable[sublime.TextChange]) -> None:
        self.version = version
        self.changes.extend(changes)


class DiagnosticSeverityData:

    __slots__ = ('regions', 'regions_with_tag', 'annotations', 'scope', 'icon')

    def __init__(self, severity: int) -> None:
        self.regions = []  # type: List[sublime.Region]
        self.regions_with_tag = {}  # type: Dict[int, List[sublime.Region]]
        self.annotations = []  # type: List[str]
        _, _, self.scope, self.icon, _, _ = DIAGNOSTIC_SEVERITY[severity - 1]
        if userprefs().diagnostics_gutter_marker != "sign":
            self.icon = "" if severity == DiagnosticSeverity.Hint else userprefs().diagnostics_gutter_marker


class SemanticTokensData:

    __slots__ = (
        'data', 'result_id', 'active_region_keys', 'tokens', 'view_change_count', 'needs_refresh', 'pending_response')

    def __init__(self) -> None:
        self.data = []  # type: List[int]
        self.result_id = None  # type: Optional[str]
        self.active_region_keys = set()  # type: Set[int]
        self.tokens = []  # type: List[SemanticToken]
        self.view_change_count = 0
        self.needs_refresh = False
        self.pending_response = None  # type: Optional[int]


class SessionBuffer:
    """
    Holds state per session per buffer.

    It stores the URI, handles document synchronization for the buffer, and stores/receives diagnostics for the
    buffer. The diagnostics are then published further to the views attached to this buffer. It also maintains the
    dynamically registered capabilities applicable to this particular buffer.
    """

    def __init__(self, session_view: SessionViewProtocol, buffer_id: int, uri: DocumentUri) -> None:
        view = session_view.view
        self.opened = False
        # Every SessionBuffer has its own personal capabilities due to "dynamic registration".
        self.capabilities = Capabilities()
        self._session = session_view.session
        self._session_views = WeakSet()  # type: WeakSet[SessionViewProtocol]
        self._session_views.add(session_view)
        self.last_known_uri = uri
        self.id = buffer_id
        self.pending_changes = None  # type: Optional[PendingChanges]
        self.diagnostics = []  # type: List[Tuple[Diagnostic, sublime.Region]]
        self.data_per_severity = {}  # type: Dict[Tuple[int, bool], DiagnosticSeverityData]
        self.diagnostics_version = -1
        self.diagnostics_flags = 0
        self.diagnostics_are_visible = False
        self.document_diagnostic_needs_refresh = False
        self.document_diagnostic_pending_response = None  # type: Optional[int]
        self.last_text_change_time = 0.0
        self.diagnostics_debouncer_async = DebouncerNonThreadSafe(async_thread=True)
        self.color_phantoms = sublime.PhantomSet(view, "lsp_color")
        self.document_links = []  # type: List[DocumentLink]
        self.semantic_tokens = SemanticTokensData()
        self._semantic_region_keys = {}  # type: Dict[str, int]
        self._last_semantic_region_key = 0
        self._inlay_hints_phantom_set = sublime.PhantomSet(view, "lsp_inlay_hints")
        self.inlay_hints_needs_refresh = False
        self._is_saving = False
        self._has_changed_during_save = False
        self._check_did_open(view)

    @property
    def session(self) -> Session:
        return self._session

    @property
    def session_views(self) -> 'WeakSet[SessionViewProtocol]':
        return self._session_views

    @property
    def version(self) -> Optional[int]:
        view = self.some_view()
        return view.change_count() if view else None

    def _check_did_open(self, view: sublime.View) -> None:
        if not self.opened and self.should_notify_did_open():
            language_id = self.get_language_id()
            if not language_id:
                # we're closing
                return
            self.session.send_notification(did_open(view, language_id))
            self.opened = True
            version = view.change_count()
            self._do_color_boxes_async(view, version)
            self.do_document_diagnostic_async(view, version)
            self.do_semantic_tokens_async(view, view.size() > HUGE_FILE_SIZE)
            self.do_inlay_hints_async(view)
            if userprefs().link_highlight_style in ("underline", "none"):
                self._do_document_link_async(view, version)
            self.session.notify_plugin_on_session_buffer_change(self)

    def _check_did_close(self) -> None:
        if self.opened and self.should_notify_did_close():
            self.session.send_notification(did_close(uri=self.last_known_uri))
            self.opened = False

    def get_uri(self) -> Optional[DocumentUri]:
        for sv in self.session_views:
            return sv.get_uri()
        return None

    def get_language_id(self) -> Optional[str]:
        for sv in self.session_views:
            return sv.get_language_id()
        return None

    def get_view_in_group(self, group: int) -> sublime.View:
        for sv in self.session_views:
            view = sv.get_view_for_group(group)
            if view:
                return view
        return next(iter(self.session_views)).view

    @property
    def language_id(self) -> str:
        """
        Deprecated: use get_language_id
        """
        return self.get_language_id() or ""

    def add_session_view(self, sv: SessionViewProtocol) -> None:
        self.session_views.add(sv)

    def remove_session_view(self, sv: SessionViewProtocol) -> None:
        self._clear_semantic_token_regions(sv.view)
        self.session_views.remove(sv)
        if len(self.session_views) == 0:
            self._on_before_destroy()

    def _on_before_destroy(self) -> None:
        self.remove_all_inlay_hints()
        if self.has_capability("diagnosticProvider") and self.session.config.diagnostics_mode == "open_files":
            self.session.m_textDocument_publishDiagnostics({'uri': self.last_known_uri, 'diagnostics': []})
        wm = self.session.manager()
        if wm:
            wm.on_diagnostics_updated()
        self.color_phantoms.update([])
        # If the session is exiting then there's no point in sending textDocument/didClose and there's also no point
        # in unregistering ourselves from the session.
        if not self.session.exiting:
            # Only send textDocument/didClose when we are the only view left (i.e. there are no other clones).
            self._check_did_close()
            self.session.unregister_session_buffer_async(self)

    def register_capability_async(
        self,
        registration_id: str,
        capability_path: str,
        registration_path: str,
        options: Dict[str, Any]
    ) -> None:
        self.capabilities.register(registration_id, capability_path, registration_path, options)
        view = None  # type: Optional[sublime.View]
        for sv in self.session_views:
            sv.on_capability_added_async(registration_id, capability_path, options)
            if view is None:
                view = sv.view
        if view is not None:
            if capability_path.startswith("textDocumentSync."):
                self._check_did_open(view)
            elif capability_path.startswith("diagnosticProvider"):
                self.do_document_diagnostic_async(view, view.change_count())

    def unregister_capability_async(
        self,
        registration_id: str,
        capability_path: str,
        registration_path: str
    ) -> None:
        discarded = self.capabilities.unregister(registration_id, capability_path, registration_path)
        if discarded is None:
            return
        for sv in self.session_views:
            sv.on_capability_removed_async(registration_id, discarded)

    def get_capability(self, capability_path: str) -> Optional[Any]:
        if self.session.config.is_disabled_capability(capability_path):
            return None
        value = self.capabilities.get(capability_path)
        return value if value is not None else self.session.capabilities.get(capability_path)

    def has_capability(self, capability_path: str) -> bool:
        value = self.get_capability(capability_path)
        return value is not False and value is not None

    def text_sync_kind(self) -> TextDocumentSyncKind:
        value = self.capabilities.text_sync_kind()
        return value if value != TextDocumentSyncKind.None_ else self.session.text_sync_kind()

    def should_notify_did_open(self) -> bool:
        return self.capabilities.should_notify_did_open() or self.session.should_notify_did_open()

    def should_notify_will_save(self) -> bool:
        return self.capabilities.should_notify_will_save() or self.session.should_notify_will_save()

    def should_notify_did_save(self) -> Tuple[bool, bool]:
        do_it, include_text = self.capabilities.should_notify_did_save()
        return (do_it, include_text) if do_it else self.session.should_notify_did_save()

    def should_notify_did_close(self) -> bool:
        return self.capabilities.should_notify_did_close() or self.session.should_notify_did_close()

    def on_text_changed_async(self, view: sublime.View, change_count: int,
                              changes: Iterable[sublime.TextChange]) -> None:
        self.last_text_change_time = time.time()
        last_change = list(changes)[-1]
        if last_change.a.pt == 0 and last_change.b.pt == 0 and last_change.str == '' and view.size() != 0:
            # Issue https://github.com/sublimehq/sublime_text/issues/3323
            # A special situation when changes externally. We receive two changes,
            # one that removes all content and one that has 0,0,'' parameters.
            pass
        else:
            purge = False
            if self.pending_changes is None:
                self.pending_changes = PendingChanges(change_count, changes)
                purge = True
            elif self.pending_changes.version < change_count:
                self.pending_changes.update(change_count, changes)
                purge = True
            if purge:
                debounced(lambda: self.purge_changes_async(view), FEATURES_TIMEOUT,
                          lambda: view.is_valid() and change_count == view.change_count(), async_thread=True)

    def on_revert_async(self, view: sublime.View) -> None:
        self.pending_changes = None  # Don't bother with pending changes
        version = view.change_count()
        self.session.send_notification(did_change(view, version, None))
        sublime.set_timeout_async(lambda: self._on_after_change_async(view, version))

    on_reload_async = on_revert_async

    def purge_changes_async(self, view: sublime.View) -> None:
        if self.pending_changes is None:
            return
        sync_kind = self.text_sync_kind()
        if sync_kind == TextDocumentSyncKind.None_:
            return
        if sync_kind == TextDocumentSyncKind.Full:
            changes = None
            version = view.change_count()
        else:
            changes = self.pending_changes.changes
            version = self.pending_changes.version
        try:
            notification = did_change(view, version, changes)
            self.session.send_notification(notification)
        except MissingUriError:
            return  # we're closing
        finally:
            self.pending_changes = None
        self.session.notify_plugin_on_session_buffer_change(self)
        sublime.set_timeout_async(lambda: self._on_after_change_async(view, version))

    def _on_after_change_async(self, view: sublime.View, version: int) -> None:
        if self._is_saving:
            self._has_changed_during_save = True
            return
        self._do_color_boxes_async(view, version)
        self.do_document_diagnostic_async(view, version)
        if self.session.config.diagnostics_mode == "workspace" and \
                self.session.has_capability('diagnosticProvider.workspaceDiagnostics'):
            debounced(self.session.do_workspace_diagnostics_async, WORKSPACE_DIAGNOSTICS_TIMEOUT, async_thread=True)
        self.do_semantic_tokens_async(view)
        if userprefs().link_highlight_style in ("underline", "none"):
            self._do_document_link_async(view, version)
        self.do_inlay_hints_async(view)

    def on_pre_save_async(self, view: sublime.View) -> None:
        self._is_saving = True
        if self.should_notify_will_save():
            self.purge_changes_async(view)
            # TextDocumentSaveReason.Manual
            self.session.send_notification(will_save(self.last_known_uri, TextDocumentSaveReason.Manual))

    def on_post_save_async(self, view: sublime.View, new_uri: DocumentUri) -> None:
        self._is_saving = False
        if new_uri != self.last_known_uri:
            self._check_did_close()
            self.last_known_uri = new_uri
            self._check_did_open(view)
        else:
            send_did_save, include_text = self.should_notify_did_save()
            if send_did_save:
                self.purge_changes_async(view)
                self.session.send_notification(did_save(view, include_text, self.last_known_uri))
        if self._has_changed_during_save:
            self._has_changed_during_save = False
            self._on_after_change_async(view, view.change_count())

    def some_view(self) -> Optional[sublime.View]:
        if not self.session_views:
            return None
        # Prefer active view if possible
        active_view = self.session.window.active_view()
        for sv in self.session_views:
            if sv.view == active_view:
                return active_view
        for sv in self.session_views:
            return sv.view

    def _if_view_unchanged(self, f: Callable[[sublime.View, Any], None], version: int) -> CallableWithOptionalArguments:
        """
        Ensures that the view is at the same version when we were called, before calling the `f` function.
        """
        def handler(*args: Any) -> None:
            view = self.some_view()
            if view and view.change_count() == version:
                f(view, *args)

        return handler

    # --- textDocument/documentColor -----------------------------------------------------------------------------------

    def _do_color_boxes_async(self, view: sublime.View, version: int) -> None:
        if self.has_capability("colorProvider"):
            self.session.send_request_async(
                Request.documentColor(document_color_params(view), view),
                self._if_view_unchanged(self._on_color_boxes_async, version)
            )

    def _on_color_boxes_async(self, view: sublime.View, response: List[ColorInformation]) -> None:
        if response is None:  # Guard against spec violation from certain language servers
            self.color_phantoms.update([])
            return
        phantoms = [lsp_color_to_phantom(view, color_info) for color_info in response]
        sublime.set_timeout(lambda: self.color_phantoms.update(phantoms))

    # --- textDocument/documentLink ------------------------------------------------------------------------------------

    def _do_document_link_async(self, view: sublime.View, version: int) -> None:
        if self.has_capability("documentLinkProvider"):
            self.session.send_request_async(
                Request.documentLink({'textDocument': text_document_identifier(view)}, view),
                self._if_view_unchanged(self._on_document_link_async, version)
            )

    def _on_document_link_async(self, view: sublime.View, response: Optional[List[DocumentLink]]) -> None:
        self.document_links = response or []
        if self.document_links and userprefs().link_highlight_style == "underline":
            view.add_regions(
                "lsp_document_link",
                [range_to_region(link["range"], view) for link in self.document_links],
                scope="markup.underline.link.lsp",
                flags=DOCUMENT_LINK_FLAGS)
        else:
            view.erase_regions("lsp_document_link")

    def get_document_link_at_point(self, view: sublime.View, point: int) -> Optional[DocumentLink]:
        for link in self.document_links:
            if range_to_region(link["range"], view).contains(point):
                return link
        else:
            return None

    def update_document_link(self, new_link: DocumentLink) -> None:
        new_link_range = new_link["range"]
        for link in self.document_links:
            if link["range"] == new_link_range:
                self.document_links.remove(link)
                self.document_links.append(new_link)
                break

    # --- textDocument/diagnostic --------------------------------------------------------------------------------------

    def do_document_diagnostic_async(self, view: sublime.View, version: Optional[int] = None) -> None:
        mgr = self.session.manager()
        if not mgr:
            return
        if mgr.should_ignore_diagnostics(self.last_known_uri, self.session.config):
            return
        if version is None:
            version = view.change_count()
        if self.has_capability("diagnosticProvider"):
            if self.document_diagnostic_pending_response:
                self.session.cancel_request(self.document_diagnostic_pending_response)
            params = {'textDocument': text_document_identifier(view)}  # type: DocumentDiagnosticParams
            identifier = self.get_capability("diagnosticProvider.identifier")
            if identifier:
                params['identifier'] = identifier
<<<<<<< HEAD
            result_id = self.session.diagnostics_result_ids.get(self.last_known_uri)
            if result_id is not None:
                params['previousResultId'] = result_id
            self.session.send_request_async(
=======
            if self.document_diagnostic_result_id:
                params['previousResultId'] = self.document_diagnostic_result_id
            self.document_diagnostic_pending_response = self.session.send_request_async(
>>>>>>> b4fc857a
                Request.documentDiagnostic(params, view),
                partial(self._on_document_diagnostic_async, version),
                partial(self._on_document_diagnostic_error_async, version)
            )

<<<<<<< HEAD
    def on_document_diagnostic(self, view: Optional[sublime.View], response: DocumentDiagnosticReport) -> None:
        self.session.diagnostics_result_ids[self.last_known_uri] = response.get('resultId')
=======
    def _on_document_diagnostic_async(self, version: int, response: DocumentDiagnosticReport) -> None:
        self.document_diagnostic_pending_response = None
        self._if_view_unchanged(self._apply_document_diagnostic_async, version)(response)

    def _apply_document_diagnostic_async(
        self, view: Optional[sublime.View], response: DocumentDiagnosticReport
    ) -> None:
        self.document_diagnostic_result_id = response.get('resultId')
>>>>>>> b4fc857a
        if is_full_document_diagnostic_report(response):
            self.session.m_textDocument_publishDiagnostics(
                {'uri': self.last_known_uri, 'diagnostics': response['items']})
        for uri, diagnostic_report in response.get('relatedDocuments', {}):
            sb = self.session.get_session_buffer_for_uri_async(uri)
            if sb:
                cast(SessionBuffer, sb)._apply_document_diagnostic_async(
                    None, cast(DocumentDiagnosticReport, diagnostic_report))

<<<<<<< HEAD
    def _on_document_diagnostic_error(self, view: sublime.View, error: ResponseError) -> None:
        if error['code'] == LSPErrorCodes.ServerCancelled:
            data = error.get('data')
            if is_diagnostic_server_cancellation_data(data) and data['retriggerRequest']:
                # Retrigger the request after a short delay, but only if there were no additional changes to the buffer
                # (in that case the request will be retriggered automatically anyway)
                version = view.change_count()
                sublime.set_timeout_async(
                    lambda: self._if_view_unchanged(self.do_document_diagnostic_async, version)(version), 500)
=======
    def _on_document_diagnostic_error_async(self, version: int, error: Error) -> None:
        self.document_diagnostic_pending_response = None
        if error.code == LSPErrorCodes.ServerCancelled and is_diagnostic_server_cancellation_data(error.data) and \
                error.data['retriggerRequest']:
            # Retrigger the request after a short delay, but only if there were no additional changes to the buffer (in
            # that case the request will be retriggered automatically anyway)
            sublime.set_timeout_async(
                lambda: self._if_view_unchanged(self.do_document_diagnostic_async, version)(version), 500)
>>>>>>> b4fc857a

    def set_document_diagnostic_pending_refresh(self, needs_refresh: bool = True) -> None:
        self.document_diagnostic_needs_refresh = needs_refresh

    # --- textDocument/publishDiagnostics ------------------------------------------------------------------------------

    def on_diagnostics_async(
        self, raw_diagnostics: List[Diagnostic], version: Optional[int], visible_session_views: Set[SessionViewProtocol]
    ) -> None:
        data_per_severity = {}  # type: Dict[Tuple[int, bool], DiagnosticSeverityData]
        view = self.some_view()
        if view is None:
            return
        change_count = view.change_count()
        if version is None:
            version = change_count
        if version == change_count:
            diagnostics_version = version
            diagnostics = []  # type: List[Tuple[Diagnostic, sublime.Region]]
            for diagnostic in raw_diagnostics:
                region = range_to_region(diagnostic["range"], view)
                severity = diagnostic_severity(diagnostic)
                key = (severity, len(view.split_by_newlines(region)) > 1)
                data = data_per_severity.get(key)
                if data is None:
                    data = DiagnosticSeverityData(severity)
                    data_per_severity[key] = data
                tags = diagnostic.get('tags', [])
                if tags:
                    for tag in tags:
                        data.regions_with_tag.setdefault(tag, []).append(region)
                else:
                    data.regions.append(region)
                diagnostics.append((diagnostic, region))
            self._publish_diagnostics_to_session_views_async(
                diagnostics_version, diagnostics, data_per_severity, visible_session_views)

    def _publish_diagnostics_to_session_views_async(
        self,
        diagnostics_version: int,
        diagnostics: List[Tuple[Diagnostic, sublime.Region]],
        data_per_severity: Dict[Tuple[int, bool], DiagnosticSeverityData],
        visible_session_views: Set[SessionViewProtocol],
    ) -> None:

        def present() -> None:
            self.diagnostics_version = diagnostics_version
            self.diagnostics = diagnostics
            self.data_per_severity = data_per_severity
            self.diagnostics_are_visible = bool(diagnostics)
            for sv in self.session_views:
                sv.present_diagnostics_async(sv in visible_session_views)

        self.diagnostics_debouncer_async.cancel_pending()

        if self.diagnostics_are_visible:
            # Old diagnostics are visible. Update immediately.
            present()
        else:
            # There were no diagnostics visible before. Show them a bit later.
            delay_in_seconds = userprefs().diagnostics_delay_ms / 1000.0 + self.last_text_change_time - time.time()
            view = self.some_view()
            if view is None:
                return
            if view.is_auto_complete_visible():
                delay_in_seconds += userprefs().diagnostics_additional_delay_auto_complete_ms / 1000.0
            if delay_in_seconds <= 0.0:
                present()
            else:
                self.diagnostics_debouncer_async.debounce(
                    present,
                    timeout_ms=int(1000.0 * delay_in_seconds),
                    condition=lambda: bool(view and view.is_valid() and view.change_count() == diagnostics_version),
                )

    # --- textDocument/semanticTokens ----------------------------------------------------------------------------------

    def do_semantic_tokens_async(self, view: sublime.View, only_viewport: bool = False) -> None:
        if not userprefs().semantic_highlighting:
            return
        if not self.has_capability("semanticTokensProvider"):
            return
        # semantic highlighting requires a special rule in the color scheme for the View.add_regions workaround
        if "background" not in view.style_for_scope("meta.semantic-token"):
            return
        if self.semantic_tokens.pending_response:
            self.session.cancel_request(self.semantic_tokens.pending_response)
        self.semantic_tokens.view_change_count = view.change_count()
        params = {"textDocument": text_document_identifier(view)}  # type: Dict[str, Any]
        if only_viewport and self.has_capability("semanticTokensProvider.range"):
            params["range"] = region_to_range(view, view.visible_region())
            request = Request.semanticTokensRange(cast(SemanticTokensRangeParams, params), view)
            self.semantic_tokens.pending_response = self.session.send_request_async(
                request, partial(self._on_semantic_tokens_viewport_async, view), self._on_semantic_tokens_error_async)
        elif self.semantic_tokens.result_id and self.has_capability("semanticTokensProvider.full.delta"):
            params["previousResultId"] = self.semantic_tokens.result_id
            request = Request.semanticTokensFullDelta(cast(SemanticTokensDeltaParams, params), view)
            self.semantic_tokens.pending_response = self.session.send_request_async(
                request, self._on_semantic_tokens_delta_async, self._on_semantic_tokens_error_async)
        elif self.has_capability("semanticTokensProvider.full"):
            request = Request.semanticTokensFull(cast(SemanticTokensParams, params), view)
            self.semantic_tokens.pending_response = self.session.send_request_async(
                request, self._on_semantic_tokens_async, self._on_semantic_tokens_error_async)
        elif self.has_capability("semanticTokensProvider.range"):
            params["range"] = entire_content_range(view)
            request = Request.semanticTokensRange(cast(SemanticTokensRangeParams, params), view)
            self.semantic_tokens.pending_response = self.session.send_request_async(
                request, self._on_semantic_tokens_async, self._on_semantic_tokens_error_async)

    def _on_semantic_tokens_async(self, response: Optional[Dict]) -> None:
        self.semantic_tokens.pending_response = None
        if response:
            self.semantic_tokens.result_id = response.get("resultId")
            self.semantic_tokens.data = response["data"]
            self._draw_semantic_tokens_async()

    def _on_semantic_tokens_viewport_async(self, view: sublime.View, response: Optional[Dict]) -> None:
        self._on_semantic_tokens_async(response)
        self.do_semantic_tokens_async(view)  # now request semantic tokens for the full file

    def _on_semantic_tokens_delta_async(self, response: Optional[Dict]) -> None:
        self.semantic_tokens.pending_response = None
        if response:
            self.semantic_tokens.result_id = response.get("resultId")
            if "edits" in response:  # response is of type SemanticTokensDelta
                for semantic_tokens_edit in response["edits"]:
                    start = semantic_tokens_edit["start"]
                    end = start + semantic_tokens_edit["deleteCount"]
                    del self.semantic_tokens.data[start:end]
                    data = semantic_tokens_edit.get("data")
                    if data:
                        self.semantic_tokens.data[start:start] = data
            elif "data" in response:  # response is of type SemanticTokens
                self.semantic_tokens.data = response["data"]
            else:
                return
            self._draw_semantic_tokens_async()

    def _on_semantic_tokens_error_async(self, _: dict) -> None:
        self.semantic_tokens.pending_response = None
        self.semantic_tokens.result_id = None

    def _draw_semantic_tokens_async(self) -> None:
        view = self.some_view()
        if view is None:
            return
        self.semantic_tokens.tokens.clear()
        scope_regions = dict()  # type: Dict[int, Tuple[str, List[sublime.Region]]]
        prev_line = 0
        prev_col_utf16 = 0
        for idx in range(0, len(self.semantic_tokens.data), 5):
            delta_line = self.semantic_tokens.data[idx]
            delta_start_utf16 = self.semantic_tokens.data[idx + 1]
            length_utf16 = self.semantic_tokens.data[idx + 2]
            token_type_encoded = self.semantic_tokens.data[idx + 3]
            token_modifiers_encoded = self.semantic_tokens.data[idx + 4]
            line = prev_line + delta_line
            col_utf16 = prev_col_utf16 + delta_start_utf16 if delta_line == 0 else delta_start_utf16
            a = view.text_point_utf16(line, col_utf16, clamp_column=False)
            b = view.text_point_utf16(line, col_utf16 + length_utf16, clamp_column=False)
            r = sublime.Region(a, b)
            prev_line = line
            prev_col_utf16 = col_utf16
            token_type, token_modifiers, scope = self.session.decode_semantic_token(
                token_type_encoded, token_modifiers_encoded)
            if scope is None:
                # We can still use the meta scope and draw highlighting regions for custom token types if there is a
                # color scheme rule for this particular token type.
                # This logic should not be cached (in the decode_semantic_token method) because otherwise new user
                # customizations in the color scheme for the scopes of custom token types would require a restart of
                # Sublime Text to take effect.
                token_general_style = view.style_for_scope("meta.semantic-token")
                token_type_style = view.style_for_scope("meta.semantic-token.{}".format(token_type.lower()))
                if token_general_style["source_line"] != token_type_style["source_line"] or \
                        token_general_style["source_column"] != token_type_style["source_column"]:
                    if token_modifiers:
                        scope = "meta.semantic-token.{}.{}.lsp".format(token_type.lower(), token_modifiers[0].lower())
                    else:
                        scope = "meta.semantic-token.{}.lsp".format(token_type.lower())
            self.semantic_tokens.tokens.append(SemanticToken(r, token_type, token_modifiers))
            if scope:
                scope_regions.setdefault(self._get_semantic_region_key_for_scope(scope), (scope, []))[1].append(r)
        # don't update regions if there were additional changes to the buffer in the meantime
        if self.semantic_tokens.view_change_count != view.change_count():
            return
        for region_key in self.semantic_tokens.active_region_keys.copy():
            if region_key not in scope_regions.keys():
                self.semantic_tokens.active_region_keys.remove(region_key)
                for sv in self.session_views:
                    sv.view.erase_regions("lsp_semantic_{}".format(region_key))
        for region_key, (scope, regions) in scope_regions.items():
            if region_key not in self.semantic_tokens.active_region_keys:
                self.semantic_tokens.active_region_keys.add(region_key)
            for sv in self.session_views:
                sv.view.add_regions("lsp_semantic_{}".format(region_key), regions, scope, flags=sublime.DRAW_NO_OUTLINE)

    def _get_semantic_region_key_for_scope(self, scope: str) -> int:
        if scope not in self._semantic_region_keys:
            self._last_semantic_region_key += 1
            self._semantic_region_keys[scope] = self._last_semantic_region_key
        return self._semantic_region_keys[scope]

    def _clear_semantic_token_regions(self, view: sublime.View) -> None:
        for region_key in self.semantic_tokens.active_region_keys:
            view.erase_regions("lsp_semantic_{}".format(region_key))

    def set_semantic_tokens_pending_refresh(self, needs_refresh: bool = True) -> None:
        self.semantic_tokens.needs_refresh = needs_refresh

    def get_semantic_tokens(self) -> List[SemanticToken]:
        return self.semantic_tokens.tokens

    # --- textDocument/inlayHint ----------------------------------------------------------------------------------

    def do_inlay_hints_async(self, view: sublime.View) -> None:
        if not self.has_capability("inlayHintProvider"):
            return
        if not LspToggleInlayHintsCommand.are_enabled(view.window()):
            self.remove_all_inlay_hints()
            return
        params = {
            "textDocument": text_document_identifier(view),
            "range": entire_content_range(view)
        }  # type: InlayHintParams
        self.session.send_request_async(Request.inlayHint(params, view), self._on_inlay_hints_async)

    def _on_inlay_hints_async(self, response: Union[List[InlayHint], None]) -> None:
        if response:
            view = self.some_view()
            if not view:
                return
            phantoms = [inlay_hint_to_phantom(view, inlay_hint, self.session) for inlay_hint in response]
            sublime.set_timeout(lambda: self.present_inlay_hints(phantoms))
        else:
            sublime.set_timeout(lambda: self.remove_all_inlay_hints())

    def present_inlay_hints(self, phantoms: List[sublime.Phantom]) -> None:
        self._inlay_hints_phantom_set.update(phantoms)

    def set_inlay_hints_pending_refresh(self, needs_refresh: bool = True) -> None:
        self.inlay_hints_needs_refresh = needs_refresh

    def remove_inlay_hint_phantom(self, phantom_uuid: str) -> None:
        new_phantoms = list(filter(
            lambda p: getattr(p, 'lsp_uuid') != phantom_uuid,
            self._inlay_hints_phantom_set.phantoms)
        )
        self._inlay_hints_phantom_set.update(new_phantoms)

    def remove_all_inlay_hints(self) -> None:
        self._inlay_hints_phantom_set.update([])

    # ------------------------------------------------------------------------------------------------------------------

    def __str__(self) -> str:
        return '{}:{}:{}'.format(self.session.config.name, self.id, self.get_uri())<|MERGE_RESOLUTION|>--- conflicted
+++ resolved
@@ -465,25 +465,15 @@
             identifier = self.get_capability("diagnosticProvider.identifier")
             if identifier:
                 params['identifier'] = identifier
-<<<<<<< HEAD
             result_id = self.session.diagnostics_result_ids.get(self.last_known_uri)
             if result_id is not None:
                 params['previousResultId'] = result_id
-            self.session.send_request_async(
-=======
-            if self.document_diagnostic_result_id:
-                params['previousResultId'] = self.document_diagnostic_result_id
             self.document_diagnostic_pending_response = self.session.send_request_async(
->>>>>>> b4fc857a
                 Request.documentDiagnostic(params, view),
                 partial(self._on_document_diagnostic_async, version),
                 partial(self._on_document_diagnostic_error_async, version)
             )
 
-<<<<<<< HEAD
-    def on_document_diagnostic(self, view: Optional[sublime.View], response: DocumentDiagnosticReport) -> None:
-        self.session.diagnostics_result_ids[self.last_known_uri] = response.get('resultId')
-=======
     def _on_document_diagnostic_async(self, version: int, response: DocumentDiagnosticReport) -> None:
         self.document_diagnostic_pending_response = None
         self._if_view_unchanged(self._apply_document_diagnostic_async, version)(response)
@@ -491,8 +481,7 @@
     def _apply_document_diagnostic_async(
         self, view: Optional[sublime.View], response: DocumentDiagnosticReport
     ) -> None:
-        self.document_diagnostic_result_id = response.get('resultId')
->>>>>>> b4fc857a
+        self.session.diagnostics_result_ids[self.last_known_uri] = response.get('resultId')
         if is_full_document_diagnostic_report(response):
             self.session.m_textDocument_publishDiagnostics(
                 {'uri': self.last_known_uri, 'diagnostics': response['items']})
@@ -502,26 +491,15 @@
                 cast(SessionBuffer, sb)._apply_document_diagnostic_async(
                     None, cast(DocumentDiagnosticReport, diagnostic_report))
 
-<<<<<<< HEAD
-    def _on_document_diagnostic_error(self, view: sublime.View, error: ResponseError) -> None:
+    def _on_document_diagnostic_error_async(self, version: int, error: ResponseError) -> None:
+        self.document_diagnostic_pending_response = None
         if error['code'] == LSPErrorCodes.ServerCancelled:
             data = error.get('data')
             if is_diagnostic_server_cancellation_data(data) and data['retriggerRequest']:
                 # Retrigger the request after a short delay, but only if there were no additional changes to the buffer
                 # (in that case the request will be retriggered automatically anyway)
-                version = view.change_count()
                 sublime.set_timeout_async(
                     lambda: self._if_view_unchanged(self.do_document_diagnostic_async, version)(version), 500)
-=======
-    def _on_document_diagnostic_error_async(self, version: int, error: Error) -> None:
-        self.document_diagnostic_pending_response = None
-        if error.code == LSPErrorCodes.ServerCancelled and is_diagnostic_server_cancellation_data(error.data) and \
-                error.data['retriggerRequest']:
-            # Retrigger the request after a short delay, but only if there were no additional changes to the buffer (in
-            # that case the request will be retriggered automatically anyway)
-            sublime.set_timeout_async(
-                lambda: self._if_view_unchanged(self.do_document_diagnostic_async, version)(version), 500)
->>>>>>> b4fc857a
 
     def set_document_diagnostic_pending_refresh(self, needs_refresh: bool = True) -> None:
         self.document_diagnostic_needs_refresh = needs_refresh
