--- conflicted
+++ resolved
@@ -250,12 +250,8 @@
         return None
 
     def on_diagnostics_async(self, raw_diagnostics: List[Diagnostic], version: Optional[int]) -> None:
-<<<<<<< HEAD
         print('on_diagnostics_async:', file=sys.stderr)
-        data_per_severity = {}  # type: Dict[int, DiagnosticSeverityData]
-=======
         data_per_severity = {}  # type: Dict[Tuple[int, bool], DiagnosticSeverityData]
->>>>>>> 9e748e38
         total_errors = 0
         total_warnings = 0
         should_show_diagnostics_panel = False
