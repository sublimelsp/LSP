from .core.logging import debug
from .core.protocol import Diagnostic
from .core.protocol import DiagnosticSeverity
from .core.protocol import DocumentUri
from .core.protocol import Range
from .core.protocol import Request
from .core.protocol import TextDocumentSyncKindFull
from .core.protocol import TextDocumentSyncKindNone
from .core.sessions import SessionViewProtocol
from .core.settings import userprefs
from .core.types import Capabilities
from .core.types import debounced
from .core.types import Debouncer
from .core.types import FEATURES_TIMEOUT
from .core.typing import Any, Callable, Iterable, Optional, List, Dict, Tuple
from .core.views import DIAGNOSTIC_SEVERITY
from .core.views import diagnostic_severity
from .core.views import did_change
from .core.views import did_close
from .core.views import did_open
from .core.views import did_save
from .core.views import document_color_params
from .core.views import lsp_color_to_phantom
from .core.views import MissingUriError
from .core.views import range_to_region
from .core.views import region_to_range
from .core.views import text_document_identifier
from .core.views import will_save
from .semantic_highlighting import SemanticToken
from weakref import WeakSet
import sublime
import time


class PendingChanges:

    __slots__ = ('version', 'changes')

    def __init__(self, version: int, changes: Iterable[sublime.TextChange]) -> None:
        self.version = version
        self.changes = list(changes)

    def update(self, version: int, changes: Iterable[sublime.TextChange]) -> None:
        self.version = version
        self.changes.extend(changes)


class DiagnosticSeverityData:

    __slots__ = ('regions', 'regions_with_tag', 'annotations', 'scope', 'icon')

    def __init__(self, severity: int) -> None:
        self.regions = []  # type: List[sublime.Region]
        self.regions_with_tag = {}  # type: Dict[int, List[sublime.Region]]
        self.annotations = []  # type: List[str]
        _, _, self.scope, self.icon, _, _ = DIAGNOSTIC_SEVERITY[severity - 1]
        if userprefs().diagnostics_gutter_marker != "sign":
            self.icon = userprefs().diagnostics_gutter_marker


class SemanticTokensData:

    __slots__ = ('data', 'result_id', 'active_scopes', 'tokens', 'view_change_count')

    def __init__(self) -> None:
        self.data = []  # type: List[int]
        self.result_id = None  # type: Optional[str]
        self.active_scopes = {}  # type: Dict[str, int]
        self.tokens = []  # type: List[SemanticToken]
        self.view_change_count = 0


class SessionBuffer:
    """
    Holds state per session per buffer.

    It stores the URI, handles document synchronization for the buffer, and stores/receives diagnostics for the
    buffer. The diagnostics are then published further to the views attached to this buffer. It also maintains the
    dynamically registered capabilities applicable to this particular buffer.
    """

    def __init__(self, session_view: SessionViewProtocol, buffer_id: int, uri: DocumentUri) -> None:
        view = session_view.view
        self.opened = False
        # Every SessionBuffer has its own personal capabilities due to "dynamic registration".
        self.capabilities = Capabilities()
        self.session = session_view.session
        self.session_views = WeakSet()  # type: WeakSet[SessionViewProtocol]
        self.session_views.add(session_view)
        self.last_known_uri = uri
        self.id = buffer_id
        self.pending_changes = None  # type: Optional[PendingChanges]
        self.diagnostics = []  # type: List[Tuple[Diagnostic, sublime.Region]]
        self.data_per_severity = {}  # type: Dict[Tuple[int, bool], DiagnosticSeverityData]
        self.diagnostics_version = -1
        self.diagnostics_flags = 0
        self.diagnostics_are_visible = False
        self.last_text_change_time = 0.0
        self.total_errors = 0
        self.total_warnings = 0
        self.should_show_diagnostics_panel = False
        self.diagnostics_debouncer = Debouncer()
<<<<<<< HEAD
        self.semantic_tokens = SemanticTokensData()
=======
        self.color_phantoms = sublime.PhantomSet(view, "lsp_color")
>>>>>>> 2b986391
        self._check_did_open(view)
        self.session.register_session_buffer_async(self)

    def __del__(self) -> None:
        mgr = self.session.manager()
        if mgr:
            mgr.update_diagnostics_panel_async()
        self.color_phantoms.update([])
        # If the session is exiting then there's no point in sending textDocument/didClose and there's also no point
        # in unregistering ourselves from the session.
        if not self.session.exiting:
            # Only send textDocument/didClose when we are the only view left (i.e. there are no other clones).
            self._check_did_close()
            self.session.unregister_session_buffer_async(self)

    def _check_did_open(self, view: sublime.View) -> None:
        if not self.opened and self.should_notify_did_open():
            language_id = self.get_language_id()
            if not language_id:
                # we're closing
                return
            self.session.send_notification(did_open(view, language_id))
            self.opened = True
            self._do_color_boxes_async(view, view.change_count())
            self.session.notify_plugin_on_session_buffer_change(self)

    def _check_did_close(self) -> None:
        if self.opened and self.should_notify_did_close():
            self.session.send_notification(did_close(uri=self.last_known_uri))
            self.opened = False

    def get_uri(self) -> Optional[str]:
        for sv in self.session_views:
            return sv.get_uri()
        return None

    def get_language_id(self) -> Optional[str]:
        for sv in self.session_views:
            return sv.get_language_id()
        return None

    def get_view_in_group(self, group: int) -> sublime.View:
        for sv in self.session_views:
            view = sv.get_view_for_group(group)
            if view:
                return view
        return next(iter(self.session_views)).view

    @property
    def language_id(self) -> str:
        """
        Deprecated: use get_language_id
        """
        return self.get_language_id() or ""

    def add_session_view(self, sv: SessionViewProtocol) -> None:
        self.session_views.add(sv)

    def register_capability_async(
        self,
        registration_id: str,
        capability_path: str,
        registration_path: str,
        options: Dict[str, Any]
    ) -> None:
        self.capabilities.register(registration_id, capability_path, registration_path, options)
        view = None  # type: Optional[sublime.View]
        for sv in self.session_views:
            sv.on_capability_added_async(registration_id, capability_path, options)
            if view is None:
                view = sv.view
        if view is not None:
            if capability_path.startswith("textDocumentSync."):
                self._check_did_open(view)

    def unregister_capability_async(
        self,
        registration_id: str,
        capability_path: str,
        registration_path: str
    ) -> None:
        discarded = self.capabilities.unregister(registration_id, capability_path, registration_path)
        if discarded is None:
            return
        for sv in self.session_views:
            sv.on_capability_removed_async(registration_id, discarded)

    def get_capability(self, capability_path: str) -> Optional[Any]:
        if self.session.config.is_disabled_capability(capability_path):
            return None
        value = self.capabilities.get(capability_path)
        return value if value is not None else self.session.capabilities.get(capability_path)

    def has_capability(self, capability: str) -> bool:
        value = self.get_capability(capability)
        return value is not False and value is not None

    def text_sync_kind(self) -> int:
        value = self.capabilities.text_sync_kind()
        return value if value > TextDocumentSyncKindNone else self.session.text_sync_kind()

    def should_notify_did_open(self) -> bool:
        return self.capabilities.should_notify_did_open() or self.session.should_notify_did_open()

    def should_notify_will_save(self) -> bool:
        return self.capabilities.should_notify_will_save() or self.session.should_notify_will_save()

    def should_notify_did_save(self) -> Tuple[bool, bool]:
        do_it, include_text = self.capabilities.should_notify_did_save()
        return (do_it, include_text) if do_it else self.session.should_notify_did_save()

    def should_notify_did_close(self) -> bool:
        return self.capabilities.should_notify_did_close() or self.session.should_notify_did_close()

    def on_text_changed_async(self, view: sublime.View, change_count: int,
                              changes: Iterable[sublime.TextChange]) -> None:
        self.last_text_change_time = time.time()
        last_change = list(changes)[-1]
        if last_change.a.pt == 0 and last_change.b.pt == 0 and last_change.str == '' and view.size() != 0:
            # Issue https://github.com/sublimehq/sublime_text/issues/3323
            # A special situation when changes externally. We receive two changes,
            # one that removes all content and one that has 0,0,'' parameters.
            pass
        else:
            purge = False
            if self.pending_changes is None:
                self.pending_changes = PendingChanges(change_count, changes)
                purge = True
            elif self.pending_changes.version < change_count:
                self.pending_changes.update(change_count, changes)
                purge = True
            if purge:
                debounced(lambda: self.purge_changes_async(view), FEATURES_TIMEOUT,
                          lambda: view.is_valid() and change_count == view.change_count(), async_thread=True)

    def on_revert_async(self, view: sublime.View) -> None:
        self.pending_changes = None  # Don't bother with pending changes
        self.session.send_notification(did_change(view, view.change_count(), None))

    on_reload_async = on_revert_async

    def purge_changes_async(self, view: sublime.View) -> None:
        if self.pending_changes is not None:
            sync_kind = self.text_sync_kind()
            if sync_kind == TextDocumentSyncKindNone:
                return
            if sync_kind == TextDocumentSyncKindFull:
                changes = None
                version = view.change_count()
            else:
                changes = self.pending_changes.changes
                version = self.pending_changes.version
            try:
                notification = did_change(view, version, changes)
                self.session.send_notification(notification)
            except MissingUriError:
                return  # we're closing
            finally:
                self.pending_changes = None
            self._do_color_boxes_async(view, version)
            self.session.notify_plugin_on_session_buffer_change(self)

    def on_pre_save_async(self, view: sublime.View) -> None:
        if self.should_notify_will_save():
            self.purge_changes_async(view)
            # TextDocumentSaveReason.Manual
            self.session.send_notification(will_save(self.last_known_uri, 1))

    def on_post_save_async(self, view: sublime.View, new_uri: DocumentUri) -> None:
        if new_uri != self.last_known_uri:
            self._check_did_close()
            self.last_known_uri = new_uri
            self._check_did_open(view)
        else:
            send_did_save, include_text = self.should_notify_did_save()
            if send_did_save:
                self.purge_changes_async(view)
                self.session.send_notification(did_save(view, include_text, self.last_known_uri))
        if self.should_show_diagnostics_panel:
            mgr = self.session.manager()
            if mgr:
                mgr.show_diagnostics_panel_async()

    def some_view(self) -> Optional[sublime.View]:
        for sv in self.session_views:
            return sv.view
        return None

    def _if_view_unchanged(self, f: Callable[[sublime.View, Any], None], version: int) -> Callable[[Any], None]:
        """
        Ensures that the view is at the same version when we were called, before calling the `f` function.
        """
        def handler(*args: Any) -> None:
            view = self.some_view()
            if view and view.change_count() == version:
                f(view, *args)

        return handler

    # --- textDocument/documentColor -----------------------------------------------------------------------------------

    def _do_color_boxes_async(self, view: sublime.View, version: int) -> None:
        if self.session.has_capability("colorProvider"):
            self.session.send_request_async(
                Request.documentColor(document_color_params(view), view),
                self._if_view_unchanged(self._on_color_boxes_async, version)
            )

    def _on_color_boxes_async(self, view: sublime.View, response: Any) -> None:
        color_infos = response if response else []
        self.color_phantoms.update([lsp_color_to_phantom(view, color_info) for color_info in color_infos])

    # --- textDocument/publishDiagnostics ------------------------------------------------------------------------------

    def on_diagnostics_async(self, raw_diagnostics: List[Diagnostic], version: Optional[int]) -> None:
        data_per_severity = {}  # type: Dict[Tuple[int, bool], DiagnosticSeverityData]
        total_errors = 0
        total_warnings = 0
        should_show_diagnostics_panel = False
        view = self.some_view()
        if view is None:
            return
        change_count = view.change_count()
        if version is None:
            version = change_count
        if version == change_count:
            diagnostics_version = version
            diagnostics = []  # type: List[Tuple[Diagnostic, sublime.Region]]
            for diagnostic in raw_diagnostics:
                region = range_to_region(Range.from_lsp(diagnostic["range"]), view)
                severity = diagnostic_severity(diagnostic)
                key = (severity, len(view.split_by_newlines(region)) > 1)
                data = data_per_severity.get(key)
                if data is None:
                    data = DiagnosticSeverityData(severity)
                    data_per_severity[key] = data
                tags = diagnostic.get('tags', [])
                if tags:
                    for tag in tags:
                        data.regions_with_tag.setdefault(tag, []).append(region)
                else:
                    data.regions.append(region)
                diagnostics.append((diagnostic, region))
                if severity == DiagnosticSeverity.Error:
                    total_errors += 1
                elif severity == DiagnosticSeverity.Warning:
                    total_warnings += 1
                if severity <= userprefs().show_diagnostics_panel_on_save:
                    should_show_diagnostics_panel = True
            self._publish_diagnostics_to_session_views(
                diagnostics_version,
                diagnostics,
                data_per_severity,
                total_errors,
                total_warnings,
                should_show_diagnostics_panel
            )

    def _publish_diagnostics_to_session_views(
        self,
        diagnostics_version: int,
        diagnostics: List[Tuple[Diagnostic, sublime.Region]],
        data_per_severity: Dict[Tuple[int, bool], DiagnosticSeverityData],
        total_errors: int,
        total_warnings: int,
        should_show_diagnostics_panel: bool
    ) -> None:

        def present() -> None:
            self._present_diagnostics_async(
                diagnostics_version,
                diagnostics,
                data_per_severity,
                total_errors,
                total_warnings,
                should_show_diagnostics_panel
            )

        self.diagnostics_debouncer.cancel_pending()

        if self.diagnostics_are_visible:
            # Old diagnostics are visible. Update immediately.
            present()
        else:
            # There were no diagnostics visible before. Show them a bit later.
            delay_in_seconds = userprefs().diagnostics_delay_ms / 1000.0 + self.last_text_change_time - time.time()
            view = self.some_view()
            if view is None:
                return
            if view.is_auto_complete_visible():
                delay_in_seconds += userprefs().diagnostics_additional_delay_auto_complete_ms / 1000.0
            if delay_in_seconds <= 0.0:
                present()
            else:
                self.diagnostics_debouncer.debounce(
                    present,
                    timeout_ms=int(1000.0 * delay_in_seconds),
                    condition=lambda: bool(view and view.is_valid() and view.change_count() == diagnostics_version),
                    async_thread=True
                )

    def _present_diagnostics_async(
        self,
        diagnostics_version: int,
        diagnostics: List[Tuple[Diagnostic, sublime.Region]],
        data_per_severity: Dict[Tuple[int, bool], DiagnosticSeverityData],
        total_errors: int,
        total_warnings: int,
        should_show_diagnostics_panel: bool
    ) -> None:
        self.diagnostics_version = diagnostics_version
        self.diagnostics = diagnostics
        self.data_per_severity = data_per_severity
        self.diagnostics_are_visible = bool(diagnostics)
        self.total_errors = total_errors
        self.total_warnings = total_warnings
        self.should_show_diagnostics_panel = should_show_diagnostics_panel
        for sv in self.session_views:
            sv.present_diagnostics_async()

    def do_semantic_tokens_async(self) -> None:
        if not userprefs().semantic_highlighting:
            return
        if not self.session.has_capability("semanticTokensProvider"):
            return
        if self.session.get_capability('semanticTokensProvider.legend.tokenTypes') is None:
            return
        if self.session.get_capability('semanticTokensProvider.legend.tokenModifiers') is None:
            return
        view = self.some_view()
        if view is None:
            return
        # semantic highlighting requires a special rule in the color scheme for the View.add_regions workaround
        if "background" not in view.style_for_scope("meta.semantic-token"):
            return

        self.semantic_tokens.view_change_count = view.change_count()

        params = {"textDocument": text_document_identifier(view)}  # type: Dict[str, Any]

        if self.semantic_tokens.result_id and self.session.has_capability("semanticTokensProvider.full.delta"):
            params["previousResultId"] = self.semantic_tokens.result_id
            request = Request.semanticTokensFullDelta(params, view)
            self.session.send_request_async(request, self._on_semantic_tokens_delta)
        elif self.session.has_capability("semanticTokensProvider.full"):
            request = Request.semanticTokensFull(params, view)
            self.session.send_request_async(request, self._on_semantic_tokens)
        elif self.session.has_capability("semanticTokensProvider.range"):
            params["range"] = region_to_range(view, view.visible_region()).to_lsp()
            request = Request.semanticTokensRange(params, view)
            self.session.send_request_async(request, self._on_semantic_tokens)

    def _on_semantic_tokens(self, response: Optional[Dict]) -> None:
        if response:
            self.semantic_tokens.result_id = response.get("resultId")
            self.semantic_tokens.data = response["data"]
            self._draw_semantic_tokens_async()

    def _on_semantic_tokens_delta(self, response: Optional[Dict]) -> None:
        if response:
            self.semantic_tokens.result_id = response.get("resultId")
            if "edits" in response:  # response is of type SemanticTokensDelta
                for semantic_tokens_edit in response["edits"]:
                    start = semantic_tokens_edit["start"]
                    end = start + semantic_tokens_edit["deleteCount"]
                    del self.semantic_tokens.data[start:end]
                    data = semantic_tokens_edit.get("data")
                    if data:
                        self.semantic_tokens.data[start:start] = data
            elif "data" in response:  # response is of type SemanticTokens
                self.semantic_tokens.data = response["data"]
            else:
                return
            self._draw_semantic_tokens_async()

    def _draw_semantic_tokens_async(self) -> None:
        view = self.some_view()
        if view is None:
            return

        self.semantic_tokens.tokens.clear()

        scope_regions = dict()  # type: Dict[str, List[sublime.Region]]
        prev_line = 0
        prev_col_utf16 = 0

        for idx in range(0, len(self.semantic_tokens.data), 5):
            delta_line = self.semantic_tokens.data[idx]
            delta_start_utf16 = self.semantic_tokens.data[idx + 1]
            length_utf16 = self.semantic_tokens.data[idx + 2]
            token_type_encoded = self.semantic_tokens.data[idx + 3]
            token_modifiers_encoded = self.semantic_tokens.data[idx + 4]
            line = prev_line + delta_line
            col_utf16 = prev_col_utf16 + delta_start_utf16 if delta_line == 0 else delta_start_utf16
            a = view.text_point_utf16(line, col_utf16, clamp_column=False)
            b = view.text_point_utf16(line, col_utf16 + length_utf16, clamp_column=False)
            r = sublime.Region(a, b)
            prev_line = line
            prev_col_utf16 = col_utf16
            token_type, token_modifiers, scope = self.session.decode_semantic_token(
                token_type_encoded, token_modifiers_encoded)
            if scope is None:
                # We can still use the meta scope and draw highlighting regions for custom token types if there is a
                # color scheme rule for this particular token type.
                # This logic should not be cached (in the _decode_semantic_token method) because otherwise new user
                # customizations in the color scheme for the scopes of custom token types would require a restart of
                # Sublime Text to take effect.
                token_general_style = view.style_for_scope("meta.semantic-token")
                token_type_style = view.style_for_scope("meta.semantic-token.{}".format(token_type.lower()))
                if token_general_style["source_line"] != token_type_style["source_line"] or \
                        token_general_style["source_column"] != token_type_style["source_column"]:
                    scope = "meta.semantic-token.{}.lsp".format(token_type.lower())
            self.semantic_tokens.tokens.append(SemanticToken(r, token_type, token_modifiers))
            if scope:
                scope_regions.setdefault(scope, []).append(r)

        # don't update regions if there were additional changes to the buffer in the meantime
        if self.semantic_tokens.view_change_count != view.change_count():
            return

        for scope in self.semantic_tokens.active_scopes.keys():
            if scope not in scope_regions.keys():
                del self.semantic_tokens.active_scopes[scope]
                key = "lsp_{}".format(scope)
                for sv in self.session_views:
                    sv.view.erase_regions(key)

        for scope, regions in scope_regions.items():
            regions_hash = hash(tuple(hash((r.a, r.b)) for r in regions))
            if scope not in self.semantic_tokens.active_scopes or \
                    self.semantic_tokens.active_scopes[scope] != regions_hash:
                self.semantic_tokens.active_scopes[scope] = regions_hash
                key = "lsp_{}".format(scope)
                for sv in self.session_views:
                    sv.view.add_regions(key, regions, scope, flags=sublime.DRAW_NO_OUTLINE)

    def __str__(self) -> str:
        return '{}:{}:{}'.format(self.session.config.name, self.id, self.get_uri())<|MERGE_RESOLUTION|>--- conflicted
+++ resolved
@@ -100,11 +100,8 @@
         self.total_warnings = 0
         self.should_show_diagnostics_panel = False
         self.diagnostics_debouncer = Debouncer()
-<<<<<<< HEAD
+        self.color_phantoms = sublime.PhantomSet(view, "lsp_color")
         self.semantic_tokens = SemanticTokensData()
-=======
-        self.color_phantoms = sublime.PhantomSet(view, "lsp_color")
->>>>>>> 2b986391
         self._check_did_open(view)
         self.session.register_session_buffer_async(self)
 
