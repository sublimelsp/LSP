from .core.protocol import Diagnostic
from .core.sessions import Session
from .core.types import view2scope
<<<<<<< HEAD
from .core.typing import Iterable, List, Tuple
from .core.views import DIAGNOSTIC_SEVERITY
=======
from .core.typing import Any, Iterable, List, Tuple
>>>>>>> 046003db
from .core.windows import AbstractViewListener
from .session_buffer import SessionBuffer
from weakref import ref
from weakref import WeakValueDictionary
import sublime


class SessionView:
    """
    Holds state per session per view.
    """

    LANGUAGE_ID_KEY = "lsp_language"
    SHOW_DEFINITIONS_KEY = "show_definitions"
    HOVER_PROVIDER_KEY = "hoverProvider"
    HOVER_PROVIDER_COUNT_KEY = "lsp_hover_provider_count"

    _session_buffers = WeakValueDictionary()  # type: WeakValueDictionary[Tuple[str, int], SessionBuffer]

    def __init__(self, listener: AbstractViewListener, session: Session) -> None:
        self.view = listener.view
        self.session = session
        settings = self.view.settings()
        # TODO: Language ID must be UNIQUE!
        languages = settings.get(self.LANGUAGE_ID_KEY)
        self._language_id = ''
        if not isinstance(languages, dict):
            languages = {}
        for language in session.config.languages:
            if language.match_scope(view2scope(self.view)):
                languages[session.config.name] = language.id
                self._language_id = language.id
                break
        settings.set(self.LANGUAGE_ID_KEY, languages)
        buffer_id = self.view.buffer_id()
        key = (session.config.name, buffer_id)
        session_buffer = self._session_buffers.get(key)
        if session_buffer is None:
            session_buffer = SessionBuffer(self, buffer_id, self._language_id)
            self._session_buffers[key] = session_buffer
        else:
            session_buffer.add_session_view(self)
        self.session_buffer = session_buffer
        self.listener = ref(listener)
        session.register_session_view_async(self)
        session.config.set_view_status(self.view, "")
        if self.session.has_capability(self.HOVER_PROVIDER_KEY):
            self._increment_hover_count()

    def __del__(self) -> None:
        if self.session.has_capability(self.HOVER_PROVIDER_KEY):
            self._decrement_hover_count()
        # If the session is exiting then there's no point in sending textDocument/didClose and there's also no point
        # in unregistering ourselves from the session.
        if not self.session.exiting:
            self.session.unregister_session_view_async(self)
        self.session.config.erase_view_status(self.view)
        settings = self.view.settings()  # type: sublime.Settings
        # TODO: Language ID must be UNIQUE!
        languages = settings.get(self.LANGUAGE_ID_KEY)
        if isinstance(languages, dict):
            languages.pop(self.session.config.name, None)
            if languages:
                settings.set(self.LANGUAGE_ID_KEY, languages)
            else:
                settings.erase(self.LANGUAGE_ID_KEY)
        for severity in range(1, len(DIAGNOSTIC_SEVERITY) + 1):
            self.view.erase_regions(self.diagnostics_key(severity))

    def _increment_hover_count(self) -> None:
        settings = self.view.settings()
        count = settings.get(self.HOVER_PROVIDER_COUNT_KEY, 0)
        if isinstance(count, int):
            count += 1
            settings.set(self.HOVER_PROVIDER_COUNT_KEY, count)
            settings.set(self.SHOW_DEFINITIONS_KEY, False)

    def _decrement_hover_count(self) -> None:
        settings = self.view.settings()
        count = settings.get(self.HOVER_PROVIDER_COUNT_KEY)
        if isinstance(count, int):
            count -= 1
            if count == 0:
                settings.erase(self.HOVER_PROVIDER_COUNT_KEY)
                settings.set(self.SHOW_DEFINITIONS_KEY, True)

    def register_capability_async(self, capability_path: str, options: Any) -> None:
        if capability_path == self.HOVER_PROVIDER_KEY:
            self._increment_hover_count()

    def unregister_capability_async(self, capability_path: str) -> None:
        if capability_path == self.HOVER_PROVIDER_KEY:
            self._decrement_hover_count()

    def shutdown_async(self) -> None:
        listener = self.listener()
        if listener:
            listener.on_session_shutdown_async(self.session)

    def diagnostics_key(self, severity: int) -> str:
        return "lsp{}d{}".format(self.session.config.name, severity)

    def present_diagnostics_async(self, flags: int) -> None:
        data_per_severity = self.session_buffer.data_per_severity
        for severity in reversed(range(1, len(DIAGNOSTIC_SEVERITY) + 1)):
            key = self.diagnostics_key(severity)
            data = data_per_severity.get(severity)
            if data is None:
                self.view.erase_regions(key)
            elif data.icon or flags != (sublime.DRAW_NO_FILL | sublime.DRAW_NO_OUTLINE):
                self.view.add_regions(key, data.regions, data.scope, data.icon, flags)
            else:
                self.view.erase_regions(key)
        listener = self.listener()
        if listener:
            listener.update_total_errors_and_warnings_status_async()

    def get_diagnostics_async(self) -> List[Diagnostic]:
        return self.session_buffer.diagnostics

    def on_text_changed_async(self, changes: Iterable[sublime.TextChange]) -> None:
        self.session_buffer.on_text_changed_async(changes)

    def on_revert_async(self) -> None:
        self.session_buffer.on_revert_async()

    def on_reload_async(self) -> None:
        self.session_buffer.on_reload_async()

    def purge_changes_async(self) -> None:
        self.session_buffer.purge_changes_async()

    def on_pre_save_async(self, old_file_name: str) -> None:
        self.session_buffer.on_pre_save_async(old_file_name)

    def on_post_save_async(self) -> None:
        self.session_buffer.on_post_save_async()

    def __str__(self) -> str:
        return '{}:{}'.format(self.session.config.name, self.view.id())<|MERGE_RESOLUTION|>--- conflicted
+++ resolved
@@ -1,12 +1,8 @@
 from .core.protocol import Diagnostic
 from .core.sessions import Session
 from .core.types import view2scope
-<<<<<<< HEAD
-from .core.typing import Iterable, List, Tuple
+from .core.typing import Any, Iterable, List, Tuple
 from .core.views import DIAGNOSTIC_SEVERITY
-=======
-from .core.typing import Any, Iterable, List, Tuple
->>>>>>> 046003db
 from .core.windows import AbstractViewListener
 from .session_buffer import SessionBuffer
 from weakref import ref
