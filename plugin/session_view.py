--- conflicted
+++ resolved
@@ -81,7 +81,9 @@
             self.view.erase_regions(self.diagnostics_key(severity, False))
             self.view.erase_regions(self.diagnostics_key(severity, True))
 
-<<<<<<< HEAD
+    def _is_listener_alive(self) -> bool:
+        return bool(self.listener())
+
     def _initialize_region_keys(self) -> None:
         """
         Initialize all region keys for the View.add_regions method to enforce a certain draw order for overlapping
@@ -108,10 +110,6 @@
             for kind in document_highlight_kinds:
                 for mode in line_modes:
                     self.view.add_regions("lsp_highlight_{}{}".format(kind, mode), r)
-=======
-    def _is_listener_alive(self) -> bool:
-        return bool(self.listener())
->>>>>>> 6ef45ffc
 
     def _clear_auto_complete_triggers(self, settings: sublime.Settings) -> None:
         '''Remove all of our modifications to the view's "auto_complete_triggers"'''
