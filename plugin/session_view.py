from __future__ import annotations
from .code_lens import CodeLensView
from .code_lens import LspToggleCodeLensesCommand
from .core.active_request import ActiveRequest
from .core.constants import DOCUMENT_HIGHLIGHT_KIND_NAMES
from .core.constants import HOVER_ENABLED_KEY
from .core.constants import HOVER_HIGHLIGHT_KEY
from .core.constants import REGIONS_INITIALIZE_FLAGS
from .core.constants import SHOW_DEFINITIONS_KEY
from .core.promise import Promise
from .core.protocol import CodeLens
from .core.protocol import CodeLensExtended
from .core.protocol import DiagnosticTag
from .core.protocol import DocumentUri
from .core.protocol import Notification
from .core.protocol import Request
from .core.sessions import AbstractViewListener
from .core.sessions import Session
from .core.settings import userprefs
from .core.views import DIAGNOSTIC_SEVERITY
from .core.views import DiagnosticSeverityData
from .core.views import text_document_identifier
from .diagnostics import DiagnosticsAnnotationsView
from .session_buffer import SessionBuffer
from typing import Any, Generator, Iterable
from weakref import ref
from weakref import WeakValueDictionary
import functools
import sublime

DIAGNOSTIC_TAG_VALUES: list[int] = [v for (k, v) in DiagnosticTag.__dict__.items() if not k.startswith('_')]


class TagData:
    __slots__ = ('key', 'regions', 'scope')

    def __init__(self, key: str, regions: list[sublime.Region] = [], scope: str = '') -> None:
        self.key = key
        self.regions = regions
        self.scope = scope


class SessionView:
    """
    Holds state per session per view.
    """

    HOVER_PROVIDER_KEY = "hoverProvider"
    AC_TRIGGERS_KEY = "auto_complete_triggers"
    COMPLETION_PROVIDER_KEY = "completionProvider"
    TRIGGER_CHARACTERS_KEY = "completionProvider.triggerCharacters"
    CODE_ACTIONS_KEY = "lsp_code_action"

    _session_buffers: WeakValueDictionary[tuple[int, int], SessionBuffer] = WeakValueDictionary()

    def __init__(self, listener: AbstractViewListener, session: Session, uri: DocumentUri) -> None:
        self._view = listener.view
        self._session = session
        self._diagnostics_data_per_severity = {}  # type: Dict[Tuple[int, bool], DiagnosticSeverityData]
        self._diagnostic_annotations = DiagnosticsAnnotationsView(self._view, session.config.name)
        self._initialize_region_keys()
        self._active_requests: dict[int, ActiveRequest] = {}
        self._listener = ref(listener)
        self._code_lenses = CodeLensView(self._view)
        self.code_lenses_needs_refresh = False
        settings = self._view.settings()
        buffer_id = self._view.buffer_id()
        key = (id(session), buffer_id)
        session_buffer = self._session_buffers.get(key)
        if session_buffer is None:
            session_buffer = SessionBuffer(self, buffer_id, uri)
            self._session_buffers[key] = session_buffer
            self._session_buffer = session_buffer
            self._session.register_session_buffer_async(session_buffer)
        else:
            self._session_buffer = session_buffer
            session_buffer.add_session_view(self)
        session.register_session_view_async(self)
        session.config.set_view_status(self._view, session.config_status_message)
        if self._session.has_capability(self.HOVER_PROVIDER_KEY):
            self._increment_hover_count()
        self._clear_auto_complete_triggers(settings)
        self._setup_auto_complete_triggers(settings)

    def on_before_remove(self) -> None:
        settings: sublime.Settings = self.view.settings()
        self._clear_auto_complete_triggers(settings)
        self._code_lenses.clear_view()
        if self.session.has_capability(self.HOVER_PROVIDER_KEY):
            self._decrement_hover_count()
        # If the session is exiting then there's no point in sending textDocument/didClose and there's also no point
        # in unregistering ourselves from the session.
        if not self.session.exiting:
            for request_id, data in self._active_requests.items():
                if data.request.view and data.request.view.id() == self.view.id():
                    self.session.send_notification(Notification("$/cancelRequest", {"id": request_id}))
            self.session.unregister_session_view_async(self)
        self.session.config.erase_view_status(self.view)
        for severity in reversed(range(1, len(DIAGNOSTIC_SEVERITY) + 1)):
            self.view.erase_regions(f"{self.diagnostics_key(severity, False)}_icon")
            self.view.erase_regions(f"{self.diagnostics_key(severity, False)}_underline")
            self.view.erase_regions(f"{self.diagnostics_key(severity, True)}_icon")
            self.view.erase_regions(f"{self.diagnostics_key(severity, True)}_underline")
        self.view.erase_regions("lsp_document_link")
        self.session_buffer.remove_session_view(self)
        listener = self.listener()
        if listener:
            listener.on_diagnostics_updated_async(False)

    @property
    def session(self) -> Session:
        return self._session

    @property
    def view(self) -> sublime.View:
        return self._view

    @property
    def listener(self) -> ref[AbstractViewListener]:
        return self._listener

    @property
    def session_buffer(self) -> SessionBuffer:
        return self._session_buffer

    def _is_listener_alive(self) -> bool:
        return bool(self.listener())

    def _initialize_region_keys(self) -> None:
        """
        Initialize all region keys for the View.add_regions method to enforce a certain draw order for overlapping
        diagnostics, semantic tokens, document highlights, and gutter icons. The draw order seems to follow the
        following rules:
          - inline decorations (underline & background) from region keys which were initialized _last_ are drawn on top
          - gutter icons from region keys which were initialized _first_ are drawn
        For more context, see https://github.com/sublimelsp/LSP/issues/1593.
        """
        keys: list[str] = []
        r = [sublime.Region(0, 0)]
        document_highlight_style = userprefs().document_highlight_style
        hover_highlight_style = userprefs().hover_highlight_style
        line_modes = ["m", "s"]
        self.view.add_regions(self.CODE_ACTIONS_KEY, r)  # code actions lightbulb icon should always be on top
        for key in range(1, 100):
            keys.append(f"lsp_semantic_{key}")
        if document_highlight_style in ("background", "fill"):
            for kind in DOCUMENT_HIGHLIGHT_KIND_NAMES.values():
                for mode in line_modes:
                    keys.append(f"lsp_highlight_{kind}{mode}")
        if hover_highlight_style in ("background", "fill"):
            keys.append(HOVER_HIGHLIGHT_KEY)
        for severity in range(1, 5):
            for mode in line_modes:
                for tag in range(1, 3):
                    keys.append(f"lsp{self.session.config.name}d{mode}{severity}_tags_{tag}")
        keys.append("lsp_document_link")
        for severity in range(1, 5):
            for mode in line_modes:
                keys.append(f"lsp{self.session.config.name}d{mode}{severity}_icon")
        for severity in range(4, 0, -1):
            for mode in line_modes:
                keys.append(f"lsp{self.session.config.name}d{mode}{severity}_underline")
        if document_highlight_style in ("underline", "stippled"):
            for kind in DOCUMENT_HIGHLIGHT_KIND_NAMES.values():
                for mode in line_modes:
                    keys.append(f"lsp_highlight_{kind}{mode}")
        if hover_highlight_style in ("underline", "stippled"):
            keys.append(HOVER_HIGHLIGHT_KEY)
        for key in keys:
            self.view.add_regions(key, r, flags=REGIONS_INITIALIZE_FLAGS)
        self._diagnostic_annotations.initialize_region_keys()

    def _clear_auto_complete_triggers(self, settings: sublime.Settings) -> None:
        '''Remove all of our modifications to the view's "auto_complete_triggers"'''
        triggers = settings.get(self.AC_TRIGGERS_KEY)
        if isinstance(triggers, list):
            triggers = [t for t in triggers if isinstance(t, dict) and self.session.config.name != t.get("server", "")]
            settings.set(self.AC_TRIGGERS_KEY, triggers)

    def _setup_auto_complete_triggers(self, settings: sublime.Settings) -> None:
        """Register trigger characters from static capabilities of the server."""
        trigger_chars = self.session.get_capability(self.TRIGGER_CHARACTERS_KEY)
        if isinstance(trigger_chars, list) or self.session.config.auto_complete_selector:
            self._apply_auto_complete_triggers(settings, trigger_chars or [])

    def _register_auto_complete_triggers(self, registration_id: str, trigger_chars: list[str]) -> None:
        """Register trigger characters from a dynamic server registration."""
        self._apply_auto_complete_triggers(self.view.settings(), trigger_chars, registration_id)

    def _unregister_auto_complete_triggers(self, registration_id: str) -> None:
        """Remove trigger characters that were previously dynamically registered."""
        settings = self.view.settings()
        triggers = settings.get(self.AC_TRIGGERS_KEY)
        if isinstance(triggers, list):
            new_triggers: list[dict[str, str]] = []
            name = self.session.config.name
            for trigger in triggers:
                if not isinstance(trigger, dict):
                    continue
                if trigger.get("server", "") == name and trigger.get("registration_id", "") == registration_id:
                    continue
                new_triggers.append(trigger)
            settings.set(self.AC_TRIGGERS_KEY, triggers)

    def _apply_auto_complete_triggers(
        self,
        settings: sublime.Settings,
        trigger_chars: list[str],
        registration_id: str | None = None
    ) -> None:
        """This method actually modifies the auto_complete_triggers entries for the view."""
        selector = self.session.config.auto_complete_selector
        if not selector:
            # If the user did not set up an auto_complete_selector for this server configuration, fallback to the
            # "global" auto_complete_selector of the view.
            selector = str(settings.get("auto_complete_selector"))
        trigger = {
            "selector": selector,
            # This key is not used by Sublime, but is used as a "breadcrumb" to figure out what needs to be removed
            # from the auto_complete_triggers array once the session is stopped.
            "server": self.session.config.name
        }
        if trigger_chars:
            trigger["characters"] = "".join(trigger_chars)
        if isinstance(registration_id, str):
            # This key is not used by Sublime, but is used as a "breadcrumb" as well, for dynamic registrations.
            trigger["registration_id"] = registration_id
        triggers: list[dict[str, str]] = settings.get(self.AC_TRIGGERS_KEY) or []
        triggers.append(trigger)
        settings.set(self.AC_TRIGGERS_KEY, triggers)

    def _increment_hover_count(self) -> None:
        listener = self.listener()
        if not listener:
            return
        listener.hover_provider_count += 1
        window = self.view.window()
        if window and window.settings().get(HOVER_ENABLED_KEY, True):
            self.view.settings().set(SHOW_DEFINITIONS_KEY, False)

    def _decrement_hover_count(self) -> None:
        listener = self.listener()
        if not listener:
            return
        listener.hover_provider_count -= 1
        if listener.hover_provider_count == 0:
            self.reset_show_definitions()

    def reset_show_definitions(self) -> None:
        self.view.settings().erase(SHOW_DEFINITIONS_KEY)

    def get_uri(self) -> DocumentUri | None:
        listener = self.listener()
        return listener.get_uri() if listener else None

    def get_language_id(self) -> str | None:
        listener = self.listener()
        return listener.get_language_id() if listener else None

    def get_view_for_group(self, group: int) -> sublime.View | None:
        sheet = self.view.sheet()
        return self.view if sheet and sheet.group() == group else None

    def get_capability_async(self, capability_path: str) -> Any | None:
        return self.session_buffer.get_capability(capability_path)

    def on_capability_added_async(self, registration_id: str, capability_path: str, options: dict[str, Any]) -> None:
        if capability_path == self.HOVER_PROVIDER_KEY:
            self._increment_hover_count()
        elif capability_path.startswith(self.COMPLETION_PROVIDER_KEY):
            trigger_chars = options.get("triggerCharacters")
            if isinstance(trigger_chars, list) or self.session.config.auto_complete_selector:
                self._register_auto_complete_triggers(registration_id, trigger_chars or [])
        elif capability_path.startswith("codeLensProvider"):
            listener = self.listener()
            if listener:
                listener.on_code_lens_capability_registered_async()

    def on_capability_removed_async(self, registration_id: str, discarded_capabilities: dict[str, Any]) -> None:
        if self.HOVER_PROVIDER_KEY in discarded_capabilities:
            self._decrement_hover_count()
        elif self.COMPLETION_PROVIDER_KEY in discarded_capabilities:
            self._unregister_auto_complete_triggers(registration_id)

    def has_capability_async(self, capability_path: str) -> bool:
        return self.session_buffer.has_capability(capability_path)

    def shutdown_async(self) -> None:
        listener = self.listener()
        if listener:
            listener.on_session_shutdown_async(self.session)

    def diagnostics_key(self, severity: int, multiline: bool) -> str:
        return "lsp{}d{}{}".format(self.session.config.name, "m" if multiline else "s", severity)

    def diagnostics_tag_scope(self, tag: int) -> str | None:
        for k, v in DiagnosticTag.__dict__.items():
            if v == tag:
                return f'markup.{k.lower()}.lsp'
        return None

    def present_diagnostics_async(
        self, is_view_visible: bool, data_per_severity: dict[tuple[int, bool], DiagnosticSeverityData]
    ) -> None:
        self._diagnostics_data_per_severity = data_per_severity
        self.redraw_diagnostics_async()
        listener = self.listener()
        if listener:
            listener.on_diagnostics_updated_async(is_view_visible)

    def redraw_diagnostics_async(self) -> None:
        flags = userprefs().diagnostics_highlight_style_flags()  # for single lines
        multiline_flags = None if userprefs().show_multiline_diagnostics_highlights else sublime.DRAW_NO_FILL | sublime.DRAW_NO_OUTLINE | sublime.NO_UNDO  # noqa: E501
        level = userprefs().show_diagnostics_severity_level
        for sev in reversed(range(1, len(DIAGNOSTIC_SEVERITY) + 1)):
            self._draw_diagnostics(sev, level, flags[sev - 1] or DIAGNOSTIC_SEVERITY[sev - 1][4], multiline=False)
            self._draw_diagnostics(sev, level, multiline_flags or DIAGNOSTIC_SEVERITY[sev - 1][5], multiline=True)
        self._diagnostic_annotations.draw(self.session_buffer.diagnostics)

    def _draw_diagnostics(
        self,
<<<<<<< HEAD
=======
        data_per_severity: dict[tuple[int, bool], DiagnosticSeverityData],
>>>>>>> 0ab76166
        severity: int,
        max_severity_level: int,
        flags: int,
        multiline: bool
    ) -> None:
        ICON_FLAGS = sublime.HIDE_ON_MINIMAP | sublime.DRAW_NO_FILL | sublime.DRAW_NO_OUTLINE | sublime.NO_UNDO
        key = self.diagnostics_key(severity, multiline)
<<<<<<< HEAD
        tags = {tag: TagData('{}_tags_{}'.format(key, tag)) for tag in DIAGNOSTIC_TAG_VALUES}
        data = self._diagnostics_data_per_severity.get((severity, multiline))
=======
        tags = {tag: TagData(f'{key}_tags_{tag}') for tag in DIAGNOSTIC_TAG_VALUES}
        data = data_per_severity.get((severity, multiline))
>>>>>>> 0ab76166
        if data and severity <= max_severity_level:
            non_tag_regions = data.regions
            for tag, regions in data.regions_with_tag.items():
                tag_scope = self.diagnostics_tag_scope(tag)
                # Trick to only add tag regions if there is a corresponding color scheme scope defined.
                if tag_scope and 'background' in self.view.style_for_scope(tag_scope):
                    tags[tag].regions = regions
                    tags[tag].scope = tag_scope
                else:
                    non_tag_regions.extend(regions)
            self.view.add_regions(f"{key}_icon", non_tag_regions, data.scope, data.icon, ICON_FLAGS)
            self.view.add_regions(f"{key}_underline", non_tag_regions, data.scope, "", flags)
        else:
            self.view.erase_regions(f"{key}_icon")
            self.view.erase_regions(f"{key}_underline")
        for data in tags.values():
            if data.regions:
                self.view.add_regions(
                    data.key, data.regions, data.scope, flags=sublime.DRAW_NO_OUTLINE | sublime.NO_UNDO)
            else:
                self.view.erase_regions(data.key)

    def on_request_started_async(self, request_id: int, request: Request) -> None:
        self._active_requests[request_id] = ActiveRequest(self, request_id, request)

    def on_request_finished_async(self, request_id: int) -> None:
        self._active_requests.pop(request_id, None)

    def on_request_progress(self, request_id: int, params: dict[str, Any]) -> None:
        request = self._active_requests.get(request_id, None)
        if request:
            request.update_progress_async(params)

    def on_text_changed_async(self, change_count: int, changes: Iterable[sublime.TextChange]) -> None:
        self.session_buffer.on_text_changed_async(self.view, change_count, changes)

    def on_revert_async(self) -> None:
        self.session_buffer.on_revert_async(self.view)

    def on_reload_async(self) -> None:
        self.session_buffer.on_reload_async(self.view)

    def purge_changes_async(self) -> None:
        self.session_buffer.purge_changes_async(self.view)

    def on_pre_save_async(self) -> None:
        self.session_buffer.on_pre_save_async(self.view)

    def on_post_save_async(self, new_uri: DocumentUri) -> None:
        self.session_buffer.on_post_save_async(self.view, new_uri)

    # --- textDocument/codeLens ----------------------------------------------------------------------------------------

    def start_code_lenses_async(self) -> None:
        if not LspToggleCodeLensesCommand.are_enabled(self.view.window()):
            return
        params = {'textDocument': text_document_identifier(self.view)}
        for request_id, data in self._active_requests.items():
            if data.request.method == "codeAction/resolve":
                self.session.send_notification(Notification("$/cancelRequest", {"id": request_id}))
        self.session.send_request_async(Request("textDocument/codeLens", params, self.view), self._on_code_lenses_async)

    def clear_code_lenses_async(self) -> None:
        self._code_lenses.clear_view()

    def _on_code_lenses_async(self, response: list[CodeLens] | None) -> None:
        if not self._is_listener_alive() or not isinstance(response, list):
            return
        self._code_lenses.handle_response(self.session.config.name, response)
        self.resolve_visible_code_lenses_async()

    def resolve_visible_code_lenses_async(self) -> None:
        if not LspToggleCodeLensesCommand.are_enabled(self.view.window()):
            return
        if not self._code_lenses.is_initialized():
            self.start_code_lenses_async()
            return
        if self._code_lenses.is_empty():
            return
        promises: list[Promise[None]] = [Promise.resolve(None)]
        if self.get_capability_async('codeLensProvider.resolveProvider'):
            for code_lens in self._code_lenses.unresolved_visible_code_lenses(self.view.visible_region()):
                request = Request("codeLens/resolve", code_lens.data, self.view)
                callback = functools.partial(code_lens.resolve, self.view)
                promise = self.session.send_request_task(request).then(callback)
                promises.append(promise)
        mode = userprefs().show_code_lens
        Promise.all(promises).then(lambda _: self._on_code_lenses_resolved_async(mode))

    def _on_code_lenses_resolved_async(self, mode: str) -> None:
        if self._is_listener_alive():
            sublime.set_timeout(lambda: self._code_lenses.render(mode))

    def set_code_lenses_pending_refresh(self, needs_refresh: bool = True) -> None:
        self.code_lenses_needs_refresh = needs_refresh

    def get_resolved_code_lenses_for_region(self, region: sublime.Region) -> Generator[CodeLensExtended, None, None]:
        yield from self._code_lenses.get_resolved_code_lenses_for_region(region)

    def __str__(self) -> str:
        return f'{self.session.config.name}:{self.view.id()}'<|MERGE_RESOLUTION|>--- conflicted
+++ resolved
@@ -319,10 +319,6 @@
 
     def _draw_diagnostics(
         self,
-<<<<<<< HEAD
-=======
-        data_per_severity: dict[tuple[int, bool], DiagnosticSeverityData],
->>>>>>> 0ab76166
         severity: int,
         max_severity_level: int,
         flags: int,
@@ -330,13 +326,8 @@
     ) -> None:
         ICON_FLAGS = sublime.HIDE_ON_MINIMAP | sublime.DRAW_NO_FILL | sublime.DRAW_NO_OUTLINE | sublime.NO_UNDO
         key = self.diagnostics_key(severity, multiline)
-<<<<<<< HEAD
-        tags = {tag: TagData('{}_tags_{}'.format(key, tag)) for tag in DIAGNOSTIC_TAG_VALUES}
+        tags = {tag: TagData(f'{key}_tags_{tag}') for tag in DIAGNOSTIC_TAG_VALUES}
         data = self._diagnostics_data_per_severity.get((severity, multiline))
-=======
-        tags = {tag: TagData(f'{key}_tags_{tag}') for tag in DIAGNOSTIC_TAG_VALUES}
-        data = data_per_severity.get((severity, multiline))
->>>>>>> 0ab76166
         if data and severity <= max_severity_level:
             non_tag_regions = data.regions
             for tag, regions in data.regions_with_tag.items():
