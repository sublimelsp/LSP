--- conflicted
+++ resolved
@@ -93,15 +93,9 @@
 
     def request_signature_help(self, point: int) -> None:
         self.requested_position = point
-<<<<<<< HEAD
-        client = client_from_session(session_for_view(self.view, 'signatureHelpProvider', point))
-        if client:
-            self.purge_changes()
-=======
         session = session_for_view(self.view, 'signatureHelpProvider', point)
         if session:
-            self.manager.documents.purge_changes(self.view)
->>>>>>> 4fac0b61
+            self.purge_changes()
             document_position = text_document_position_params(self.view, point)
             session.send_request(
                 Request.signatureHelp(document_position),
