--- conflicted
+++ resolved
@@ -3,11 +3,8 @@
 from .core.promise import Promise
 from .core.protocol import DocumentSymbol
 from .core.protocol import DocumentSymbolParams
-<<<<<<< HEAD
 from .core.protocol import Location
-=======
 from .core.protocol import Point
->>>>>>> 4ff494bc
 from .core.protocol import Request
 from .core.protocol import SymbolInformation
 from .core.protocol import SymbolKind
@@ -60,41 +57,32 @@
 
 
 def symbol_to_list_input_item(
-<<<<<<< HEAD
     item: Union[DocumentSymbol, WorkspaceSymbol, SymbolInformation],
-    view: Optional[sublime.View] = None,
     hierarchy: str = '',
     session_name: Optional[str] = None
-=======
-    item: Union[DocumentSymbol, SymbolInformation], hierarchy: str = ''
->>>>>>> 4ff494bc
 ) -> sublime.ListInputItem:
     name = item['name']
     kind = item['kind']
     st_kind = SYMBOL_KINDS.get(kind, sublime.KIND_AMBIGUOUS)
-<<<<<<< HEAD
     details = []  # type: List[str]
     deprecated = SymbolTag.Deprecated in (item.get('tags') or []) or item.get('deprecated', False)
     value = {'kind': kind, 'deprecated': deprecated}
     details_separator = " • "
-    if view:  # Response from textDocument/documentSymbol request
-        selection_range = item.get('selectionRange')
-        if selection_range:
-            item = cast(DocumentSymbol, item)
-            detail = item.get('detail')
-            if detail:
-                details.append(detail)
-            if hierarchy:
-                details.append(hierarchy + " > " + name)
-            region = range_to_region(selection_range, view)
-            value['region'] = [region.a, region.b]
-        else:
-            item = cast(SymbolInformation, item)
-            container_name = item.get('containerName')
-            if container_name:
-                details.append(container_name)
-            region = range_to_region(item['location']['range'], view)
-            value['region'] = [region.a, region.b]
+    selection_range = item.get('selectionRange')
+    if selection_range:  # Response from textDocument/documentSymbol request
+        item = cast(DocumentSymbol, item)
+        detail = item.get('detail')
+        if detail:
+            details.append(detail)
+        if hierarchy:
+            details.append(hierarchy + " > " + name)
+        value['range'] = selection_range
+    elif session_name is None:  # Response from textDocument/documentSymbol request
+        item = cast(SymbolInformation, item)
+        container_name = item.get('containerName')
+        if container_name:
+            details.append(container_name)
+        value['range'] = item['location']['range']
     else:  # Response from workspace/symbol request
         item = cast(WorkspaceSymbol, item)  # Either WorkspaceSymbol or SymbolInformation, but possibly undecidable
         details_separator = " > "
@@ -112,28 +100,6 @@
         name,
         value,
         details=details_separator.join(details),
-=======
-    details = []
-    selection_range = item.get('selectionRange')
-    if selection_range:
-        item = cast(DocumentSymbol, item)
-        detail = item.get('detail')
-        if detail:
-            details.append(detail)
-        if hierarchy:
-            details.append(hierarchy + " > " + name)
-    else:
-        item = cast(SymbolInformation, item)
-        container_name = item.get('containerName')
-        if container_name:
-            details.append(container_name)
-        selection_range = item['location']['range']
-    deprecated = SymbolTag.Deprecated in (item.get('tags') or []) or item.get('deprecated', False)
-    return sublime.ListInputItem(
-        name,
-        {'kind': kind, 'range': selection_range, 'deprecated': deprecated},
-        details=" • ".join(details),
->>>>>>> 4ff494bc
         annotation=st_kind[2],
         kind=st_kind
     )
@@ -229,13 +195,8 @@
             else:
                 items = cast(List[SymbolInformation], response)
                 for item in items:
-<<<<<<< HEAD
-                    self.items.append(symbol_to_list_input_item(item, self.view))
-            self.items.sort(key=lambda item: item.value['region'])
-=======
                     self.items.append(symbol_to_list_input_item(item))
             self.items.sort(key=lambda item: Point.from_lsp(item.value['range']['start']))
->>>>>>> 4ff494bc
             window = self.view.window()
             if window:
                 self.cached = True
@@ -253,11 +214,7 @@
     ) -> List[sublime.ListInputItem]:
         name = item['name']
         name_hierarchy = hierarchy + " > " + name if hierarchy else name
-<<<<<<< HEAD
-        items = [symbol_to_list_input_item(item, self.view, hierarchy)]
-=======
         items = [symbol_to_list_input_item(item, hierarchy)]
->>>>>>> 4ff494bc
         for child in item.get('children') or []:
             items.extend(self.process_document_symbol_recursive(child, name_hierarchy))
         return items
