--- conflicted
+++ resolved
@@ -1,12 +1,9 @@
 from .core.protocol import Request, Range
 from .core.registry import LspTextCommand
-<<<<<<< HEAD
-from .core.views import range_to_region, text_document_identifier, SYMBOL_KINDS
-=======
->>>>>>> 8d81a29e
 from .core.typing import Any, List, Optional, Tuple, Dict
 from .core.views import location_to_encoded_filename
 from .core.views import range_to_region
+from .core.views import SYMBOL_KINDS
 from .core.views import text_document_identifier
 import os
 import sublime
@@ -142,15 +139,10 @@
     def process_symbol_informations(self, items: List[Dict[str, Any]]) -> List[List[str]]:
         quick_panel_items = []  # type: List[List[str]]
         for item in items:
-<<<<<<< HEAD
             kind = item['kind']
             self.regions.append((range_to_region(Range.from_lsp(item['location']['range']), self.view),
                                  None, format_symbol_scope(kind)))
             quick_panel_items.append([item['name'], format_symbol_kind(kind)])
-        return quick_panel_items
-=======
-            self.regions.append((range_to_region(Range.from_lsp(item['location']['range']), self.view), None))
-            quick_panel_items.append([item['name'], format_symbol_kind(item['kind'])])
         return quick_panel_items
 
 
@@ -206,5 +198,4 @@
         self.view.erase_status("lsp_workspace_symbols")
         reason = error.get("message", "none provided by server :(")
         msg = "command 'workspace/symbol' failed. Reason: {}".format(reason)
-        sublime.error_message(msg)
->>>>>>> 8d81a29e
+        sublime.error_message(msg)