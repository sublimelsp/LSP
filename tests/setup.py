--- conflicted
+++ resolved
@@ -20,15 +20,8 @@
 test_file_path = join(project_path, "testfile.txt")
 workspace_folders = [WorkspaceFolder.from_path(project_path)]
 TIMEOUT_TIME = 10000 if CI else 2000
-<<<<<<< HEAD
-PERIOD_TIME = 100 if CI else 1
+PERIOD_TIME = 100 if CI else 10
 text_language = LanguageConfig("text", "text.plain")
-=======
-PERIOD_TIME = 100 if CI else 10
-SUPPORTED_SCOPE = "text.plain"
-SUPPORTED_SYNTAX = "Packages/Text/Plain text.tmLanguage"
-text_language = LanguageConfig("text", [SUPPORTED_SCOPE], [SUPPORTED_SYNTAX])
->>>>>>> 6fcc20a6
 text_config = ClientConfig("textls", [], None, languages=[text_language])
 
 
