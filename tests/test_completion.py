--- conflicted
+++ resolved
@@ -591,39 +591,6 @@
         yield self.create_commit_completion_closure()
         self.assertEqual(self.read_file(), '{"keys": []}')
 
-<<<<<<< HEAD
-    def test_insert_insert_mode(self) -> 'Generator':
-        self.type('{{ title }}')
-        self.move_cursor(0, 5)  # Put the cursor inbetween 'i' and 't'
-        self.set_response("textDocument/completion", [{
-           'label': 'title',
-           'textEdit': {
-                'newText': 'title',
-                'insert': {'start': {'line': 0, 'character': 3}, 'end': {'line': 0, 'character': 5}},
-                'replace': {'start': {'line': 0, 'character': 3}, 'end': {'line': 0, 'character': 8}}
-            }
-        }])
-        yield from self.select_completion()
-        yield from self.await_message("textDocument/completion")
-        self.assertEqual(self.read_file(), '{{ titletle }}')
-
-    def test_replace_insert_mode(self) -> 'Generator':
-        self.type('{{ title }}')
-        self.move_cursor(0, 5)  # Put the cursor inbetween 'i' and 't'
-        self.set_response("textDocument/completion", [{
-           'label': 'title',
-           'textEdit': {
-                'newText': 'title',
-                'insert': {'start': {'line': 0, 'character': 3}, 'end': {'line': 0, 'character': 5}},
-                'replace': {'start': {'line': 0, 'character': 3}, 'end': {'line': 0, 'character': 8}}
-            }
-        }])
-        yield from self.shift_select_completion()  # commit the opposite insert mode
-        yield from self.await_message("textDocument/completion")
-        self.assertEqual(self.read_file(), '{{ title }}')
-
-    def test_show_deprecated_flag(self) -> 'Generator':
-=======
     def test_text_edit_plaintext_with_multiple_lines_indented(self) -> Generator[None, None, None]:
         self.type("\t\n\t")
         self.move_cursor(1, 2)
@@ -640,8 +607,37 @@
         # the "b" should be intended one level deeper
         self.assertEqual(self.read_file(), '\t\n\ta\n\t\tb')
 
+    def test_insert_insert_mode(self) -> 'Generator':
+        self.type('{{ title }}')
+        self.move_cursor(0, 5)  # Put the cursor inbetween 'i' and 't'
+        self.set_response("textDocument/completion", [{
+           'label': 'title',
+           'textEdit': {
+                'newText': 'title',
+                'insert': {'start': {'line': 0, 'character': 3}, 'end': {'line': 0, 'character': 5}},
+                'replace': {'start': {'line': 0, 'character': 3}, 'end': {'line': 0, 'character': 8}}
+            }
+        }])
+        yield from self.select_completion()
+        yield from self.await_message("textDocument/completion")
+        self.assertEqual(self.read_file(), '{{ titletle }}')
+
+    def test_replace_insert_mode(self) -> 'Generator':
+        self.type('{{ title }}')
+        self.move_cursor(0, 5)  # Put the cursor inbetween 'i' and 't'
+        self.set_response("textDocument/completion", [{
+           'label': 'title',
+           'textEdit': {
+                'newText': 'title',
+                'insert': {'start': {'line': 0, 'character': 3}, 'end': {'line': 0, 'character': 5}},
+                'replace': {'start': {'line': 0, 'character': 3}, 'end': {'line': 0, 'character': 8}}
+            }
+        }])
+        yield from self.shift_select_completion()  # commit the opposite insert mode
+        yield from self.await_message("textDocument/completion")
+        self.assertEqual(self.read_file(), '{{ title }}')
+
     def test_show_deprecated_flag(self) -> None:
->>>>>>> fe36b2d2
         item_with_deprecated_flag = {
             "label": 'hello',
             "kind": 2,  # Method
