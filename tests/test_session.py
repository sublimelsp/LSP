--- conflicted
+++ resolved
@@ -31,11 +31,7 @@
     def get_project_path(self, file_name: str) -> Optional[str]:
         return None
 
-<<<<<<< HEAD
-    def should_ignore_diagnostics(self, uri: DocumentUri) -> Optional[str]:
-=======
-    def should_present_diagnostics(self, uri: DocumentUri, configuration: ClientConfig) -> Optional[str]:
->>>>>>> d734b196
+    def should_ignore_diagnostics(self, uri: DocumentUri, configuration: ClientConfig) -> Optional[str]:
         return None
 
     def start_async(self, configuration: ClientConfig, initiating_view: sublime.View) -> None:
