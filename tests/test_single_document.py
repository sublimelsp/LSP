--- conflicted
+++ resolved
@@ -1,21 +1,9 @@
 from LSP.plugin.hover import _test_contents
-<<<<<<< HEAD
-from setup import CI
-from setup import PERIOD_TIME
-from setup import TextDocumentTestCase
-from setup import TIMEOUT_TIME
-from setup import YieldPromise
-import os
-import sublime
-import threading
-import unittest
-=======
 from LSP.plugin.core.url import filename_to_uri
 from setup import TextDocumentTestCase, TIMEOUT_TIME, PERIOD_TIME, CI
 import unittest
 import sublime
 import os
->>>>>>> 140f8d30
 
 try:
     from typing import Generator, Optional, Iterable, Tuple, List
